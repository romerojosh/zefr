#include <valgrind/callgrind.h>

#include "zefr_interface.hpp"
#include "tiogaInterface.h"

#include "mpi.h"

int main(int argc, char *argv[])
{
  MPI_Init(&argc,&argv);
CALLGRIND_STOP_INSTRUMENTATION;

  int rank, size;
  MPI_Comm_rank(MPI_COMM_WORLD,&rank);
  MPI_Comm_size(MPI_COMM_WORLD,&size);

  int gridID = 0;
  int nGrids = 2;
  if (size == 8)
  {
    gridID = (rank >= 3);
  }
  else if (size == 3)
  {
    gridID = (rank > 0);
  }
  else if (size == 1)
  {
    gridID = 1;
    nGrids = 1;
  }
  else
  {
    gridID = rank%nGrids; //(rank > (size/2));
  }

<<<<<<< HEAD
  gridID = rank>0;
//  // 2-sphere test case
//  nGrids = 3;
//  if (rank == 0) gridID = 0;
//  if (rank == 1) gridID = 1;
//  if (rank > 1) gridID = 2;
=======
  bool sphereTest = true;
  if (sphereTest)
  {
    if (nGrids == 2)
      gridID = (rank>0);
    else if (nGrids == 3)
      gridID = (rank>0);
  }
>>>>>>> f44e59fb

  MPI_Comm gridComm;

  bool oneGrid = false;
  if (oneGrid)
  {
    nGrids = 1; gridID = 0;
    gridComm = MPI_COMM_WORLD;
  }
  else
  {
    MPI_Comm_split(MPI_COMM_WORLD, gridID, rank, &gridComm);
  }
  cout << "Rank " << rank << ", GridID = " << gridID << ", nproc = " << size << endl;

  // Setup the ZEFR solver object
  char inputFile[] = "input_sphere";
  zefr::initialize(gridComm, inputFile, nGrids, gridID);

  Zefr *z = zefr::get_zefr_object();
  z->setup_solver();

  BasicGeo geo = zefr::get_basic_geo_data();
  ExtraGeo geoAB = zefr::get_extra_geo_data();
  CallbackFuncs cbs = zefr::get_callback_funcs();
  InputStruct &inp = z->get_input();
<<<<<<< HEAD
  inp.overset = !oneGrid;
=======

  if (nGrids > 1) inp.overset = 1;
>>>>>>> f44e59fb

  double *U_spts = zefr::get_q_spts();
  double *U_fpts = zefr::get_q_fpts();

  Timer tg_time;
  tg_time.startTimer();

  // Setup the TIOGA connectivity object
  tioga_init_(MPI_COMM_WORLD);

  tioga_registergrid_data_(geo.btag, geo.nnodes, geo.xyz, geo.iblank,
      geo.nwall, geo.nover, geo.wallNodes, geo.overNodes,
      geo.nCellTypes, geo.nvert_cell, geo.nCells_type, geo.c2v);

  tioga_setcelliblank_(geoAB.iblank_cell);

  tioga_register_face_data_(geoAB.f2c,geoAB.c2f,geoAB.iblank_face,
      geoAB.nOverFaces,geoAB.nMpiFaces,geoAB.overFaces,geoAB.mpiFaces,
      geoAB.procR,geoAB.mpiFidR,geoAB.nFaceTypes,geoAB.nvert_face,
      geoAB.nFaces_type,geoAB.f2v);

  tioga_set_highorder_callback_(cbs.get_nodes_per_cell,
      cbs.get_receptor_nodes, cbs.donor_inclusion_test,
      cbs.donor_frac, cbs.convert_to_modal);

  tioga_set_ab_callback_(cbs.get_nodes_per_face, cbs.get_face_nodes,
      cbs.get_q_index_face, cbs.get_q_spt);
<<<<<<< HEAD
if (nGrids >  1)
{
  tioga_preprocess_grids_();
  tioga_performconnectivity_();
}
  tg_time.stopTimer();
=======

  if (nGrids > 1)
  {
    tioga_preprocess_grids_();
    tioga_performconnectivity_();
  }
>>>>>>> f44e59fb

  // Output initial solution and grid
  z->write_solution();
<<<<<<< HEAD

  MPI_Barrier(MPI_COMM_WORLD);
  CALLGRIND_START_INSTRUMENTATION;

  // Run the solver loop now
  Timer runTime("Compute Time: ");
  Timer tgTime("Interp Time: ");
  Timer mpiTime("MPI Wait Time: ");
  inp.waitTimer = mpiTime;
=======
>>>>>>> f44e59fb

  for (int iter = 1; iter <= inp.n_steps; iter++)
  {
    tgTime.startTimer();
    if (nGrids > 1)
      tioga_dataupdate_ab(5,U_spts,U_fpts);
    tgTime.stopTimer();

    runTime.startTimer();
    z->do_step();
    runTime.stopTimer();

    if (iter%inp.report_freq == 0 or iter == 1 or iter == inp.n_steps)
      z->write_residual();

    if (iter%inp.write_freq == 0 or iter == 0 or iter == inp.n_steps)
      z->write_solution();

//    if (inp.force_freq > 0 and (iter%inp.force_freq == 0 or iter == inp.n_steps))
//      z->write_forces();

//    if (inp.error_freq > 0 and (iter%inp.error_freq == 0 or iter == inp.n_steps))
//      z->write_error();
  }
  CALLGRIND_STOP_INSTRUMENTATION;

  z->write_solution();

//  if (rank == 0)
//  {
    std::cout << "Preprocessing/Connectivity Time: ";
    tg_time.showTime(2);

    tgTime.showTime(2);
    runTime.showTime(2);
//  }

    inp.waitTimer.showTime();

  zefr::finalize();
  tioga_delete_();

  MPI_Finalize();

  return 0;
}<|MERGE_RESOLUTION|>--- conflicted
+++ resolved
@@ -34,14 +34,13 @@
     gridID = rank%nGrids; //(rank > (size/2));
   }
 
-<<<<<<< HEAD
   gridID = rank>0;
 //  // 2-sphere test case
 //  nGrids = 3;
 //  if (rank == 0) gridID = 0;
 //  if (rank == 1) gridID = 1;
 //  if (rank > 1) gridID = 2;
-=======
+
   bool sphereTest = true;
   if (sphereTest)
   {
@@ -50,7 +49,6 @@
     else if (nGrids == 3)
       gridID = (rank>0);
   }
->>>>>>> f44e59fb
 
   MPI_Comm gridComm;
 
@@ -77,12 +75,8 @@
   ExtraGeo geoAB = zefr::get_extra_geo_data();
   CallbackFuncs cbs = zefr::get_callback_funcs();
   InputStruct &inp = z->get_input();
-<<<<<<< HEAD
-  inp.overset = !oneGrid;
-=======
 
   if (nGrids > 1) inp.overset = 1;
->>>>>>> f44e59fb
 
   double *U_spts = zefr::get_q_spts();
   double *U_fpts = zefr::get_q_fpts();
@@ -110,25 +104,17 @@
 
   tioga_set_ab_callback_(cbs.get_nodes_per_face, cbs.get_face_nodes,
       cbs.get_q_index_face, cbs.get_q_spt);
-<<<<<<< HEAD
-if (nGrids >  1)
-{
-  tioga_preprocess_grids_();
-  tioga_performconnectivity_();
-}
-  tg_time.stopTimer();
-=======
+
 
   if (nGrids > 1)
   {
     tioga_preprocess_grids_();
     tioga_performconnectivity_();
   }
->>>>>>> f44e59fb
+  tg_time.stopTimer();
 
   // Output initial solution and grid
   z->write_solution();
-<<<<<<< HEAD
 
   MPI_Barrier(MPI_COMM_WORLD);
   CALLGRIND_START_INSTRUMENTATION;
@@ -138,8 +124,6 @@
   Timer tgTime("Interp Time: ");
   Timer mpiTime("MPI Wait Time: ");
   inp.waitTimer = mpiTime;
-=======
->>>>>>> f44e59fb
 
   for (int iter = 1; iter <= inp.n_steps; iter++)
   {
