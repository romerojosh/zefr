# Geometry:
nDims    2
meshfile full_cyl_quad.msh
serendipity 0

# Solver:
order     3
equation EulerNS    (AdvDiff, EulerNS)
viscous  0
spt_type Legendre

# Timestepping:
<<<<<<< HEAD
n_steps 10000
=======
n_steps 3000
>>>>>>> 3ca2c0d0
dt_scheme RK44      (Euler, RK44, RK54)
dt_type   2         (0 = Supplied, 1 = Global, 2 = Local)
dt	  0.0001
CFL	  1.0

# Multigrid:
p_multi 1
smooth_steps 1
p_smooth_steps 1
rel_fac 1.00
low_order 0
hmg_levels 1

restart 0
restart_file cyl_eul_pmg/cyl_eul_pmg_000010000.vtu

# Reporting:
# Note: You can suppress output by setting freq to zero. 
output_prefix cyl_eul_pmg
write_freq    1000
report_freq   100
res_type      1
force_freq    1000
error_freq    0
nQpts1D       10

# Riemann Solver:
fconv_type Rusanov
fvisc_type LDG
rus_k      0.0
ldg_b      0.0
ldg_tau    1.0

# Equation Specific Parameters:
ic_type  0         (0 = Uniform, 1 = Functional (defined in funcs.cpp))

# Euler/Navier-Stokes
T_gas 291.15
gamma 1.4
R     286.9
mu    1.827E-5
prandtl 0.72
S       120

# Euler specific
rho_fs 1
u_fs 0.38
v_fs 0.0
w_fs 0.0
P_fs .71428571428
<|MERGE_RESOLUTION|>--- conflicted
+++ resolved
@@ -10,11 +10,7 @@
 spt_type Legendre
 
 # Timestepping:
-<<<<<<< HEAD
-n_steps 10000
-=======
 n_steps 3000
->>>>>>> 3ca2c0d0
 dt_scheme RK44      (Euler, RK44, RK54)
 dt_type   2         (0 = Supplied, 1 = Global, 2 = Local)
 dt	  0.0001
