--- conflicted
+++ resolved
@@ -3,11 +3,7 @@
 meshfile HexBox_10x10.msh
 
 # Solver:
-<<<<<<< HEAD
-order     0
-=======
 order     2
->>>>>>> 3ca2c0d0
 equation AdvDiff    (AdvDiff, EulerNS)
 viscous  0
 spt_type Legendre
@@ -15,20 +11,11 @@
 s_factor  0.0
 
 # Timestepping:
-<<<<<<< HEAD
-n_steps 5000
-dt_scheme RK44      (Euler, RK44, RK54)
-dt_type   0         (0 = Supplied, 1 = Global, 2 = Local)
-dt	  0.0001
-CFL	  0.5
-hmg_levels 3
-=======
 n_steps 2000
 dt_scheme RK44      (Euler, RK44, RK54)
 dt_type   1         (0 = Supplied, 1 = Global, 2 = Local)
 dt	  0.0001
 CFL	  1.00
->>>>>>> 3ca2c0d0
 
 # Reporting:
 # Note: You can suppress output by setting freq to zero. 
