/* Copyright (C) 2016 Aerospace Computing Laboratory (ACL).
 * See AUTHORS for contributors to this source code.
 *
 * This file is part of ZEFR.
 *
 * ZEFR is free software: you can redistribute it and/or modify
 * it under the terms of the GNU General Public License as published by
 * the Free Software Foundation, either version 3 of the License, or
 * (at your option) any later version.
 *
 * ZEFR is distributed in the hope that it will be useful,
 * but WITHOUT ANY WARRANTY; without even the implied warranty of
 * MERCHANTABILITY or FITNESS FOR A PARTICULAR PURPOSE.  See the
 * GNU General Public License for more details.
 *
 * You should have received a copy of the GNU General Public License
 * along with ZEFR.  If not, see <http://www.gnu.org/licenses/>.
 */

#ifndef faces_kernels_h
#define faces_kernels_h

#include "mdvector_gpu.h"

/* Face flux derivative kernel wrappers (Implicit Method) */
void compute_dFdUconv_fpts_AdvDiff_wrapper(mdvector_gpu<double> &dFdUconv, 
    unsigned int nFpts, unsigned int nDims, mdvector_gpu<double> &AdvDiff_A, 
    unsigned int startFpt, unsigned int endFpt);

void compute_dFdUconv_fpts_Burgers_wrapper(mdvector_gpu<double> &dFdUconv, 
    mdview_gpu<double> &U, unsigned int nFpts, unsigned int nDims,
    unsigned int startFpt, unsigned int endFpt);

void compute_dFdUconv_fpts_EulerNS_wrapper(mdvector_gpu<double> &dFdUconv, 
    mdview_gpu<double> &U,unsigned int nFpts, unsigned int nDims, double gamma,
    unsigned int startFpt, unsigned int endFpt);

/* Face boundary conditions kernel wrappers */
void apply_bcs_wrapper(mdview_gpu<double> &U, mdview_gpu<double> &U_ldg, unsigned int nFpts, unsigned int nGfpts_int, 
    unsigned int nGfpts_bnd, unsigned int nVars, unsigned int nDims, double rho_fs, 
    mdvector_gpu<double> &V_fs, double P_fs, double gamma, double R_ref, double T_tot_fs, 
    double P_tot_fs, double T_wall, mdvector_gpu<double> &V_wall, mdvector_gpu<double> &Vg,
    mdvector_gpu<double> &norm_fs,  mdvector_gpu<double> &norm, mdvector_gpu<char> &gfpt2bnd,
    mdvector_gpu<unsigned int> &per_fpt_list, mdvector_gpu<char> &rus_bias, mdvector_gpu<char> &LDG_bias, unsigned int equation,
    bool motion);

void apply_bcs_dU_wrapper(mdview_gpu<double> &dU, mdview_gpu<double> &U, mdvector_gpu<double> &norm, 
    unsigned int nFpts, unsigned int nGfpts_int, unsigned int nGfpts_bnd, unsigned int nVars, 
    unsigned int nDims, mdvector_gpu<char> &gfpt2bnd, mdvector_gpu<unsigned int> &per_fpt_list,
    unsigned int equation);

/* Face boundary conditions kernel wrappers (Implicit Method) */
void apply_bcs_dFdU_wrapper(mdview_gpu<double> &U, mdvector_gpu<double> &dFdUconv, mdvector_gpu<double> &dFdUvisc,
    mdvector_gpu<double> &dUcdU, mdvector_gpu<double> &dFddUvisc, unsigned int nGfpts_int, unsigned int nGfpts_bnd, 
    unsigned int nVars, unsigned int nDims, double rho_fs, mdvector_gpu<double> &V_fs, double P_fs, double gamma, 
    mdvector_gpu<double> &norm, mdvector_gpu<char> &gfpt2bnd, unsigned int equation, bool viscous);

/* Face common value kernel wrappers */
void compute_common_U_LDG_wrapper(mdview_gpu<double> &U, mdview_gpu<double> &Ucomm, 
    mdvector_gpu<double> &norm, double beta, unsigned int nFpts, unsigned int nVars,
    unsigned int nDims, unsigned int equation, mdvector_gpu<char> &LDG_bias, unsigned int startFpt, unsigned int endFpt,
    bool overset = false, int* iblank = NULL);

<<<<<<< HEAD
void common_U_to_F_wrapper(mdview_gpu<double> &Fcomm, mdview_gpu<double> &Ucomm, mdvector_gpu<double> &norm, 
    mdvector_gpu<double> &dA, unsigned int nFpts, unsigned int nVars, unsigned int nDims, unsigned int equation,
    unsigned int startFpt, unsigned int endFpt, unsigned int dim);

void compute_common_F_wrapper(mdview_gpu<double> &U, mdview_gpu<double> &dU,
=======
void compute_common_F_wrapper(mdview_gpu<double> &U, mdview_gpu<double> &U_ldg, mdview_gpu<double> &dU,
>>>>>>> 87e5b525
    mdview_gpu<double> &Fcomm, mdvector_gpu<double> &P, mdvector_gpu<double> &AdvDiff_A, 
    mdvector_gpu<double> &norm, mdvector_gpu<double> &waveSp, mdvector_gpu<double> &diffCo,
    mdvector_gpu<char> &rus_bias, mdvector_gpu<char> &LDG_bias,  mdvector_gpu<double> &dA, mdvector_gpu<double>& Vg, double AdvDiff_D, double gamma, double rus_k, 
    double mu, double prandtl, double rt, double c_sth, bool fix_vis, double beta, double tau, unsigned int nFpts, unsigned int nVars, 
    unsigned int nDims, unsigned int equation, unsigned int fconv_type, unsigned int fvisc_type, unsigned int startFpt, unsigned int endFpt, 
    bool viscous, bool motion, bool overset = false, int* iblank = NULL);

/* Face common value kernel wrappers (Implicit Method) */
void rusanov_dFcdU_wrapper(mdview_gpu<double> &U, mdvector_gpu<double> &dFdUconv, 
    mdvector_gpu<double> &dFcdU, mdvector_gpu<double> &P, mdvector_gpu<double> &norm, mdvector_gpu<double> &waveSp, 
    mdvector_gpu<char> &LDG_bias, double gamma, double rus_k, unsigned int nFpts, unsigned int nVars, 
    unsigned int nDims, unsigned int equation, unsigned int startFpt, unsigned int endFpt);

/* Face transformation kernel wrappers (Implicit Method) */
void transform_dFcdU_faces_wrapper(mdvector_gpu<double> &dFcdU, mdvector_gpu<double> &dA, 
    unsigned int nFpts, unsigned int nVars);

void unpack_fringe_u_wrapper(mdvector_gpu<double> &U_fringe, mdview_gpu<double> &U,
    mdvector_gpu<unsigned int>& fringe_fpts, mdvector_gpu<unsigned int>& fringe_side, unsigned int nFringe,
    unsigned int nFpts, unsigned int nVars);

void unpack_fringe_grad_wrapper(mdvector_gpu<double> &dU_fringe, mdview_gpu<double> &dU,
    mdvector_gpu<unsigned int>& fringe_fpts, mdvector_gpu<unsigned int>& fringe_side, unsigned int nFringe,
    unsigned int nFpts, unsigned int nVars, unsigned int nDims);

#endif /* faces_kernels_h */<|MERGE_RESOLUTION|>--- conflicted
+++ resolved
@@ -61,15 +61,11 @@
     unsigned int nDims, unsigned int equation, mdvector_gpu<char> &LDG_bias, unsigned int startFpt, unsigned int endFpt,
     bool overset = false, int* iblank = NULL);
 
-<<<<<<< HEAD
 void common_U_to_F_wrapper(mdview_gpu<double> &Fcomm, mdview_gpu<double> &Ucomm, mdvector_gpu<double> &norm, 
     mdvector_gpu<double> &dA, unsigned int nFpts, unsigned int nVars, unsigned int nDims, unsigned int equation,
     unsigned int startFpt, unsigned int endFpt, unsigned int dim);
 
-void compute_common_F_wrapper(mdview_gpu<double> &U, mdview_gpu<double> &dU,
-=======
 void compute_common_F_wrapper(mdview_gpu<double> &U, mdview_gpu<double> &U_ldg, mdview_gpu<double> &dU,
->>>>>>> 87e5b525
     mdview_gpu<double> &Fcomm, mdvector_gpu<double> &P, mdvector_gpu<double> &AdvDiff_A, 
     mdvector_gpu<double> &norm, mdvector_gpu<double> &waveSp, mdvector_gpu<double> &diffCo,
     mdvector_gpu<char> &rus_bias, mdvector_gpu<char> &LDG_bias,  mdvector_gpu<double> &dA, mdvector_gpu<double>& Vg, double AdvDiff_D, double gamma, double rus_k, 
