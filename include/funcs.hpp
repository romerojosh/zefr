--- conflicted
+++ resolved
@@ -45,7 +45,6 @@
   }
 };
 
-<<<<<<< HEAD
 /* Diagonal general matrix multiplication (C = A * diag(x) + C) */
 template <typename T>
 void dgmm(int m, int n, T* A, int lda, T* x, int incx, T* C, int ldc)
@@ -73,12 +72,12 @@
       }
     }
   }
-=======
+}
+
 template <typename T> 
 unsigned int step(const T& val) 
 {
     return T(0) <= val;
->>>>>>> 54b1d725
 }
 
 #endif /* funcs_hpp */