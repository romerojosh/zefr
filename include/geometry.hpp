/* Copyright (C) 2016 Aerospace Computing Laboratory (ACL).
 * See AUTHORS for contributors to this source code.
 *
 * This file is part of ZEFR.
 *
 * ZEFR is free software: you can redistribute it and/or modify
 * it under the terms of the GNU General Public License as published by
 * the Free Software Foundation, either version 3 of the License, or
 * (at your option) any later version.
 *
 * ZEFR is distributed in the hope that it will be useful,
 * but WITHOUT ANY WARRANTY; without even the implied warranty of
 * MERCHANTABILITY or FITNESS FOR A PARTICULAR PURPOSE.  See the
 * GNU General Public License for more details.
 *
 * You should have received a copy of the GNU General Public License
 * along with ZEFR.  If not, see <http://www.gnu.org/licenses/>.
 */

#ifndef geometry_hpp
#define geometry_hpp

#include <map>
#include <string>
#include <set>
#include <unordered_map>
#include <unordered_set>
#include <vector>

#include "input.hpp"
#include "mdvector.hpp"

#ifdef _GPU
#include "mdvector_gpu.h"
#endif

#define HOLE 0
#define FRINGE -1
#define NORMAL 1

#ifdef _MPI
#include "mpi.h"
#endif

//! Struct for reading/storing face connectivity from PyFR mesh format
typedef struct {
  char c_type[5];
  int ic;
  short loc_f;
  char tag; // Optional tag
} face_con;

struct GeoStruct
{
<<<<<<< HEAD
  /* Maps to organize geometry data by element type */
  std::set<ELE_TYPE> ele_set; // Set of element types discovered in mesh
  std::map<ELE_TYPE, unsigned int> nElesBT;
  std::map<ELE_TYPE, unsigned int> shape_orderBT;
  std::map<ELE_TYPE, unsigned int> nFacesPerEleBT;
  std::map<ELE_TYPE, unsigned int> nNodesPerEleBT;
  std::map<ELE_TYPE, unsigned int> nNodesPerFaceBT;
  std::map<ELE_TYPE, unsigned int> nFptsPerFaceBT;
  std::map<ELE_TYPE, mdvector<int>> ele2nodesBT;
  //std::map<ELE_TYPE, mdvector<unsigned int>> face_nodesBT;
  std::map<ELE_TYPE, std::vector<std::vector<unsigned int>>> face_nodesBT;
  std::map<ELE_TYPE, mdvector<int>> fpt2gfptBT, fpt2gfpt_slotBT;


  unsigned int nEles = 0; 
  unsigned int nBnds = 0;
  unsigned int nDims, nNodes, nFaces, shape_order, nFacesPerEle, nNodesPerEle, nNodesPerFace, nFptsPerFace;
  unsigned int nCornerNodes, nGfpts, nGfpts_int, nGfpts_bnd;
  unsigned int nGfpts_mpi = 0;
  bool per_bnd_flag = false;

  /* Connectivity Data */
  mdvector<int> ele2nodes, ele2face, face2nodes, face2eles, face2eles_idx;

  std::vector<unsigned int> bnd_ids;  //! List of boundary conditions for each boundary
  std::vector<unsigned int> ele_color_range, ele_color_nEles;
  mdvector<unsigned int> gfpt2bnd, per_fpt_list;
  std::map<std::vector<unsigned int>, int> bnd_faces, per_bnd_rot;
  std::map<std::vector<unsigned int>, std::vector<unsigned int>> per_bnd_pairs, face2ordered;
  std::unordered_map<unsigned int, unsigned int> per_fpt_pairs, per_node_pairs;
  mdvector<unsigned int> ppt_connect;
  mdvector<int> fpt2gfpt, fpt2gfpt_slot;
  mdvector<double> ele_nodes, coord_nodes;
  mdvector<unsigned int> face_nodes;
  mdvector<int> ele_adj;

  mdvector<double> grid_vel_nodes, coords_init;

  unsigned int nColors;
  mdvector<unsigned int> ele_color;

  unsigned int nBounds;               //! Number of distinct mesh boundary regions
  std::map<unsigned int,int> bcIdMap; //! Map from Gmsh boundary ID to Flurry BC ID
  std::vector<std::string> bcNames;   //! Name of each boundary given in mesh file
  std::vector<unsigned int> bcType;   //! Boundary condition for each boundary face
  std::map<std::vector<unsigned int>, unsigned int> face2bnd;
  std::vector<std::vector<unsigned int>> boundFaces; //! List of face IDs for each mesh-defined boundary

  //! --- New additions for PyFR format (consider re-organizing) ---
  mdvector<face_con> face_list;
  std::vector<std::vector<face_con>> bound_faces;
=======
    unsigned int nEles = 0; 
    unsigned int nBnds = 0;
    unsigned int nDims, nNodes, nFaces, shape_order, nFacesPerEle, nNodesPerEle, nNodesPerFace, nFptsPerFace;
    unsigned int nCornerNodes, nGfpts, nGfpts_int, nGfpts_bnd;
    unsigned int nGfpts_mpi = 0;
    bool per_bnd_flag = false;

    /* Connectivity Data */
    mdvector<int> ele2nodes, ele2face, face2nodes, face2eles, face2eles_idx;

    std::vector<unsigned int> bnd_ids;  //! List of boundary conditions for each boundary
    std::vector<unsigned int> ele_color_range, ele_color_nEles;
    mdvector<unsigned int> per_fpt_list;
    mdvector<char> gfpt2bnd;
    std::map<std::vector<unsigned int>, int> bnd_faces, per_bnd_rot;
    std::map<std::vector<unsigned int>, std::vector<unsigned int>> per_bnd_pairs, face2ordered;
    std::unordered_map<unsigned int, unsigned int> per_fpt_pairs, per_node_pairs;
    mdvector<unsigned int> ppt_connect;
    mdvector<int> fpt2gfpt;
    mdvector<char> fpt2gfpt_slot;
    mdvector<double> ele_nodes, coord_nodes, coord_spts, coord_fpts, coord_ppts, coord_qpts;
    mdvector<unsigned int> face_nodes;
    mdvector<int> ele_adj;

    mdvector<double> grid_vel_nodes, coords_init;

    unsigned int nColors;
    mdvector<unsigned int> ele_color;

    unsigned int nBounds;               //! Number of distinct mesh boundary regions
    std::map<unsigned int,int> bcIdMap; //! Map from Gmsh boundary ID to Flurry BC ID
    std::vector<std::string> bcNames;   //! Name of each boundary given in mesh file
    std::vector<unsigned int> bcType;   //! Boundary condition for each boundary face
    std::map<std::vector<unsigned int>, unsigned int> face2bnd;
    std::vector<std::vector<unsigned int>> boundFaces; //! List of face IDs for each mesh-defined boundary

    //! --- New additions for PyFR format (consider re-organizing) ---
    mdvector<face_con> face_list;
    std::vector<std::vector<face_con>> bound_faces;
>>>>>>> 87e5b525
#ifdef _MPI
  std::map<int,std::vector<face_con>> mpi_conn;
  std::vector<int> send_ranks;
#endif
  std::string mesh_uuid, config, stats;

  std::vector<int> pyfr2zefr_face, zefr2pyfr_face;

  _mpi_comm myComm;
#ifdef _MPI
  std::map<std::vector<unsigned int>, std::set<int>> mpi_faces;
  std::unordered_map<unsigned int, unsigned int> node_map_p2g, node_map_g2p;
  std::map<unsigned int, mdvector<unsigned int>> fpt_buffer_map;
  std::map<unsigned int, MPI_Datatype> mpi_types;

  unsigned int nMpiFaces;
  std::vector<int> procR, faceID_R, gIC_R, mpiLocF, mpiRotR, mpiLocF_R, mpiPeriodic;
#endif

#ifdef _GPU
<<<<<<< HEAD
  mdvector_gpu<int> fpt2gfpt_d, fpt2gfpt_slot_d;
  mdvector_gpu<unsigned int> gfpt2bnd_d, per_fpt_list_d;
  mdvector_gpu<double> coord_spts_d, coord_fpts_d;
  mdvector_gpu<double> coords_init_d, coord_nodes_d, grid_vel_nodes_d;
  mdvector_gpu<int> ele2nodes_d;
=======
    mdvector_gpu<int> fpt2gfpt_d;
    mdvector_gpu<char> fpt2gfpt_slot_d;
    mdvector_gpu<unsigned int> per_fpt_list_d;
    mdvector_gpu<char> gfpt2bnd_d;
    mdvector_gpu<double> coord_spts_d, coord_fpts_d;
    mdvector_gpu<double> coords_init_d, coord_nodes_d, grid_vel_nodes_d;
    mdvector_gpu<int> ele2nodes_d;
>>>>>>> 87e5b525
#ifdef _MPI
  std::map<unsigned int, mdvector_gpu<unsigned int>> fpt_buffer_map_d;
#endif
#endif

  /* --- Motion-Related Variables --- */
  mdvector<double> vel_nodes;  //! Grid velocity at all mesh nodes

  /* --- Overset-Related Variables --- */

  InputStruct *input;

  unsigned int nBndFaces, nIntFaces, nOverFaces;
  std::vector<std::vector<unsigned int>> bndPts;   //! List of points on each boundary
///    mdvector<int> c2f, f2c, c2c;            //! Cell-to-face and face-to-cell conncectivity
  std::vector<std::vector<unsigned int>> faceList; //! Ordered list of faces matching c2f / f2c
  std::map<std::vector<unsigned int>, unsigned int> nodes_to_face; //! Map from face nodes to face ID
  std::vector<int> fpt2face; //! fpt index to face index
  mdvector<int> face2fpts; //! Face index to fpt indices

  std::vector<int> iblank_node, iblank_face; //! iblank values for nodes, cells, faces
  mdvector<int> iblank_cell;

  std::vector<int> bndFaces, mpiFaces; //! Current list of all boundar & MPI faces
  std::set<int> overFaces;  //! Ordered list of all current overset faces
  std::vector<int> overFaceList;

  int nWall, nOver; //! Number of nodes on wall & overset boundaries
  std::vector<int> wallNodes, overNodes; //! Wall & overset boundary node lists

#ifdef _GPU
  mdvector_gpu<int> iblank_fpts_d, iblank_cell_d;
  mdvector<int> iblank_fpts;
#endif

  unsigned int nGrids;  //! Number of distinct overset grids
  int nProcsGrid;       //! Number of MPI processes assigned to current (overset) grid block
  unsigned int gridID;  //! Which (overset) grid block is this process handling
  int gridRank;         //! MPI rank of process *within* the grid block [0 to nprocPerGrid-1]
  int rank;
  int nproc;
};

GeoStruct process_mesh(InputStruct *input, unsigned int order, int nDims, _mpi_comm comm_in);
void load_mesh_data_gmsh(InputStruct *input, GeoStruct &geo);
void load_mesh_data_pyfr(InputStruct *input, GeoStruct &geo);
void read_boundary_ids(std::ifstream &f, GeoStruct &geo, InputStruct *input);
void read_node_coords(std::ifstream &f, GeoStruct &geo);
void read_element_connectivity(std::ifstream &f, GeoStruct &geo, InputStruct *input);
void read_boundary_faces(std::ifstream &f, GeoStruct &geo);
void set_face_nodes(GeoStruct &geo);
void set_ele_adjacency(GeoStruct &geo);
void couple_periodic_bnds(GeoStruct &geo);
void setup_global_fpts(InputStruct *input, GeoStruct &geo, unsigned int order);
void setup_global_fpts_pyfr(InputStruct *input, GeoStruct &geo, unsigned int order);
void pair_periodic_gfpts(GeoStruct &geo);
void setup_element_colors(InputStruct *input, GeoStruct &geo);
void shuffle_data_by_color(GeoStruct &geo);

#ifdef _MPI
void partition_geometry(InputStruct *input, GeoStruct &geo);
#endif

void move_grid(InputStruct *input, GeoStruct &geo, double time);

#endif /* geometry_hpp */<|MERGE_RESOLUTION|>--- conflicted
+++ resolved
@@ -52,7 +52,6 @@
 
 struct GeoStruct
 {
-<<<<<<< HEAD
   /* Maps to organize geometry data by element type */
   std::set<ELE_TYPE> ele_set; // Set of element types discovered in mesh
   std::map<ELE_TYPE, unsigned int> nElesBT;
@@ -79,12 +78,14 @@
 
   std::vector<unsigned int> bnd_ids;  //! List of boundary conditions for each boundary
   std::vector<unsigned int> ele_color_range, ele_color_nEles;
-  mdvector<unsigned int> gfpt2bnd, per_fpt_list;
+  mdvector<unsigned int> per_fpt_list;
+  mdvector<char> gfpt2bnd;
   std::map<std::vector<unsigned int>, int> bnd_faces, per_bnd_rot;
   std::map<std::vector<unsigned int>, std::vector<unsigned int>> per_bnd_pairs, face2ordered;
   std::unordered_map<unsigned int, unsigned int> per_fpt_pairs, per_node_pairs;
   mdvector<unsigned int> ppt_connect;
-  mdvector<int> fpt2gfpt, fpt2gfpt_slot;
+  mdvector<int> fpt2gfpt;
+  mdvector<char> fpt2gfpt_slot;
   mdvector<double> ele_nodes, coord_nodes;
   mdvector<unsigned int> face_nodes;
   mdvector<int> ele_adj;
@@ -104,47 +105,6 @@
   //! --- New additions for PyFR format (consider re-organizing) ---
   mdvector<face_con> face_list;
   std::vector<std::vector<face_con>> bound_faces;
-=======
-    unsigned int nEles = 0; 
-    unsigned int nBnds = 0;
-    unsigned int nDims, nNodes, nFaces, shape_order, nFacesPerEle, nNodesPerEle, nNodesPerFace, nFptsPerFace;
-    unsigned int nCornerNodes, nGfpts, nGfpts_int, nGfpts_bnd;
-    unsigned int nGfpts_mpi = 0;
-    bool per_bnd_flag = false;
-
-    /* Connectivity Data */
-    mdvector<int> ele2nodes, ele2face, face2nodes, face2eles, face2eles_idx;
-
-    std::vector<unsigned int> bnd_ids;  //! List of boundary conditions for each boundary
-    std::vector<unsigned int> ele_color_range, ele_color_nEles;
-    mdvector<unsigned int> per_fpt_list;
-    mdvector<char> gfpt2bnd;
-    std::map<std::vector<unsigned int>, int> bnd_faces, per_bnd_rot;
-    std::map<std::vector<unsigned int>, std::vector<unsigned int>> per_bnd_pairs, face2ordered;
-    std::unordered_map<unsigned int, unsigned int> per_fpt_pairs, per_node_pairs;
-    mdvector<unsigned int> ppt_connect;
-    mdvector<int> fpt2gfpt;
-    mdvector<char> fpt2gfpt_slot;
-    mdvector<double> ele_nodes, coord_nodes, coord_spts, coord_fpts, coord_ppts, coord_qpts;
-    mdvector<unsigned int> face_nodes;
-    mdvector<int> ele_adj;
-
-    mdvector<double> grid_vel_nodes, coords_init;
-
-    unsigned int nColors;
-    mdvector<unsigned int> ele_color;
-
-    unsigned int nBounds;               //! Number of distinct mesh boundary regions
-    std::map<unsigned int,int> bcIdMap; //! Map from Gmsh boundary ID to Flurry BC ID
-    std::vector<std::string> bcNames;   //! Name of each boundary given in mesh file
-    std::vector<unsigned int> bcType;   //! Boundary condition for each boundary face
-    std::map<std::vector<unsigned int>, unsigned int> face2bnd;
-    std::vector<std::vector<unsigned int>> boundFaces; //! List of face IDs for each mesh-defined boundary
-
-    //! --- New additions for PyFR format (consider re-organizing) ---
-    mdvector<face_con> face_list;
-    std::vector<std::vector<face_con>> bound_faces;
->>>>>>> 87e5b525
 #ifdef _MPI
   std::map<int,std::vector<face_con>> mpi_conn;
   std::vector<int> send_ranks;
@@ -165,13 +125,6 @@
 #endif
 
 #ifdef _GPU
-<<<<<<< HEAD
-  mdvector_gpu<int> fpt2gfpt_d, fpt2gfpt_slot_d;
-  mdvector_gpu<unsigned int> gfpt2bnd_d, per_fpt_list_d;
-  mdvector_gpu<double> coord_spts_d, coord_fpts_d;
-  mdvector_gpu<double> coords_init_d, coord_nodes_d, grid_vel_nodes_d;
-  mdvector_gpu<int> ele2nodes_d;
-=======
     mdvector_gpu<int> fpt2gfpt_d;
     mdvector_gpu<char> fpt2gfpt_slot_d;
     mdvector_gpu<unsigned int> per_fpt_list_d;
@@ -179,7 +132,6 @@
     mdvector_gpu<double> coord_spts_d, coord_fpts_d;
     mdvector_gpu<double> coords_init_d, coord_nodes_d, grid_vel_nodes_d;
     mdvector_gpu<int> ele2nodes_d;
->>>>>>> 87e5b525
 #ifdef _MPI
   std::map<unsigned int, mdvector_gpu<unsigned int>> fpt_buffer_map_d;
 #endif
