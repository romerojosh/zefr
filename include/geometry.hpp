#ifndef geometry_hpp
#define geometry_hpp

#include <map>
#include <string>
#include <set>
#include <unordered_map>
#include <unordered_set>
#include <vector>

#include "input.hpp"
#include "mdvector.hpp"

#ifdef _GPU
#include "mdvector_gpu.h"
#endif

#define HOLE 0
#define FRINGE -1
#define NORMAL 1

#ifdef _MPI
#include "mpi.h"
#endif

//! Struct for reading/storing face connectivity from PyFR mesh format
typedef struct {
  char c_type[5];
  int ic;
  short loc_f;
  char tag; // Optional tag
} face_con;

struct GeoStruct
{
    unsigned int nEles = 0; 
    unsigned int nBnds = 0;
    unsigned int nDims, nNodes, nFaces, shape_order, nFacesPerEle, nNodesPerEle, nNodesPerFace, nFptsPerFace;
    unsigned int nCornerNodes, nGfpts, nGfpts_int, nGfpts_bnd;
    bool per_bnd_flag = false;

    /* Connectivity Data */
    mdvector<int> ele2nodes, ele2face, face2nodes, face2eles, face2eles_idx;

    std::vector<unsigned int> bnd_ids;  //! List of boundary conditions for each boundary
    std::vector<unsigned int> ele_color_range, ele_color_nEles;
    mdvector<unsigned int> gfpt2bnd, per_fpt_list;
    std::map<std::vector<unsigned int>, int> bnd_faces, per_bnd_rot;
    std::map<std::vector<unsigned int>, std::vector<unsigned int>> per_bnd_pairs, face2ordered;
    std::unordered_map<unsigned int, unsigned int> per_fpt_pairs, per_node_pairs;
    mdvector<unsigned int> ppt_connect;
    mdvector<int> fpt2gfpt, fpt2gfpt_slot;
    mdvector<double> ele_nodes, coord_nodes, coord_spts, coord_fpts, coord_ppts, coord_qpts;
    mdvector<unsigned int> face_nodes;
    mdvector<int> ele_adj;

    mdvector<double> grid_vel_nodes, coords_init;

    unsigned int nColors;
    mdvector<unsigned int> ele_color;

    unsigned int nBounds;               //! Number of distinct mesh boundary regions
    std::map<unsigned int,int> bcIdMap; //! Map from Gmsh boundary ID to Flurry BC ID
    std::vector<std::string> bcNames;   //! Name of each boundary given in mesh file
    std::vector<unsigned int> bcType;   //! Boundary condition for each boundary face
    std::map<std::vector<unsigned int>, unsigned int> face2bnd;
    std::vector<std::vector<int>> boundFaces; //! List of face IDs for each mesh-defined boundary

<<<<<<< HEAD
    //! --- New additions for PyFR format (consider re-organizing) ---
    std::vector<std::vector<face_con>> bound_faces;
    std::vector<face_con> face_list, mpiface_list;
    std::string mesh_uuid, config, stats;

    std::vector<int> pyfr2zefr_face, zefr2pyfr_face;

=======
    _mpi_comm myComm;
>>>>>>> b945e155
#ifdef _MPI
    unsigned int nGfpts_mpi;
    std::map<std::vector<unsigned int>, std::set<int>> mpi_faces;
    std::unordered_map<unsigned int, unsigned int> node_map_p2g, node_map_g2p;
    std::map<unsigned int, mdvector<unsigned int>> fpt_buffer_map;
    std::map<unsigned int, MPI_Datatype> mpi_types;

    unsigned int nMpiFaces;
    std::vector<int> procR, faceID_R, gIC_R, mpiLocF, mpiRotR, mpiLocF_R, mpiPeriodic;
#endif

#ifdef _GPU
    mdvector_gpu<int> fpt2gfpt_d, fpt2gfpt_slot_d;
    mdvector_gpu<unsigned int> gfpt2bnd_d, per_fpt_list_d;
    mdvector_gpu<double> coord_spts_d, coord_fpts_d;
    mdvector_gpu<double> coords_init_d, coord_nodes_d, grid_vel_nodes_d;
    mdvector_gpu<int> ele2nodes_d;
#ifdef _MPI
    std::map<unsigned int, mdvector_gpu<unsigned int>> fpt_buffer_map_d;
#endif
#endif

    /* --- Motion-Related Variables --- */
    mdvector<double> vel_nodes;  //! Grid velocity at all mesh nodes

    /* --- Overset-Related Variables --- */

    InputStruct *input;

    unsigned int nBndFaces, nIntFaces, nOverFaces;
    std::vector<std::vector<unsigned int>> bndPts;   //! List of points on each boundary
///    mdvector<int> c2f, f2c, c2c;            //! Cell-to-face and face-to-cell conncectivity
    std::vector<std::vector<unsigned int>> faceList; //! Ordered list of faces matching c2f / f2c
    std::map<std::vector<unsigned int>, unsigned int> nodes_to_face; //! Map from face nodes to face ID
    std::vector<int> fpt2face; //! fpt index to face index
    mdvector<int> face2fpts; //! Face index to fpt indices

    std::vector<int> iblank_node, iblank_face; //! iblank values for nodes, cells, faces
    mdvector<int> iblank_cell;

    std::vector<int> bndFaces, mpiFaces; //! Current list of all boundar & MPI faces
    std::set<int> overFaces;  //! Ordered list of all current overset faces
    std::vector<int> overFaceList;

    int nWall, nOver; //! Number of nodes on wall & overset boundaries
    std::vector<int> wallNodes, overNodes; //! Wall & overset boundary node lists

#ifdef _GPU
    mdvector_gpu<int> iblank_fpts_d, iblank_cell_d;
    mdvector<int> iblank_fpts;
#endif

    unsigned int nGrids;  //! Number of distinct overset grids
    int nProcsGrid;       //! Number of MPI processes assigned to current (overset) grid block
    unsigned int gridID;  //! Which (overset) grid block is this process handling
    int gridRank;         //! MPI rank of process *within* the grid block [0 to nprocPerGrid-1]
    int rank;
    int nproc;
};

<<<<<<< HEAD
GeoStruct process_mesh(InputStruct *input, unsigned int order, int nDims);
void load_mesh_data_gmsh(InputStruct *input, GeoStruct &geo);
void load_mesh_data_pyfr(InputStruct *input, GeoStruct &geo);
=======
GeoStruct process_mesh(InputStruct *input, unsigned int order, int nDims, _mpi_comm comm_in);
void load_mesh_data(InputStruct *input, GeoStruct &geo);
>>>>>>> b945e155
void read_boundary_ids(std::ifstream &f, GeoStruct &geo, InputStruct *input);
void read_node_coords(std::ifstream &f, GeoStruct &geo);
void read_element_connectivity(std::ifstream &f, GeoStruct &geo, InputStruct *input);
void read_boundary_faces(std::ifstream &f, GeoStruct &geo);
void set_face_nodes(GeoStruct &geo);
void set_ele_adjacency(GeoStruct &geo);
void couple_periodic_bnds(GeoStruct &geo);
void setup_global_fpts(InputStruct *input, GeoStruct &geo, unsigned int order);
void setup_global_fpts_pyfr(InputStruct *input, GeoStruct &geo, unsigned int order);
void pair_periodic_gfpts(GeoStruct &geo);
void setup_element_colors(InputStruct *input, GeoStruct &geo);
void shuffle_data_by_color(GeoStruct &geo);

#ifdef _MPI
void partition_geometry(InputStruct *input, GeoStruct &geo);
#endif

void move_grid(InputStruct *input, GeoStruct &geo, double time);

#endif /* geometry_hpp */<|MERGE_RESOLUTION|>--- conflicted
+++ resolved
@@ -66,7 +66,6 @@
     std::map<std::vector<unsigned int>, unsigned int> face2bnd;
     std::vector<std::vector<int>> boundFaces; //! List of face IDs for each mesh-defined boundary
 
-<<<<<<< HEAD
     //! --- New additions for PyFR format (consider re-organizing) ---
     std::vector<std::vector<face_con>> bound_faces;
     std::vector<face_con> face_list, mpiface_list;
@@ -74,9 +73,7 @@
 
     std::vector<int> pyfr2zefr_face, zefr2pyfr_face;
 
-=======
     _mpi_comm myComm;
->>>>>>> b945e155
 #ifdef _MPI
     unsigned int nGfpts_mpi;
     std::map<std::vector<unsigned int>, std::set<int>> mpi_faces;
@@ -137,14 +134,9 @@
     int nproc;
 };
 
-<<<<<<< HEAD
-GeoStruct process_mesh(InputStruct *input, unsigned int order, int nDims);
+GeoStruct process_mesh(InputStruct *input, unsigned int order, int nDims, _mpi_comm comm_in);
 void load_mesh_data_gmsh(InputStruct *input, GeoStruct &geo);
 void load_mesh_data_pyfr(InputStruct *input, GeoStruct &geo);
-=======
-GeoStruct process_mesh(InputStruct *input, unsigned int order, int nDims, _mpi_comm comm_in);
-void load_mesh_data(InputStruct *input, GeoStruct &geo);
->>>>>>> b945e155
 void read_boundary_ids(std::ifstream &f, GeoStruct &geo, InputStruct *input);
 void read_node_coords(std::ifstream &f, GeoStruct &geo);
 void read_element_connectivity(std::ifstream &f, GeoStruct &geo, InputStruct *input);
