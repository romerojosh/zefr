--- conflicted
+++ resolved
@@ -135,25 +135,21 @@
   /* --- Motion-Related Variables --- */
   mdvector<double> vel_nodes;  //! Grid velocity at all mesh nodes
 
-<<<<<<< HEAD
+  double mass;
+  mdvector<double> Imat; //! Inertia tensor in global coords
+  mdvector<double> Jmat; //! Inertia tensor in body coords
+  mdvector<double> Jinv; //! Inverse of inertia tensor in body coords
+  mdvector<double> x_cg, vel_cg; //! Position and linear velocity of body frame
+  mdvector<double> dx_cg;
+  mdvector<double> q, qdot; //! Rotation quaternion of body frame (and derivative)
+  mdvector<double> Rmat;    //! Matrix form of rotation quaternion
+  mdvector<double> Wmat;    //! Matrix form of omega cross-product
+  mdvector<double> dRmat;   //! Combination of current and previous rotation to update from previous time step
+  mdvector<double> omega;   //! Angular velocity of body in body-frame coordinates
+  std::array<double,3> omega_res;
+  mdvector<double> qdot_res, q_res; //! Residual for rotation quaternion update eqns.
+
   /* --- Overset-Related Variables --- */
-=======
-    double mass;
-    mdvector<double> Imat; //! Inertia tensor in global coords
-    mdvector<double> Jmat; //! Inertia tensor in body coords
-    mdvector<double> Jinv; //! Inverse of inertia tensor in body coords
-    mdvector<double> x_cg, vel_cg; //! Position and linear velocity of body frame
-    mdvector<double> dx_cg;
-    mdvector<double> q, qdot; //! Rotation quaternion of body frame (and derivative)
-    mdvector<double> Rmat;    //! Matrix form of rotation quaternion
-    mdvector<double> Wmat;    //! Matrix form of omega cross-product
-    mdvector<double> dRmat;   //! Combination of current and previous rotation to update from previous time step
-    mdvector<double> omega;   //! Angular velocity of body in body-frame coordinates
-    std::array<double,3> omega_res;
-    mdvector<double> qdot_res, q_res; //! Residual for rotation quaternion update eqns.
-
-    /* --- Overset-Related Variables --- */
->>>>>>> 6c4e4b42
 
   InputStruct *input;
 
@@ -176,16 +172,11 @@
   std::vector<int> wallNodes, overNodes; //! Wall & overset boundary node lists
 
 #ifdef _GPU
-<<<<<<< HEAD
   mdvector_gpu<int> iblank_fpts_d, iblank_cell_d;
   mdvector<int> iblank_fpts;
-=======
-    mdvector_gpu<int> iblank_fpts_d, iblank_cell_d;
-    mdvector<int> iblank_fpts;
-
-    mdvector_gpu<double> x_cg_d, vel_cg_d, q_d, qdot_d, Rmat_d, omega_d;
-    mdvector_gpu<double> dx_cg_d, dRmat_d, Wmat_d;
->>>>>>> 6c4e4b42
+
+  mdvector_gpu<double> x_cg_d, vel_cg_d, q_d, qdot_d, Rmat_d, omega_d;
+  mdvector_gpu<double> dx_cg_d, dRmat_d, Wmat_d;
 #endif
 
   unsigned int nGrids;  //! Number of distinct overset grids
