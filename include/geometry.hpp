--- conflicted
+++ resolved
@@ -61,15 +61,11 @@
     std::unordered_map<unsigned int, unsigned int> node_map_p2g, node_map_g2p;
     std::map<unsigned int, mdvector<unsigned int>> fpt_buffer_map;
     std::map<unsigned int, MPI_Datatype> mpi_types;
-<<<<<<< HEAD
 
     std::vector<int> nProcGrid;  //! Number of MPI processes assigned to each grid block
     std::vector<int> gridIdList; //! List of grid ID assigned to each rank
 
     std::vector<int> procR, faceID_R, gIC_R, mpiLocF, mpiLocF_R, mpiPeriodic;
-=======
-    std::vector<unsigned int> nProcsGrid, gridIdList;
->>>>>>> dd0b9bd8
 #endif
 
 #ifdef _GPU
@@ -88,11 +84,7 @@
 
     InputStruct *input;
 
-<<<<<<< HEAD
-    unsigned int nFaces, nBndFaces, nIntFaces, nMpiFaces, nOverFaces;
-=======
-    unsigned int nBndFaces;
->>>>>>> dd0b9bd8
+    unsigned int nBndFaces, nIntFaces, nMpiFaces, nOverFaces;
     std::vector<std::vector<unsigned int>> bndPts;   //! List of points on each boundary
     mdvector<int> c2f, f2c, c2c;            //! Cell-to-face and face-to-cell conncectivity
     std::vector<std::vector<unsigned int>> faceList; //! Ordered list of faces matching c2f / f2c
