--- conflicted
+++ resolved
@@ -38,22 +38,14 @@
     void set_oppRestart(unsigned int order_restart, bool use_shape = false);
     void set_vandermonde_mats();
 
-<<<<<<< HEAD
     mdvector<double> calc_shape(const std::vector<double> &loc);
     mdvector<double> calc_d_shape(const std::vector<double> &loc);
-=======
-    mdvector<double> calc_shape(unsigned int shape_order,
-                                const double* loc);
 
-    mdvector<double> calc_d_shape(unsigned int shape_order,
-                                  const double* loc);
+    mdvector<double> calc_shape(const double* loc);
+    mdvector<double> calc_d_shape(const double* loc);
 
-    void calc_shape(mdvector<double> &shape_val, unsigned int shape_order,
-                    const double* loc);
-
-    void calc_d_shape(mdvector<double> &dshap_val, unsigned int shape_order,
-                      const double* loc);
->>>>>>> 6c4e4b42
+    void calc_shape(mdvector<double> &shape_val, const double* loc);
+    void calc_d_shape(mdvector<double> &dshap_val, const double* loc);
 
     double calc_nodal_basis(unsigned int spt,
                             const std::vector<double> &loc);
