--- conflicted
+++ resolved
@@ -104,10 +104,7 @@
     void update(const mdvector_gpu<double> &source = mdvector_gpu<double>());
 #endif
     void write_solution(const std::string &_prefix);
-<<<<<<< HEAD
-=======
     void write_surfaces(const std::string &_prefix);
->>>>>>> 7be93972
     void report_residuals(std::ofstream &f, std::chrono::high_resolution_clock::time_point t1);
     void report_forces(std::ofstream &f);
     void report_error(std::ofstream &f);
