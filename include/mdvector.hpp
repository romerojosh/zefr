--- conflicted
+++ resolved
@@ -75,11 +75,7 @@
     ~mdvector();
     mdvector(const mdvector<T> &orig);
     mdvector<T>& operator= (const mdvector<T> &orig);
-<<<<<<< HEAD
-    mdvector(std::vector<unsigned int> dims, T value = T(), bool pad = false, bool pinned = false);
-=======
     mdvector(std::vector<unsigned int> dims, T value = T(), bool pinned = false);
->>>>>>> de74bd8c
 
     //! Setup operator
     void assign(std::vector<unsigned int> dims, T value = T(), bool pinned = false);
@@ -171,44 +167,6 @@
 mdvector<T>::mdvector(std::vector<unsigned int> dims, T value, bool pinned)
 {
   this->assign(dims, value, pinned);
-}
-
-template <typename T>
-mdvector<T>::mdvector(const mdvector<T> &orig)
-{
-  this->nDims = orig.nDims;
-  this->size_ = orig.size_;
-  this->max_size_ = orig.max_size_;
-  this->dims = orig.dims;
-  this->strides = orig.strides;
-  this->values = orig.values;
-
-  this->pinned = orig.pinned;
-
-  if (!this->pinned)
-    this->values_ptr = this->values.data();
-  else
-    ThrowException("Unsupported copy of pinned mdvector detected! Don't do this!");
-}
-
-template <typename T>
-mdvector<T>& mdvector<T>::operator= (const mdvector<T> &orig)
-{
-  this->nDims = orig.nDims;
-  this->size_ = orig.size_;
-  this->max_size_ = orig.max_size_;
-  this->dims = orig.dims;
-  this->strides = orig.strides;
-  this->values = orig.values;
-
-  this->pinned = orig.pinned;
-
-  if (!this->pinned)
-    this->values_ptr = this->values.data();
-  else
-    ThrowException("Unsupported copy of pinned mdvector detected! Don't do this!");
-
-  return *this;
 }
 
 template <typename T>
@@ -496,33 +454,21 @@
 T& mdvector<T>::operator() (unsigned int idx0, unsigned int idx1, unsigned int idx2) 
 {
   //assert(ndims == 3);
-<<<<<<< HEAD
-  return values_ptr[(idx2 * strides[1] + idx1) * strides[0] + idx0];
-=======
   return values_ptr[idx2 * strides[1] + idx1 * strides[0] + idx0];
->>>>>>> de74bd8c
 }
 
 template <typename T>
 T mdvector<T>::operator() (unsigned int idx0, unsigned int idx1, unsigned int idx2) const
 {
   //assert(ndims == 3);
-<<<<<<< HEAD
-  return values_ptr[(idx2 * strides[1] + idx1) * strides[0] + idx0];
-=======
   return values_ptr[idx2 * strides[1] + idx1 * strides[0] + idx0];
->>>>>>> de74bd8c
 }
 template <typename T>
 T& mdvector<T>::operator() (unsigned int idx0, unsigned int idx1, unsigned int idx2, 
     unsigned int idx3) 
 {
   //assert(ndims == 4);
-<<<<<<< HEAD
-  return values_ptr[((idx3 * strides[2] + idx2) * strides[1] + idx1) * strides[0] + idx0];
-=======
   return values_ptr[idx3 * strides[2] + idx2 * strides[1] + idx1 * strides[0] + idx0];
->>>>>>> de74bd8c
 }
 
 template <typename T>
@@ -530,11 +476,7 @@
     unsigned int idx3) const
 {
   //assert(ndims == 4);
-<<<<<<< HEAD
-  return values_ptr[((idx3 * strides[2] + idx2) * strides[1] + idx1) * strides[0] + idx0];
-=======
   return values_ptr[idx3 * strides[2] + idx2 * strides[1] + idx1 * strides[0] + idx0];
->>>>>>> de74bd8c
 }
 
 template <typename T>
@@ -542,11 +484,7 @@
     unsigned int idx3, unsigned int idx4) 
 {
   //assert(ndims == 5);
-<<<<<<< HEAD
-  return values[(((idx4 * strides[3] + idx3) * strides[2] + idx2) * strides[1] + idx1) * strides[0] + idx0];
-=======
   return values[idx4 * strides[3] + idx3 * strides[2] + idx2 * strides[1] + idx1 * strides[0] + idx0];
->>>>>>> de74bd8c
 }
 
 template <typename T>
@@ -554,11 +492,7 @@
     unsigned int idx3, unsigned int idx4) const
 {
   //assert(ndims == 5);
-<<<<<<< HEAD
-  return values[(((idx4 * strides[3] + idx3) * strides[2] + idx2) * strides[1] + idx1) * strides[0] + idx0];
-=======
   return values[idx4 * strides[3] + idx3 * strides[2] + idx2 * strides[1] + idx1 * strides[0] + idx0];
->>>>>>> de74bd8c
 }
 
 template <typename T>
@@ -566,11 +500,7 @@
     unsigned int idx3, unsigned int idx4, unsigned int idx5) 
 {
   //assert(ndims == 6);
-<<<<<<< HEAD
-  return values[((((idx5 * strides[4] + idx4) * strides[3] + idx3) * strides[2] + idx2) * strides[1] + idx1) * strides[0] + idx0];
-=======
   return values[idx5 * strides[4] + idx4 * strides[3] + idx3 * strides[2] + idx2 * strides[1] + idx1 * strides[0] + idx0];
->>>>>>> de74bd8c
 }
 
 template <typename T>
@@ -578,11 +508,7 @@
     unsigned int idx3, unsigned int idx4, unsigned int idx5) const
 {
   //assert(ndims == 6);
-<<<<<<< HEAD
-  return values[((((idx5 * strides[4] + idx4) * strides[3] + idx3) * strides[2] + idx2) * strides[1] + idx1) * strides[0] + idx0];
-=======
   return values[idx5 * strides[4] + idx4 * strides[3] + idx3 * strides[2] + idx2 * strides[1] + idx1 * strides[0] + idx0];
->>>>>>> de74bd8c
 }
 
 template<typename T>
@@ -799,15 +725,12 @@
   {
     ThrowException("Cannot modify dimensions of pinned mdvector!");
   }
-<<<<<<< HEAD
-=======
 }
 
 template <typename T>
 const unsigned int* mdvector<T>::dims_ptr() const
 {
   return dims.data();
->>>>>>> de74bd8c
 }
 
 template <typename T>
@@ -840,37 +763,20 @@
 }
 #endif
 
-<<<<<<< HEAD
-=======
 /* mdview class to allow indirect data access from faces */
 // NOTE: Assumes index in last place used for slot always, and thus
 // applies to strided access into base_ptrs/strides vectors. 
->>>>>>> de74bd8c
 template <typename T>
 class mdview
 {
   private:
-<<<<<<< HEAD
-    mdvector<T*> ptr_map;
-=======
     mdvector<T*> base_ptrs;
     mdvector<unsigned int> strides;
     unsigned int base_stride;
->>>>>>> de74bd8c
 
   public:
     mdview(){}
 
-<<<<<<< HEAD
-    mdview(mdvector<T*> &ptr_map)
-    {
-      this->ptr_map = ptr_map;
-    }
-
-    void assign(mdvector<T*> &ptr_map)
-    {
-      this->ptr_map = ptr_map;
-=======
     mdview(mdvector<T*> &base_ptrs, mdvector<unsigned int>& strides, unsigned int base_stride)
     {
       this->base_ptrs = base_ptrs;
@@ -883,84 +789,50 @@
       this->base_ptrs = base_ptrs;
       this->strides = strides;
       this->base_stride = base_stride;
->>>>>>> de74bd8c
     }
 
     T& operator() (unsigned int idx0) 
     {
-<<<<<<< HEAD
-      return *(ptr_map(idx0));
-=======
       return *(base_ptrs(idx0));
->>>>>>> de74bd8c
     }
 
     T operator() (unsigned int idx0) const
     {
-<<<<<<< HEAD
-      return *(ptr_map(idx0));
-=======
       return *(base_ptrs(idx0));
->>>>>>> de74bd8c
     }
 
     T& operator() (unsigned int idx0, unsigned int idx1) 
     {
-<<<<<<< HEAD
-      return *(ptr_map(idx0, idx1));
-=======
       return *(base_ptrs(idx0 + base_stride * idx1));
->>>>>>> de74bd8c
     }
 
     T operator() (unsigned int idx0, unsigned int idx1) const
     {
-<<<<<<< HEAD
-      return *(ptr_map(idx0, idx1));
-=======
       return *(base_ptrs(idx0 + base_stride * idx1));
->>>>>>> de74bd8c
     }
 
     T& operator() (unsigned int idx0, unsigned int idx1, unsigned int idx2) 
     {
-<<<<<<< HEAD
-      return *(ptr_map(idx0, idx1, idx2));
-=======
       return *(base_ptrs(idx0 + base_stride * idx2) + strides(idx0 + base_stride * idx2, 0) * idx1);
->>>>>>> de74bd8c
     }
 
     T operator() (unsigned int idx0, unsigned int idx1, unsigned int idx2) const
     {
-<<<<<<< HEAD
-      return *(ptr_map(idx0, idx1, idx2));
-    }
+      return *(base_ptrs(idx0 + base_stride * idx2) + strides(idx0 + base_stride * idx2, 0) * idx1);
+    }
+
     T& operator() (unsigned int idx0, unsigned int idx1, unsigned int idx2, 
         unsigned int idx3) 
     {
-      return *(ptr_map(idx0, idx1, idx2, idx3));
-=======
-      return *(base_ptrs(idx0 + base_stride * idx2) + strides(idx0 + base_stride * idx2, 0) * idx1);
-    }
-
-    T& operator() (unsigned int idx0, unsigned int idx1, unsigned int idx2, 
-        unsigned int idx3) 
-    {
       return *(base_ptrs(idx0 + base_stride * idx3) + strides(idx0 + base_stride * idx3, 0) * 
           idx1 + strides(idx0 + base_stride * idx3, 1) * idx2);
->>>>>>> de74bd8c
     }
 
     T operator() (unsigned int idx0, unsigned int idx1, unsigned int idx2, 
         unsigned int idx3) const
     {
-<<<<<<< HEAD
-      return *(ptr_map(idx0, idx1, idx2, idx3));
-=======
       return *(base_ptrs(idx0 + base_stride * idx3) + strides(idx0 + base_stride * idx3, 0) * 
           idx1 + strides(idx0 + base_stride * idx3, 1) * idx2);
->>>>>>> de74bd8c
     }
 
 };
