#ifndef mdvector_hpp
#define mdvector_hpp

/*! mdvector.hpp 
 * \brief Template class for multidimensional vector implementation. 
 * Currently uses column-major formatting.
 *
 * \author Josh Romero, Stanford University
 *
 */

#ifdef _CPU
static const unsigned int CACHE_LINE_SIZE = 64;
#endif
#ifdef _GPU
static const unsigned int CACHE_LINE_SIZE = 128;
#endif

#include <algorithm>
#include <array>
#include <cassert>
#include <iostream>
#include <vector>
#include <memory>

#include "macros.hpp"

#ifndef _NO_TNT
#include "tnt.h"
#include <jama_lu.h>
#endif

#ifdef _GPU
#include "mdvector_gpu.h"
#include "solver_kernels.h"
#include "cuda_runtime.h"

template<typename T>
class mdvector_gpu;
#endif

template <typename T>
class mdvector
{
  private:
    int nDims = 0;
    size_t size_ = 0;  // Size of true vector
    size_t max_size_ = 0;  // Size of allocation
    std::array<unsigned int,6> dims; 
    std::array<unsigned int,6> strides;
    std::vector<T> values;
    T* values_ptr; // For pinned memory only!

#ifndef _NO_TNT
    std::shared_ptr<JAMA::LU<double>> LUptr;
#endif

    bool pinned = false;

  public:
    //! Constructors
    mdvector();
    ~mdvector();
    mdvector(std::vector<unsigned int> dims, T value = 0, bool pad = false, bool pinned = false);

    //! Setup operator
    void assign(std::vector<unsigned int> dims, T value = 0, bool pad = false, bool pinned = false);

    //! Push back operator (for compatibility)
    void push_back(T value); 

    //! Fill operator
    void fill(T value);

    //! Size operator
    size_t size() const;
    //
    //! Method to return number of values (with padding)
    size_t max_size() const;

    //! Method to return vector shape
    std::array<unsigned int,6> shape(void) const;

    //! Method to return vector strides
    std::array<unsigned int,6> get_strides(void) const;

    //! Method to get leading dimension
    unsigned int ldim() const; 

    //! Method to return starting data pointer
    T* data();
    
    //! Method to return max element
    T max_val() const;
    
    //! Method to return min element
    T min_val() const;
    
    //! Method to calculate LU factors
    void calc_LU();
    
    //! Method to solve L U x = B for x
    void solve(mdvector<T>& x, const mdvector<T>& B) const;

<<<<<<< HEAD
=======
    //! Methods to add to dimensions of an mdvector
    void add_dim_0(unsigned int ind, const T& val);
    void add_dim_1(unsigned int ind, const T& val);
    void add_dim_2(unsigned int ind, const T& val);
    void add_dim_3(unsigned int ind, const T& val);

    //! Methods to remove from dimensions of an mdvector
    void remove_dim_0(unsigned int ind);
    void remove_dim_1(unsigned int ind);
    void remove_dim_2(unsigned int ind);
    void remove_dim_3(unsigned int ind);

    //! Method to return number of values (with padding)
    unsigned int get_nvals() const;

>>>>>>> a55ce82b
    //! Method to return pointer to strides (for GPU)
    const unsigned int* strides_ptr() const;

    //! Overloaded methods to access data
    T operator()(unsigned int idx0) const;
    T& operator()(unsigned int idx0);
    T operator()(unsigned int idx0, unsigned int idx1) const;
    T& operator()(unsigned int idx0, unsigned int idx1);
    T& operator()(unsigned int idx0, unsigned int idx1, unsigned int idx2);
    T operator()(unsigned int idx0, unsigned int idx1, unsigned int idx2) const;
    T& operator()(unsigned int idx0, unsigned int idx1, unsigned int idx2, unsigned int idx3);
    T operator()(unsigned int idx0, unsigned int idx1, unsigned int idx2, unsigned int idx3) const;
    T& operator()(unsigned int idx0, unsigned int idx1, unsigned int idx2, unsigned int idx3, unsigned int idx4);
    T operator()(unsigned int idx0, unsigned int idx1, unsigned int idx2, unsigned int idx3, unsigned int idx4) const;
    T& operator()(unsigned int idx0, unsigned int idx1, unsigned int idx2, unsigned int idx3, unsigned int idx4, unsigned int idx5);
    T operator()(unsigned int idx0, unsigned int idx1, unsigned int idx2, unsigned int idx3, unsigned int idx4, unsigned int idx5) const;

#ifdef _GPU
    //! Assignment (copy from GPU)
    mdvector<T>& operator= (mdvector_gpu<T> &vec);
#endif

};

template <typename T>
mdvector<T>::mdvector(){};

template <typename T>
mdvector<T>::mdvector(std::vector<unsigned int> dims, T value, bool pad, bool pinned)
{
  this->assign(dims, value, pad, pinned);
}

template <typename T>
mdvector<T>::~mdvector()
{
#ifdef _GPU
  if (pinned)
  {
    cudaFreeHost(values_ptr);
  }
#endif
}

template <typename T>
void mdvector<T>::assign(std::vector<unsigned int> dims, T value, bool pad, bool pinned)
{
  nDims = (int)dims.size();

  size_ = 1;
  max_size_ = 1;


  for (unsigned int i = 0; i < nDims; i++)
  {
    strides[i] = dims[i];

    /* Pad leading dimension to cache line boundary */
    if (i == 0 and nDims > 1 and pad)
    {
      strides[i] += dims[i] % (CACHE_LINE_SIZE / sizeof(T));
    }

    size_ *= dims[i];
    max_size_ *= strides[i];

    this->dims[i] = dims[i];
  }

#ifdef _GPU
  this->pinned = pinned;
#endif
  if (!this->pinned)
    values.assign(max_size_, (T)value);
  else
  {
#ifdef _GPU
    auto status = cudaMallocHost(&values_ptr, max_size_ * sizeof(T));
    if (status != cudaSuccess)
      ThrowException("cudaMemcpy from device to host failed!");
#endif

#ifdef _CPU
    ThrowException("CPU code should not be able to allocate pinned memory. Something's wrong!");
#endif
  }
}

template <typename T>
void mdvector<T>::fill(T value)
{
  if (!pinned)
    std::fill(values.begin(), values.end(), value);
  else
    std::fill(values_ptr, values_ptr + max_size_, value);
}

template <typename T>
size_t mdvector<T>::size() const
{
  return size_;
}

template <typename T>
size_t mdvector<T>::max_size() const
{
  return max_size_;
}

template <typename T>
void mdvector<T>::push_back(T value) /* Only valid for 1D arrays! */
{
  if (!pinned)
  {
    values.push_back(value);
    size_++;
    max_size_++;
  }
  else
  {
    ThrowException("Cannot push back to pinned mdvector!");
  }
}

template <typename T>
std::array<unsigned int,6> mdvector<T>::shape(void) const
{
  return dims;
}

template <typename T>
std::array<unsigned int,6> mdvector<T>::get_strides(void) const
{
  return strides;
}

template <typename T>
unsigned int mdvector<T>::ldim() const
{
  return strides[0];
}

template <typename T>
T* mdvector<T>::data(void)
{
  if (!pinned)
    return values.data();
  else
    return values_ptr;
}

template <typename T>
T mdvector<T>::max_val(void) const
{
  if (!pinned)
    return *std::max_element(values.begin(), values.end());
  else
    return *std::max_element(values_ptr, values_ptr + max_size_);
}

template <typename T>
T mdvector<T>::min_val(void) const
{
  if (!pinned)
    return *std::min_element(values.begin(), values.end());
  else
    return *std::min_element(values_ptr, values_ptr + max_size_);
}

template <typename T>
void mdvector<T>::calc_LU()
{
#ifndef _NO_TNT
  // Copy mdvector into TNT object
  unsigned int m = dims[0], n = dims[1];
  TNT::Array2D<double> A(m, n);
  for (unsigned int j = 0; j < n; j++)
    for (unsigned int i = 0; i < m; i++)
      A[i][j] = (*this)(i,j);
      
  // Calculate and store LU object
  LUptr = std::make_shared<JAMA::LU<double>>(A);
#endif
}

template <typename T>
void mdvector<T>::solve(mdvector<T>& x, const mdvector<T>& B) const
{
#ifndef _NO_TNT
  // Copy mdvector into TNT object
  auto B_dims = B.shape();
  unsigned int n = B_dims[0], p = B_dims[1];
  TNT::Array2D<double> BArr(n, p);
  for (unsigned int j = 0; j < p; j++)
    for (unsigned int i = 0; i < n; i++)
      BArr[i][j] = B(i,j);
  
  // Solve for x
  TNT::Array2D<double> xArr = LUptr->solve(BArr);
      
  // Convert back to mdvector format
  for (unsigned int j = 0; j < p; j++)
    for (unsigned int i = 0; i < n; i++)
      x(i,j) = xArr[i][j];
#endif
}

template <typename T>
T& mdvector<T>::operator() (unsigned int idx0) 
{
  //assert(ndims == 1);
  return values[idx0];
}

template <typename T>
T mdvector<T>::operator() (unsigned int idx0)const
{
  //assert(ndims == 1);
  return values[idx0];
}

template <typename T>
T& mdvector<T>::operator() (unsigned int idx0, unsigned int idx1) 
{
  //assert(ndims == 2);
  return values[idx1 * strides[0] + idx0];
}

template <typename T>
T mdvector<T>::operator() (unsigned int idx0, unsigned int idx1) const
{
  //assert(ndims == 2);
  return values[idx1 * strides[0] + idx0];
}

template <typename T>
T& mdvector<T>::operator() (unsigned int idx0, unsigned int idx1, unsigned int idx2) 
{
  //assert(ndims == 3);
  return values[(idx2 * strides[1] + idx1) * strides[0] + idx0];
}

template <typename T>
T mdvector<T>::operator() (unsigned int idx0, unsigned int idx1, unsigned int idx2) const
{
  //assert(ndims == 3);
  return values[(idx2 * strides[1] + idx1) * strides[0] + idx0];
}
template <typename T>
T& mdvector<T>::operator() (unsigned int idx0, unsigned int idx1, unsigned int idx2, 
    unsigned int idx3) 
{
  //assert(ndims == 4);
  return values[((idx3 * strides[2] + idx2) * strides[1] + idx1) * strides[0] + idx0];
}

template <typename T>
T mdvector<T>::operator() (unsigned int idx0, unsigned int idx1, unsigned int idx2, 
    unsigned int idx3) const
{
  //assert(ndims == 4);
  return values[((idx3 * strides[2] + idx2) * strides[1] + idx1) * strides[0] + idx0];
}

template<typename T>
void mdvector<T>::add_dim_0(unsigned int ind, const T& val)
{
  /* Insert new 'row' of memory */
  unsigned int stride0 = dims[0]*dims[1]*dims[2];
  unsigned int stride1 = dims[0]*dims[1];
  unsigned int stride2 = dims[0];
  unsigned int rowSize = 1;
  unsigned int offset = ind*rowSize;
  for (int i = dims[3]-1; i >= 0; i--) {
    for (int j = dims[2]-1; j >= 0; j--) {
      for (int k = dims[1]-1; k >= 0; k--) {
        auto it = values.begin() + i*stride0 + j*stride1 + k*stride2 + offset;
        values.insert(it, rowSize, val);
      }
    }
  }

  dims[0]++;
  strides[0]++;
  nvals = values.size();
}

template<typename T>
void mdvector<T>::add_dim_1(unsigned int ind, const T &val)
{
  /* Insert new 'column' of memory */
  unsigned int stride0 = dims[0]*dims[1]*dims[2];
  unsigned int stride1 = dims[0]*dims[1];
  unsigned int colSize = dims[0];
  unsigned int offset = ind*colSize;
  for (int i = dims[3]-1; i >= 0; i--) {
    for (int j = dims[2]-1; j >= 0; j--) {
      auto it = values.begin() + i*stride0 + j*stride1 + offset;
      values.insert(it, colSize, val);
    }
  }

  dims[1]++;
  strides[1]++;
  nvals = values.size();
}

template<typename T>
void mdvector<T>::add_dim_2(unsigned int ind, const T &val)
{
  /* Insert new 'page' of memory */
  unsigned int stride   = dims[0]*dims[1]*dims[2];
  unsigned int pageSize = dims[0]*dims[1];
  unsigned int offset = ind*pageSize;
  for (int i = dims[3]-1; i >= 0; i--) {
    auto it = values.begin() + i*stride + offset;
    values.insert(it, pageSize, val);
  }

  dims[2]++;
  strides[2]++;
  nvals = values.size();
}

template<typename T>
void mdvector<T>::add_dim_3(unsigned int ind, const T &val)
{
  /* Insert new 'book' of memory */
  unsigned int bookSize = dims[0]*dims[1]*dims[2];
  auto it = values.begin() + bookSize*ind;
  values.insert(it, bookSize, val);
  dims[3]++;
  strides[3]++;
  nvals = values.size();
}

template<typename T>
void mdvector<T>::remove_dim_0(unsigned int ind)
{
  /* Remove 'row' of memory */
  unsigned int stride0 = dims[0]*dims[1]*dims[2];
  unsigned int stride1 = dims[0]*dims[1];
  unsigned int stride2 = dims[0];
  unsigned int rowSize = 1;
  unsigned int offset = ind*rowSize;
  for (int i = dims[3]-1; i >= 0; i--) {
    for (int j = dims[2]-1; j >= 0; j--) {
      for (int k = dims[1]-1; k >= 0; k--) {
        auto it = values.begin() + i*stride0 + j*stride1 + k*stride2 + offset;
        values.erase(it, it+rowSize);
      }
    }
  }

  dims[0]--;
  strides[0]--;
  nvals = values.size();
}

template<typename T>
void mdvector<T>::remove_dim_1(unsigned int ind)
{
  /* Remove 'column' of memory */
  unsigned int stride0 = dims[0]*dims[1]*dims[2];
  unsigned int stride1 = dims[0]*dims[1];
  unsigned int colSize = dims[0];
  unsigned int offset = ind*colSize;
  for (int i = dims[3]-1; i >= 0; i--) {
    for (int j = dims[2]-1; j >= 0; j--) {
      auto it = values.begin() + i*stride0 + j*stride1 + offset;
      values.erase(it, it+colSize);
    }
  }

  dims[1]--;
  strides[1]--;
  nvals = values.size();
}

template<typename T>
void mdvector<T>::remove_dim_2(unsigned int ind)
{
  /* Remove 'page' of memory */
  unsigned int stride   = dims[0]*dims[1]*dims[2];
  unsigned int pageSize = dims[0]*dims[1];
  unsigned int offset = ind*pageSize;
  for (int i = dims[3]-1; i >= 0; i--) {
    auto it = values.begin() + i*stride + offset;
    values.erase(it, it+pageSize);
  }

  dims[2]--;
  strides[2]--;
  nvals = values.size();
}

template<typename T>
void mdvector<T>::remove_dim_3(unsigned int ind)
{
  /* Remove 'book' of memory */
  unsigned int bookSize = dims[0]*dims[1]*dims[2];
  auto it = values.begin() + bookSize*ind;
  values.erase(it, it+bookSize);
  dims[3]--;
  strides[3]--;
  nvals = values.size();
}

template <typename T>
T& mdvector<T>::operator() (unsigned int idx0, unsigned int idx1, unsigned int idx2, 
    unsigned int idx3, unsigned int idx4) 
{
  //assert(ndims == 5);
  return values[(((idx4 * strides[3] + idx3) * strides[2] + idx2) * strides[1] + idx1) * strides[0] + idx0];
}

template <typename T>
T mdvector<T>::operator() (unsigned int idx0, unsigned int idx1, unsigned int idx2, 
    unsigned int idx3, unsigned int idx4) const
{
  //assert(ndims == 5);
  return values[(((idx4 * strides[3] + idx3) * strides[2] + idx2) * strides[1] + idx1) * strides[0] + idx0];
}

template <typename T>
T& mdvector<T>::operator() (unsigned int idx0, unsigned int idx1, unsigned int idx2, 
    unsigned int idx3, unsigned int idx4, unsigned int idx5) 
{
  //assert(ndims == 6);
  return values[((((idx5 * strides[4] + idx4) * strides[3] + idx3) * strides[2] + idx2) * strides[1] + idx1) * strides[0] + idx0];
}

template <typename T>
T mdvector<T>::operator() (unsigned int idx0, unsigned int idx1, unsigned int idx2, 
    unsigned int idx3, unsigned int idx4, unsigned int idx5) const
{
  //assert(ndims == 6);
  return values[((((idx5 * strides[4] + idx4) * strides[3] + idx3) * strides[2] + idx2) * strides[1] + idx1) * strides[0] + idx0];
}

template <typename T>
const unsigned int* mdvector<T>::strides_ptr() const
{
  return strides.data();
}

#ifdef _GPU
/* NOTE: Currently assumes GPU data to copy is same size! */
template <typename T>
mdvector<T>&  mdvector<T>::operator= (mdvector_gpu<T> &vec)
{
  if (!pinned)
  {
    copy_from_device(values.data(), vec.data(), this->max_size());
    //auto status = cudaMemcpy(values.data(), vec.data(), max_size_ * sizeof(T), cudaMemcpyDeviceToHost);
    //if (status != cudaSuccess)
    //  ThrowException("cudaMemcpy from device to host failed!");
  }
  else
  {
    copy_from_device(values_ptr, vec.data(), this->max_size());
    //auto status = cudaMemcpy(values_ptr, vec.data(), max_size_ * sizeof(T), cudaMemcpyDeviceToHost);
    //if (status != cudaSuccess)
    //  ThrowException("cudaMemcpy from device to host failed!");
  }

  return *this;
}
#endif

#endif /* mdvector_hpp */<|MERGE_RESOLUTION|>--- conflicted
+++ resolved
@@ -102,8 +102,6 @@
     //! Method to solve L U x = B for x
     void solve(mdvector<T>& x, const mdvector<T>& B) const;
 
-<<<<<<< HEAD
-=======
     //! Methods to add to dimensions of an mdvector
     void add_dim_0(unsigned int ind, const T& val);
     void add_dim_1(unsigned int ind, const T& val);
@@ -116,10 +114,6 @@
     void remove_dim_2(unsigned int ind);
     void remove_dim_3(unsigned int ind);
 
-    //! Method to return number of values (with padding)
-    unsigned int get_nvals() const;
-
->>>>>>> a55ce82b
     //! Method to return pointer to strides (for GPU)
     const unsigned int* strides_ptr() const;
 
@@ -404,7 +398,7 @@
 
   dims[0]++;
   strides[0]++;
-  nvals = values.size();
+  size_ = values.size();
 }
 
 template<typename T>
@@ -424,7 +418,7 @@
 
   dims[1]++;
   strides[1]++;
-  nvals = values.size();
+  size_ = values.size();
 }
 
 template<typename T>
@@ -441,7 +435,7 @@
 
   dims[2]++;
   strides[2]++;
-  nvals = values.size();
+  size_ = values.size();
 }
 
 template<typename T>
@@ -453,7 +447,7 @@
   values.insert(it, bookSize, val);
   dims[3]++;
   strides[3]++;
-  nvals = values.size();
+  size_ = values.size();
 }
 
 template<typename T>
@@ -476,7 +470,7 @@
 
   dims[0]--;
   strides[0]--;
-  nvals = values.size();
+  size_ = values.size();
 }
 
 template<typename T>
@@ -496,7 +490,7 @@
 
   dims[1]--;
   strides[1]--;
-  nvals = values.size();
+  size_ = values.size();
 }
 
 template<typename T>
@@ -513,7 +507,7 @@
 
   dims[2]--;
   strides[2]--;
-  nvals = values.size();
+  size_ = values.size();
 }
 
 template<typename T>
@@ -525,7 +519,7 @@
   values.erase(it, it+bookSize);
   dims[3]--;
   strides[3]--;
-  nvals = values.size();
+  size_ = values.size();
 }
 
 template <typename T>
