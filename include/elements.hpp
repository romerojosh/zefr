/* Copyright (C) 2016 Aerospace Computing Laboratory (ACL).
 * See AUTHORS for contributors to this source code.
 *
 * This file is part of ZEFR.
 *
 * ZEFR is free software: you can redistribute it and/or modify
 * it under the terms of the GNU General Public License as published by
 * the Free Software Foundation, either version 3 of the License, or
 * (at your option) any later version.
 *
 * ZEFR is distributed in the hope that it will be useful,
 * but WITHOUT ANY WARRANTY; without even the implied warranty of
 * MERCHANTABILITY or FITNESS FOR A PARTICULAR PURPOSE.  See the
 * GNU General Public License for more details.
 *
 * You should have received a copy of the GNU General Public License
 * along with ZEFR.  If not, see <http://www.gnu.org/licenses/>.
 */

#ifndef elements_hpp
#define elements_hpp

#include <memory>
#include <string>
#include <vector>

#include "faces.hpp"
#include "geometry.hpp"
#include "input.hpp"
#include "mdvector.hpp"

#ifdef _GPU
#include "mdvector_gpu.h"
#endif

#ifdef _BUILD_LIB
#include "zefr.hpp"
#endif

class FRSolver;
class PMGrid;
class Elements
{
  friend class FRSolver;
  friend class PMGrid;
  friend class Filter;
#ifdef _BUILD_LIB
  friend class Zefr;
#endif
  protected:
    InputStruct *input = NULL;
    GeoStruct *geo = NULL;
    ELE_TYPE etype;

    /* Geometric Parameters */
    unsigned int order, shape_order;
    unsigned int nEles, nDims, nVars;
    unsigned int nSpts, nFpts, nSpts1D, nPpts, nQpts;
    unsigned int nFaces, nNodes;
    unsigned int nSubelements, nNodesPerSubelement;
    mdvector<double> coord_spts, coord_fpts, coord_ppts, coord_qpts;

    mdvector<double> loc_spts, loc_fpts, loc_ppts, loc_nodes, loc_qpts;
    mdvector<unsigned int> idx_spts, idx_fpts, idx_ppts, idx_nodes, idx_qpts;
    std::vector<double> loc_spts_1D, loc_nodes_1D, loc_qpts_1D, loc_DFR_1D;
    mdvector<double> tnorm; 
    mdvector<double> shape_spts, shape_fpts, shape_ppts, shape_qpts;
    mdvector<double> dshape_spts, dshape_fpts, dshape_ppts, dshape_qpts;
    mdvector<double> jaco_spts, jaco_det_spts, inv_jaco_spts;
    mdvector<double> jaco_ppts, jaco_qpts, jaco_det_qpts;
    mdvector<double> jaco_fpts, jaco_det_fpts, inv_jaco_fpts;
    mdvector<double> nodes;
    mdvector<double> vol;
    mdvector<double> weights_spts, weights_fpts;
    mdvector<double> h_ref;
    std::vector<double> weights_qpts;

    /* Moving-Grid related structures */
    mdvector<double> grid_vel_nodes, grid_vel_spts, grid_vel_fpts, grid_vel_ppts;
    mdvector<double> dF_spts, dUr_spts;
    mdvector<double> oppD0, oppE_Fn;
    mdvector<double> dFn_fpts, tempF_fpts;

    mdvector<double> inv_jaco_spts_init;

    /* Element solution structures */
    mdvector<double> oppE, oppD, oppD_fpts, oppDiv_fpts;
    mdvector<double> oppE_ppts, oppE_qpts, oppRestart;
    mdvector<double> U_spts, U_fpts, U_ppts, U_qpts, Uavg;
    mdvector<double> F_spts, F_fpts;
    mdvector<double> Fcomm, Ucomm;
    mdvector<double> dU_spts, dU_fpts, dU_qpts, divF_spts;

    /* Multigrid operators */
    mdvector<double> oppPro, oppRes;

    /* Element structures for implicit method */
    mdvector<double> LHS, LHSInv;  // Element local matrices for implicit system
    mdvector<int> LU_pivots, LU_info; 
    mdvector<double*> LHS_ptrs, RHS_ptrs, LHSInv_ptrs, LHS_subptrs, LHS_tempSF_subptrs, oppE_ptrs, deltaU_ptrs; 
    mdvector<double> dFdU_spts, dFddU_spts;
    mdvector<double> dFcdU_fpts, dUcdU_fpts, dFcddU_fpts;
    mdvector<double> deltaU;
    mdvector<double> RHS;

    std::vector<mdvector<double>> LHSs, LHSInvs;

    mdvector<double> Cvisc0, CviscN, CdFddU0;
    mdvector<double> CtempSS, CtempFS, CtempFS2;
    mdvector<double> CtempSF;
    mdvector<double> CtempFSN, CtempFSN2;

    _mpi_comm myComm;

    mdvector<double> U_donors, dU_donors;
    int nDonors = 0;
    int *donorIDs_d = NULL;
    std::vector<int> donorIDs;

    /* Output data structures */
    mdvector<unsigned int> ppt_connect;

#ifdef _GPU
    /* GPU data */
    mdvector_gpu<double> oppE_d, oppD_d, oppD_fpts_d, oppDiv_fpts_d;
    mdvector_gpu<double> oppE_ppts_d, oppE_qpts_d;
    mdvector_gpu<double> U_spts_d, U_fpts_d, U_ppts_d, U_qpts_d, Uavg_d;
    mdvector_gpu<double> F_spts_d, F_fpts_d;
    mdvector_gpu<double> Fcomm_d, Ucomm_d;
    mdvector_gpu<double> dU_spts_d, dU_fpts_d, divF_spts_d;
    mdvector_gpu<double> jaco_spts_d, inv_jaco_spts_d, jaco_det_spts_d;
    mdvector_gpu<double> jaco_fpts_d, inv_jaco_fpts_d;
    mdvector_gpu<double> vol_d;
    mdvector_gpu<double> weights_spts_d, weights_fpts_d;
    mdvector_gpu<double> h_ref_d;
    mdvector_gpu<double> coord_spts_d, coord_fpts_d;


    /* Motion Related */
    mdvector_gpu<double> grid_vel_nodes_d, grid_vel_spts_d, grid_vel_fpts_d, grid_vel_ppts_d;
    mdvector_gpu<double> nodes_d, shape_spts_d, shape_fpts_d, dshape_spts_d, dshape_fpts_d;
    mdvector_gpu<double> tnorm_d;
    mdvector_gpu<double> dF_spts_d, dUr_spts_d;
    mdvector_gpu<double> oppD0_d, oppE_Fn_d;
    mdvector_gpu<double> dFn_fpts_d, tempF_fpts_d;

    mdvector_gpu<double> inv_jaco_spts_init_d;

    mdvector_gpu<double> vel_cg_d, omega_d, theta_d;

    /* Multigrid operators */
    mdvector_gpu<double> oppPro_d, oppRes_d;

    /* Element structures for implicit method */
    mdvector_gpu<double> LHS_d, LHSInv_d;
    mdvector_gpu<int> LU_pivots_d, LU_info_d; 
    mdvector_gpu<double*> LHS_ptrs_d, LHSInv_ptrs_d, RHS_ptrs_d, LHS_subptrs_d, LHS_tempSF_subptrs_d, oppE_ptrs_d, deltaU_ptrs_d; 
    mdvector_gpu<double> dFcdU_fpts_d, dFdU_spts_d;
    mdvector_gpu<double> deltaU_d;
    mdvector_gpu<double> RHS_d;

    mdvector_gpu<double> U_donors_d, dU_donors_d;
#endif

    void set_coords(std::shared_ptr<Faces> faces);
    void set_shape();
    void setup_FR();
    void setup_aux();

    virtual void set_locs() = 0;
    virtual void set_normals(std::shared_ptr<Faces> faces) = 0;
<<<<<<< HEAD

=======
    virtual void set_oppRestart(unsigned int order_restart, bool use_shape = false) = 0;
>>>>>>> 365ba10e
    virtual mdvector<double> calc_shape(unsigned int shape_order,
                             const double* loc) = 0;

    virtual mdvector<double> calc_d_shape(unsigned int shape_order,
                             const double* loc) = 0;

    virtual void calc_shape(mdvector<double> &shape_val,
        unsigned int shape_order, const double* loc) = 0;

    virtual void calc_d_shape(mdvector<double> &dshape_val,
        unsigned int shape_order, const double* loc) = 0;

    virtual double calc_nodal_basis(unsigned int spt,
                   const std::vector<double> &loc) = 0;
    virtual double calc_nodal_basis(unsigned int spt, double *loc) = 0;
    virtual double calc_d_nodal_basis_spts(unsigned int spt,
                   const std::vector<double> &loc, unsigned int dim) = 0;
    virtual double calc_d_nodal_basis_fpts(unsigned int fpt,
                   const std::vector<double> &loc, unsigned int dim) = 0;

    virtual double calc_d_nodal_basis_fr(unsigned int spt,
                   const std::vector<double>& loc, unsigned int dim) = 0;

  public:
    void setup(std::shared_ptr<Faces> faces, _mpi_comm comm_in);
    virtual void setup_PMG(int pro_order, int res_order) = 0;
    virtual void setup_ppt_connectivity() = 0;
    void extrapolate_U(unsigned int startEle, unsigned int endEle);
    void extrapolate_dU(unsigned int startEle, unsigned int endEle);
    void compute_dU(unsigned int startEle, unsigned int endEle);
    void compute_dU_spts(unsigned int startEle, unsigned int endEle);
    void compute_dU_fpts(unsigned int startEle, unsigned int endEle);
    void compute_divF(unsigned int stage, unsigned int startEle, unsigned int endEle);
    void compute_divF_spts(unsigned int stage, unsigned int startEle, unsigned int endEle);
    void compute_divF_fpts(unsigned int stage, unsigned int startEle, unsigned int endEle);

    template<unsigned int nVars, unsigned int nDims, unsigned int equation>
    void compute_F(unsigned int startEle, unsigned int endEle);

    void compute_F(unsigned int startEle, unsigned int endEle);

    //! Calculate geometric transforms
    void calc_transforms(std::shared_ptr<Faces> faces);

    //! Calculate inverse of geo transforms for a set of points
    void set_inverse_transforms(const mdvector<double> &jaco,
         mdvector<double> &inv_jaco, mdvector<double> &jaco_det,
         unsigned int nPts, unsigned int nDims);

    /* Routines for implicit method */
#ifdef _CPU
    void compute_localLHS(mdvector<double> &dt, unsigned int startEle, unsigned int endEle, unsigned int color = 1);
#endif
#ifdef _GPU
    void compute_localLHS(mdvector_gpu<double> &dt_d, unsigned int startEle, unsigned int endEle, unsigned int color = 1);
#endif
    void compute_dFdUconv();
    void compute_dFdUvisc();
    void compute_dFddUvisc();
    virtual void transform_dFdU() = 0;

    /* Polynomial squeeze methods */
    void compute_Uavg();
    void poly_squeeze();
    void poly_squeeze_ppts();

    /* Motion-related functions */

    /* Functions required for overset interfacing */
    int get_nSpts(void) { return (int)nSpts; }
    int get_nFpts(void) { return (int)nFpts; }
    bool getRefLoc(int ele, double* xyz, double* rst);
    void get_interp_weights(double* rst, double* weights, int& nweights, int buffSize);

    std::vector<double> getBoundingBox(int ele);

#ifdef _GPU
    void donor_u_from_device(int* donorIDs_in, int nDonors_in);
    void donor_grad_from_device(int* donorIDs_in, int nDonors_in);
#endif

    void move(std::shared_ptr<Faces> faces);
    void update_point_coords(std::shared_ptr<Faces> faces);
    void update_grid_velocities(std::shared_ptr<Faces> faces);
    void compute_gradF_spts(unsigned int startEle, unsigned int endEle);
    void transform_gradF_spts(unsigned int stage, unsigned int startEle, unsigned int endEle);
    void compute_dU0(unsigned int startEle, unsigned int endEle);

    //! Extrapolated discontinuous normal flux to get delta-Fn at fpts
    void extrapolate_Fn(unsigned int startEle, unsigned int endEle, std::shared_ptr<Faces> faces);

    //! 'Standard' (non-DFR) correction procedure
    void correct_divF_spts(unsigned int stage, unsigned int startEle, unsigned int endEle);
    void get_grid_velocity_ppts(void);
    void update_plot_point_coords();
};

#endif /* elements_hpp */<|MERGE_RESOLUTION|>--- conflicted
+++ resolved
@@ -169,11 +169,9 @@
 
     virtual void set_locs() = 0;
     virtual void set_normals(std::shared_ptr<Faces> faces) = 0;
-<<<<<<< HEAD
-
-=======
+
     virtual void set_oppRestart(unsigned int order_restart, bool use_shape = false) = 0;
->>>>>>> 365ba10e
+
     virtual mdvector<double> calc_shape(unsigned int shape_order,
                              const double* loc) = 0;
 
