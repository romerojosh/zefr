#ifndef elements_hpp
#define elements_hpp

#include <memory>
#include <string>
#include <vector>

#include "faces.hpp"
#include "geometry.hpp"
#include "input.hpp"
#include "mdvector.hpp"
#include "spmatrix.hpp"

#ifdef _GPU
#include "mdvector_gpu.h"
#include "spmatrix_gpu.h"
#endif

class FRSolver;
class PMGrid;
class Elements
{
  friend class FRSolver;
  friend class PMGrid;
  protected:
    InputStruct *input = NULL;
    GeoStruct *geo = NULL;

    /* Geometric Parameters */
    unsigned int order, shape_order;
    unsigned int nEles, nDims, nVars;
    unsigned int nSpts, nFpts, nSpts1D, nPpts, nQpts;
    unsigned int nFaces, nNodes;
    unsigned int nSubelements, nNodesPerSubelement;

    mdvector<double> loc_spts, loc_fpts, loc_ppts, loc_nodes, loc_qpts;
    mdvector<unsigned int> idx_spts, idx_fpts, idx_ppts, idx_nodes, idx_qpts;
    std::vector<double> loc_spts_1D, loc_nodes_1D, loc_qpts_1D, loc_DFR_1D;
    mdvector<double> tnorm; 
    mdvector<double> shape_spts, shape_fpts, shape_ppts, shape_qpts;
    mdvector<double> dshape_spts, dshape_fpts, dshape_ppts, dshape_qpts;
    mdvector<double> jaco_spts, jaco_det_spts, inv_jaco_spts;
    mdvector<double> jaco_ppts, jaco_qpts, jaco_det_qpts;
    mdvector<double> vol;
    mdvector<double> weights_spts;
    std::vector<double> weights_qpts;

    /* Element solution structures */
    mdvector<double> oppE, oppD, oppD_fpts, oppDiv, oppDiv_fpts;
    mdvector<double> oppE_ppts, oppE_qpts;
    mdvector<double> U_spts, U_fpts, U_ppts, U_qpts, Uavg;
    mdvector<double> F_spts, F_fpts;
    mdvector<double> Fconv_spts, Fvisc_spts;
    mdvector<double> Fcomm, Ucomm;
    mdvector<double> dU_spts, dU_fpts, dU_qpts, divF_spts;

    /* Multigrid operators */
    mdvector<double> oppPro, oppRes;

    /* Element structures for implicit method */
    spmatrix<double> GLHS; // Sparse matrix for global implicit system
    mdvector<double> LHS;  // Element local matrices for implicit system
<<<<<<< HEAD
    mdvector<double> LHS_copy;
    mdvector<int> LU_pivots, LU_info; 
    mdvector<double*> LHS_ptrs, RHS_ptrs; 
=======
>>>>>>> 88cd9b0d
    mdvector<double> dFdUconv_spts, dFdUvisc_spts, dFddUvisc_spts;
    mdvector<double> dFcdUconv_fpts, dUcdU_fpts, dFcdUvisc_fpts, dFcddUvisc_fpts;
    mdvector<double> deltaU;
    mdvector<double> RHS;

#ifdef _GPU
    /* GPU data */
    mdvector_gpu<double> oppE_d, oppD_d, oppD_fpts_d, oppDiv_d, oppDiv_fpts_d;
    mdvector_gpu<double> oppE_ppts_d, oppE_qpts_d;
    mdvector_gpu<double> U_spts_d, U_fpts_d, U_ppts_d, U_qpts_d, Uavg_d;
    mdvector_gpu<double> F_spts_d, F_fpts_d;
    mdvector_gpu<double> Fconv_spts_d, Fvisc_spts_d;
    mdvector_gpu<double> Fcomm_d, Ucomm_d;
    mdvector_gpu<double> dU_spts_d, dU_fpts_d, divF_spts_d;
    mdvector_gpu<double> jaco_spts_d, inv_jaco_spts_d, jaco_det_spts_d;
    mdvector_gpu<double> vol_d;
    mdvector_gpu<double> weights_spts_d;

    /* Multigrid operators */
    mdvector_gpu<double> oppPro_d, oppRes_d;

    /* Element structures for implicit method */
    spmatrix_gpu<double> GLHS_d;
<<<<<<< HEAD
    mdvector_gpu<double> LHS_d;
    mdvector_gpu<int> LU_pivots_d, LU_info_d; 
    mdvector_gpu<double*> LHS_ptrs_d, RHS_ptrs_d; 
=======
>>>>>>> 88cd9b0d
    mdvector_gpu<double> deltaU_d;
    mdvector_gpu<double> RHS_d;
#endif

    void set_coords(std::shared_ptr<Faces> faces);
    void set_shape();
    void setup_FR();
    void setup_aux();

    virtual void setup_PMG() = 0;
    virtual void set_locs() = 0;
    virtual void set_transforms(std::shared_ptr<Faces> faces) = 0;
    virtual void set_normals(std::shared_ptr<Faces> faces) = 0;
    virtual mdvector<double> calc_shape(unsigned int shape_order,
                            std::vector<double> &loc) = 0;
    virtual mdvector<double> calc_d_shape(unsigned int shape_order,
                            std::vector<double> &loc) = 0;

    virtual double calc_nodal_basis(unsigned int spt, std::vector<double> &loc) = 0;
    virtual double calc_d_nodal_basis_spts(unsigned int spt, std::vector<double> &loc, 
                                   unsigned int dim) = 0;
    virtual double calc_d_nodal_basis_fpts(unsigned int fpt, std::vector<double> &loc, 
                                   unsigned int dim) = 0;


  public:
    void setup(std::shared_ptr<Faces> faces);
    void extrapolate_U();
    void extrapolate_dU();
    void compute_dU();
    void compute_divF(unsigned int stage);
    void compute_Fconv();
    void compute_Fvisc();
    virtual void transform_flux() = 0;
    virtual void transform_dU() = 0;

    /* Routines for implicit method */
    void compute_globalLHS(mdvector<double> &dt);
    void compute_localLHS(mdvector<double> &dt);
    void compute_dFdUconv();
    void compute_dFdUvisc();
    void compute_dFddUvisc();
    virtual void transform_dFdU() = 0;

    /* Polynomial squeeze methods */
    void compute_Uavg();
    void poly_squeeze();
    void poly_squeeze_ppts();
};

#endif /* elements_hpp */<|MERGE_RESOLUTION|>--- conflicted
+++ resolved
@@ -60,12 +60,9 @@
     /* Element structures for implicit method */
     spmatrix<double> GLHS; // Sparse matrix for global implicit system
     mdvector<double> LHS;  // Element local matrices for implicit system
-<<<<<<< HEAD
     mdvector<double> LHS_copy;
     mdvector<int> LU_pivots, LU_info; 
     mdvector<double*> LHS_ptrs, RHS_ptrs; 
-=======
->>>>>>> 88cd9b0d
     mdvector<double> dFdUconv_spts, dFdUvisc_spts, dFddUvisc_spts;
     mdvector<double> dFcdUconv_fpts, dUcdU_fpts, dFcdUvisc_fpts, dFcddUvisc_fpts;
     mdvector<double> deltaU;
@@ -89,12 +86,9 @@
 
     /* Element structures for implicit method */
     spmatrix_gpu<double> GLHS_d;
-<<<<<<< HEAD
     mdvector_gpu<double> LHS_d;
     mdvector_gpu<int> LU_pivots_d, LU_info_d; 
     mdvector_gpu<double*> LHS_ptrs_d, RHS_ptrs_d; 
-=======
->>>>>>> 88cd9b0d
     mdvector_gpu<double> deltaU_d;
     mdvector_gpu<double> RHS_d;
 #endif
