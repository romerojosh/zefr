/* Copyright (C) 2016 Aerospace Computing Laboratory (ACL).
 * See AUTHORS for contributors to this source code.
 *
 * This file is part of ZEFR.
 *
 * ZEFR is free software: you can redistribute it and/or modify
 * it under the terms of the GNU General Public License as published by
 * the Free Software Foundation, either version 3 of the License, or
 * (at your option) any later version.
 *
 * ZEFR is distributed in the hope that it will be useful,
 * but WITHOUT ANY WARRANTY; without even the implied warranty of
 * MERCHANTABILITY or FITNESS FOR A PARTICULAR PURPOSE.  See the
 * GNU General Public License for more details.
 *
 * You should have received a copy of the GNU General Public License
 * along with ZEFR.  If not, see <http://www.gnu.org/licenses/>.
 */

#ifndef elements_hpp
#define elements_hpp

#include <memory>
#include <string>
#include <vector>

#include "faces.hpp"
#include "geometry.hpp"
#include "input.hpp"
#include "mdvector.hpp"

#ifdef _GPU
#include "mdvector_gpu.h"
#endif

#ifdef _BUILD_LIB
#include "zefr.hpp"
#endif

class FRSolver;
class PMGrid;
class Elements
{
  friend class FRSolver;
  friend class PMGrid;
  friend class Filter;
#ifdef _BUILD_LIB
  friend class Zefr;
#endif
  protected:
    InputStruct *input = NULL;
    GeoStruct *geo = NULL;
    ELE_TYPE etype;

    /* Geometric Parameters */
    unsigned int order, shape_order;
    unsigned int nEles, nDims, nVars;
    unsigned int nSpts, nFpts, nSpts1D, nPpts, nQpts, nFptsPerFace;
    unsigned int nFaces, nNodes;
    unsigned int nSubelements, nNodesPerSubelement;
    mdvector<double> coord_spts, coord_fpts, coord_ppts, coord_qpts;

    mdvector<double> loc_spts, loc_fpts, loc_ppts, loc_nodes, loc_qpts;
    mdvector<unsigned int> idx_spts, idx_fpts, idx_ppts, idx_nodes, idx_qpts;
    std::vector<double> loc_spts_1D, loc_nodes_1D, loc_qpts_1D, loc_DFR_1D;
    mdvector<double> tnorm; 
    mdvector<double> shape_spts, shape_fpts, shape_ppts, shape_qpts;
    mdvector<double> dshape_spts, dshape_fpts, dshape_ppts, dshape_qpts;
    mdvector<double> jaco_spts, jaco_det_spts, inv_jaco_spts;
    mdvector<double> jaco_ppts, jaco_qpts, jaco_det_qpts;
    mdvector<double> jaco_fpts, jaco_det_fpts, inv_jaco_fpts;
    mdvector<double> nodes;
    mdvector<double> vol;
    mdvector<double> weights_spts, weights_fpts, weights_qpts;
    mdvector<double> h_ref;
    mdvector<double> vandDB, inv_vandDB, vandRT, inv_vandRT;

    /* Moving-Grid related structures */
    mdvector<double> grid_vel_nodes, grid_vel_spts, grid_vel_fpts, grid_vel_ppts;
    mdvector<double> dF_spts, dUr_spts;
    mdvector<double> oppD0, oppE_Fn;
    mdvector<double> dFn_fpts, tempF_fpts;

    /* Element solution structures */
    mdvector<double> oppE, oppD, oppD_fpts, oppDiv_fpts;
<<<<<<< HEAD
    mdvector<double> oppE_ppts, oppE_qpts;
    mdvector<double> U_spts, U_fpts, U_ppts, U_qpts, Uavg, U_ini, U_til;
=======
    mdvector<double> oppE_ppts, oppE_qpts, oppRestart;
    mdvector<double> U_spts, U_fpts, U_ppts, U_qpts, Uavg;
>>>>>>> d8f40c50
    mdvector<double> F_spts, F_fpts;
    mdvector<double> Fcomm, Ucomm;
    mdvector<double> dU_spts, dU_fpts, dU_qpts, divF_spts;

    /* Multigrid operators */
    mdvector<double> oppPro, oppRes;

    mdvector<double> dt, rk_err;

    /* Element structures for implicit method */
    mdvector<double> LHS, LHSInv;  // Element local matrices for implicit system
    mdvector<int> LU_pivots, LU_info; 
#ifndef _NO_TNT
    std::vector<std::vector<JAMA::LU<double>>> LUptrs;
#endif
    mdvector<double*> LHS_ptrs, RHS_ptrs, LHSInv_ptrs, LHS_subptrs, LHS_tempSF_subptrs, oppE_ptrs, deltaU_ptrs; 
    mdvector<double> dFdU_spts, dFddU_spts;
    mdvector<double> dFcdU_fpts, dUcdU_fpts, dFcddU_fpts;
    mdvector<double> deltaU;
    mdvector<double> RHS;

    std::vector<mdvector<double>> LHSs, LHSInvs;

    mdvector<double> Cvisc0, CviscN, CdFddU0;
    mdvector<double> CtempSS, CtempFS, CtempFS2;
    mdvector<double> CtempSF;
    mdvector<double> CtempFSN, CtempFSN2;

    _mpi_comm myComm;

    mdvector<double> U_donors, dU_donors;

    /* Output data structures */
    mdvector<unsigned int> ppt_connect;

#ifdef _GPU
    /* GPU data */
    mdvector_gpu<double> oppE_d, oppD_d, oppD_fpts_d, oppDiv_fpts_d;
    mdvector_gpu<double> oppE_ppts_d, oppE_qpts_d;
    mdvector_gpu<double> U_spts_d, U_fpts_d, U_ppts_d, U_qpts_d, Uavg_d, U_ini_d, U_til_d;
    mdvector_gpu<double> F_spts_d, F_fpts_d;
    mdvector_gpu<double> Fcomm_d, Ucomm_d;
    mdvector_gpu<double> dU_spts_d, dU_fpts_d, divF_spts_d;
    mdvector_gpu<double> jaco_spts_d, inv_jaco_spts_d, jaco_det_spts_d;
    mdvector_gpu<double> jaco_fpts_d, inv_jaco_fpts_d;
    mdvector_gpu<double> vol_d;
    mdvector_gpu<double> weights_spts_d, weights_fpts_d;
    mdvector_gpu<double> h_ref_d;
    mdvector_gpu<double> coord_spts_d, coord_fpts_d;
<<<<<<< HEAD
=======

>>>>>>> d8f40c50

    /* Motion Related */
    mdvector_gpu<double> grid_vel_nodes_d, grid_vel_spts_d, grid_vel_fpts_d, grid_vel_ppts_d;
    mdvector_gpu<double> nodes_d, shape_spts_d, shape_fpts_d, dshape_spts_d, dshape_fpts_d;
    mdvector_gpu<double> tnorm_d;
    mdvector_gpu<double> dF_spts_d, dUr_spts_d;
    mdvector_gpu<double> oppD0_d, oppE_Fn_d;
    mdvector_gpu<double> dFn_fpts_d, tempF_fpts_d;

    /* Multigrid operators */
    mdvector_gpu<double> oppPro_d, oppRes_d;

    mdvector_gpu<double> dt_d, rk_err_d;

    /* Element structures for implicit method */
    mdvector_gpu<double> LHS_d, LHSInv_d;
    mdvector_gpu<int> LU_pivots_d, LU_info_d; 
    mdvector_gpu<double*> LHS_ptrs_d, LHSInv_ptrs_d, RHS_ptrs_d, LHS_subptrs_d, LHS_tempSF_subptrs_d, oppE_ptrs_d, deltaU_ptrs_d; 
    mdvector_gpu<double> dFcdU_fpts_d, dFdU_spts_d;
    mdvector_gpu<double> deltaU_d;
    mdvector_gpu<double> RHS_d;

    mdvector_gpu<double> U_donors_d, dU_donors_d;
#endif

    void set_coords(std::shared_ptr<Faces> faces);
    void set_shape();
    void setup_FR();
    void setup_aux();

    virtual void set_locs() = 0;
    virtual void set_normals(std::shared_ptr<Faces> faces) = 0;
    virtual void set_oppRestart(unsigned int order_restart, bool use_shape = false) = 0;
    virtual mdvector<double> calc_shape(unsigned int shape_order,
                             const std::vector<double> &loc) = 0;
    virtual mdvector<double> calc_d_shape(unsigned int shape_order,
                             const std::vector<double> &loc) = 0;

    virtual double calc_nodal_basis(unsigned int spt,
                   const std::vector<double> &loc) = 0;
    virtual double calc_nodal_basis(unsigned int spt, double *loc) = 0;
    virtual double calc_d_nodal_basis_spts(unsigned int spt,
                   const std::vector<double> &loc, unsigned int dim) = 0;
    virtual double calc_d_nodal_basis_fpts(unsigned int fpt,
                   const std::vector<double> &loc, unsigned int dim) = 0;

    virtual double calc_d_nodal_basis_fr(unsigned int spt,
                   const std::vector<double>& loc, unsigned int dim) = 0;

  public:
    void setup(std::shared_ptr<Faces> faces, _mpi_comm comm_in);
    virtual void setup_PMG(int pro_order, int res_order) = 0;
    virtual void setup_ppt_connectivity() = 0;
<<<<<<< HEAD
    void initialize_U();
=======
>>>>>>> d8f40c50
    void extrapolate_U(unsigned int startEle, unsigned int endEle);
    void extrapolate_dU(unsigned int startEle, unsigned int endEle);
    void compute_dU(unsigned int startEle, unsigned int endEle);
    void compute_dU_spts(unsigned int startEle, unsigned int endEle);
    void compute_dU_fpts(unsigned int startEle, unsigned int endEle);
    void compute_dU_spts_via_divF(unsigned int startEle, unsigned int endEle, unsigned int dim);
    void compute_dU_fpts_via_divF(unsigned int startEle, unsigned int endEle, unsigned int dim);
    void compute_divF(unsigned int stage, unsigned int startEle, unsigned int endEle);
    void compute_divF_spts(unsigned int stage, unsigned int startEle, unsigned int endEle);
    void compute_divF_fpts(unsigned int stage, unsigned int startEle, unsigned int endEle);

    template<unsigned int nVars, unsigned int nDims, unsigned int equation>
    void compute_F(unsigned int startEle, unsigned int endEle);

    void compute_F(unsigned int startEle, unsigned int endEle);

    template<unsigned int nVars, unsigned int nDims>
    void compute_unit_advF(unsigned int startEle, unsigned int endEle, unsigned int dim);

    void compute_unit_advF(unsigned int startEle, unsigned int endEle, unsigned int dim);

    //! Calculate geometric transforms
    void calc_transforms(std::shared_ptr<Faces> faces);

    //! Calculate inverse of geo transforms for a set of points
    void set_inverse_transforms(const mdvector<double> &jaco,
         mdvector<double> &inv_jaco, mdvector<double> &jaco_det,
         unsigned int nPts, unsigned int nDims);

    /* Routines for implicit method */
#ifdef _CPU
    void compute_localLHS(mdvector<double> &dt, unsigned int startEle, unsigned int endEle, unsigned int color = 1);
#endif
#ifdef _GPU
    void compute_localLHS(mdvector_gpu<double> &dt_d, unsigned int startEle, unsigned int endEle, unsigned int color = 1);
#endif
    void compute_dFdUconv();
    void compute_dFdUvisc();
    void compute_dFddUvisc();
    virtual void transform_dFdU() = 0;

    /* Polynomial squeeze methods */
    void compute_Uavg();
    void poly_squeeze();
    void poly_squeeze_ppts();

    /* Motion-related functions */

    /* Functions required for overset interfacing */
    int get_nSpts(void) { return (int)nSpts; }
    int get_nFpts(void) { return (int)nFpts; }
    bool getRefLoc(int ele, double* xyz, double* rst);
    void get_interp_weights(double* rst, double* weights, int& nweights, int buffSize);

    std::vector<double> getBoundingBox(int ele);

#ifdef _GPU
    void donor_u_from_device(int* donorIDs, int nDonors);
    void donor_grad_from_device(int* donorIDs, int nDonors);
#endif

    void move(std::shared_ptr<Faces> faces);
    void update_point_coords(std::shared_ptr<Faces> faces);
    void update_grid_velocities(std::shared_ptr<Faces> faces);
    void compute_gradF_spts(unsigned int startEle, unsigned int endEle);
    void transform_gradF_spts(unsigned int stage, unsigned int startEle, unsigned int endEle);
    void compute_dU0(unsigned int startEle, unsigned int endEle);

    //! Extrapolated discontinuous normal flux to get delta-Fn at fpts
    void extrapolate_Fn(unsigned int startEle, unsigned int endEle, std::shared_ptr<Faces> faces);

    //! 'Standard' (non-DFR) correction procedure
    void correct_divF_spts(unsigned int stage, unsigned int startEle, unsigned int endEle);
    void get_grid_velocity_ppts(void);
    void update_plot_point_coords();
};

#endif /* elements_hpp */<|MERGE_RESOLUTION|>--- conflicted
+++ resolved
@@ -83,13 +83,8 @@
 
     /* Element solution structures */
     mdvector<double> oppE, oppD, oppD_fpts, oppDiv_fpts;
-<<<<<<< HEAD
-    mdvector<double> oppE_ppts, oppE_qpts;
+    mdvector<double> oppE_ppts, oppE_qpts, oppRestart;
     mdvector<double> U_spts, U_fpts, U_ppts, U_qpts, Uavg, U_ini, U_til;
-=======
-    mdvector<double> oppE_ppts, oppE_qpts, oppRestart;
-    mdvector<double> U_spts, U_fpts, U_ppts, U_qpts, Uavg;
->>>>>>> d8f40c50
     mdvector<double> F_spts, F_fpts;
     mdvector<double> Fcomm, Ucomm;
     mdvector<double> dU_spts, dU_fpts, dU_qpts, divF_spts;
@@ -139,10 +134,6 @@
     mdvector_gpu<double> weights_spts_d, weights_fpts_d;
     mdvector_gpu<double> h_ref_d;
     mdvector_gpu<double> coord_spts_d, coord_fpts_d;
-<<<<<<< HEAD
-=======
-
->>>>>>> d8f40c50
 
     /* Motion Related */
     mdvector_gpu<double> grid_vel_nodes_d, grid_vel_spts_d, grid_vel_fpts_d, grid_vel_ppts_d;
@@ -196,10 +187,8 @@
     void setup(std::shared_ptr<Faces> faces, _mpi_comm comm_in);
     virtual void setup_PMG(int pro_order, int res_order) = 0;
     virtual void setup_ppt_connectivity() = 0;
-<<<<<<< HEAD
     void initialize_U();
-=======
->>>>>>> d8f40c50
+
     void extrapolate_U(unsigned int startEle, unsigned int endEle);
     void extrapolate_dU(unsigned int startEle, unsigned int endEle);
     void compute_dU(unsigned int startEle, unsigned int endEle);
