/* Copyright (C) 2016 Aerospace Computing Laboratory (ACL).
 * See AUTHORS for contributors to this source code.
 *
 * This file is part of ZEFR.
 *
 * ZEFR is free software: you can redistribute it and/or modify
 * it under the terms of the GNU General Public License as published by
 * the Free Software Foundation, either version 3 of the License, or
 * (at your option) any later version.
 *
 * ZEFR is distributed in the hope that it will be useful,
 * but WITHOUT ANY WARRANTY; without even the implied warranty of
 * MERCHANTABILITY or FITNESS FOR A PARTICULAR PURPOSE.  See the
 * GNU General Public License for more details.
 *
 * You should have received a copy of the GNU General Public License
 * along with ZEFR.  If not, see <http://www.gnu.org/licenses/>.
 */

#ifndef elements_hpp
#define elements_hpp

#include <memory>
#include <string>
#include <vector>

#include "faces.hpp"
#include "geometry.hpp"
#include "input.hpp"
#include "mdvector.hpp"

#ifdef _GPU
#include "mdvector_gpu.h"
#endif

#ifdef _BUILD_LIB
#include "zefr.hpp"
#endif

class FRSolver;
class PMGrid;
class Elements
{
  friend class FRSolver;
  friend class PMGrid;
  friend class Filter;
#ifdef _BUILD_LIB
  friend class Zefr;
#endif
  protected:
    InputStruct *input = NULL;
    GeoStruct *geo = NULL;
    ELE_TYPE etype;

    /* Geometric Parameters */
    unsigned int order;
    unsigned int nEles, nDims, nVars;
    unsigned int nSpts, nFpts, nSpts1D, nPpts, nQpts, nFptsPerFace;
    unsigned int nFaces, nNodes;
    unsigned int nSubelements, nNodesPerSubelement;
    mdvector<double> coord_spts, coord_fpts, coord_ppts, coord_qpts;

    mdvector<double> loc_spts, loc_fpts, loc_ppts, loc_nodes, loc_qpts;
    mdvector<unsigned int> idx_spts, idx_fpts, idx_ppts, idx_nodes, idx_qpts;
    std::vector<double> loc_spts_1D, loc_nodes_1D, loc_qpts_1D, loc_DFR_1D;
    mdvector<double> tnorm; 
    mdvector<double> shape_spts, shape_fpts, shape_ppts, shape_qpts;
    mdvector<double> dshape_spts, dshape_fpts, dshape_ppts, dshape_qpts;
    mdvector<double> jaco_spts, jaco_det_spts, inv_jaco_spts;
    mdvector<double> jaco_ppts, jaco_qpts, jaco_det_qpts;
    mdvector<double> jaco_fpts, jaco_det_fpts, inv_jaco_fpts;
    mdvector<double> nodes;
    mdvector<double> vol;
    mdvector<double> weights_spts, weights_fpts, weights_qpts;
    mdvector<double> h_ref;
    mdvector<double> vand, inv_vand, vandRT, inv_vandRT;

    /* Moving-Grid related structures */
    mdvector<double> grid_vel_nodes, grid_vel_spts, grid_vel_fpts, grid_vel_ppts;
    mdvector<double> dF_spts, dUr_spts;
    mdvector<double> oppD0, oppE_Fn;
    mdvector<double> dFn_fpts, tempF_fpts;

    mdvector<double> inv_jaco_spts_init;

    /* Performance hacks for Hexas::calc_shape and calc_d_shape, and others */
    unsigned int nNdSide;
    std::vector<double> xlist;
    std::vector<double> lag_i, lag_j, lag_k;
    std::vector<double> dlag_i, dlag_j, dlag_k;
    std::vector<int> ijk2gmsh;
    mdvector<double> tmp_coords, tmp_shape, tmp_dshape, tmp_grad, tmp_ginv;
    mdvector<double> tmp_S;

    /* Element solution structures */
    mdvector<double> oppE, oppD, oppD_fpts, oppDiv_fpts;
    mdvector<double> oppE_ppts, oppE_qpts, oppRestart;
    mdvector<double> U_spts, U_fpts, U_ppts, U_qpts, Uavg, U_ini, U_til;
    mdvector<double> F_spts, F_fpts;
    mdvector<double> Fcomm, Ucomm;
    mdvector<double> dU_spts, dU_fpts, dU_qpts, divF_spts;

    /* Multigrid operators */
    mdvector<double> oppPro, oppRes;

    /* Filter operators */
    mdvector<double> oppS_1D, oppS, oppF;

    mdvector<double> dt, rk_err;

    /* Element structures for implicit method */
    mdvector<double> LHS, LHSInv;  // Element local matrices for implicit system
    mdvector<int> LU_pivots, LU_info; 
#ifndef _NO_TNT
    std::vector<std::vector<JAMA::LU<double>>> LUptrs;
#endif
    mdvector<double*> LHS_ptrs, RHS_ptrs, LHSInv_ptrs, LHS_subptrs, LHS_tempSF_subptrs, oppE_ptrs, deltaU_ptrs; 
    mdvector<double> dFdU_spts, dFddU_spts;
    mdvector<double> dFcdU_fpts, dUcdU_fpts, dFcddU_fpts;
    mdvector<double> deltaU;
    mdvector<double> RHS;

    std::vector<mdvector<double>> LHSs, LHSInvs;

    mdvector<double> Cvisc0, CviscN, CdFddU0;
    mdvector<double> CtempSS, CtempFS, CtempFS2;
    mdvector<double> CtempSF;
    mdvector<double> CtempFSN, CtempFSN2;

    _mpi_comm myComm;

    mdvector<double> U_donors, dU_donors;
    int nDonors = 0;
    int *donorIDs_d = NULL;
    std::vector<int> donorIDs;

    /* Output data structures */
    mdvector<unsigned int> ppt_connect;

#ifdef _GPU
    /* GPU data */
    mdvector_gpu<double> oppE_d, oppD_d, oppD_fpts_d, oppDiv_fpts_d;
    mdvector_gpu<double> oppE_ppts_d, oppE_qpts_d;
    mdvector_gpu<double> U_spts_d, U_fpts_d, U_ppts_d, U_qpts_d, Uavg_d, U_ini_d, U_til_d;
    mdvector_gpu<double> F_spts_d, F_fpts_d;
    mdvector_gpu<double> Fcomm_d, Ucomm_d;
    mdvector_gpu<double> dU_spts_d, dU_fpts_d, divF_spts_d;
    mdvector_gpu<double> jaco_spts_d, inv_jaco_spts_d, jaco_det_spts_d;
    mdvector_gpu<double> jaco_fpts_d, inv_jaco_fpts_d;
    mdvector_gpu<double> vol_d;
    mdvector_gpu<double> weights_spts_d, weights_fpts_d;
    mdvector_gpu<double> h_ref_d;
    mdvector_gpu<double> coord_spts_d, coord_fpts_d;

    /* Motion Related */
    mdvector_gpu<double> grid_vel_nodes_d, grid_vel_spts_d, grid_vel_fpts_d, grid_vel_ppts_d;
    mdvector_gpu<double> nodes_d, shape_spts_d, shape_fpts_d, dshape_spts_d, dshape_fpts_d;
    mdvector_gpu<double> tnorm_d;
    mdvector_gpu<double> dF_spts_d, dUr_spts_d;
    mdvector_gpu<double> oppD0_d, oppE_Fn_d;
    mdvector_gpu<double> dFn_fpts_d, tempF_fpts_d;

    mdvector_gpu<double> jaco_spts_init_d, inv_jaco_spts_init_d;

    /* Multigrid operators */
    mdvector_gpu<double> oppPro_d, oppRes_d;

    /* Filter operators */
    mdvector_gpu<double> oppS_d, oppF_d;

    mdvector_gpu<double> dt_d, rk_err_d;

    /* Element structures for implicit method */
    mdvector_gpu<double> LHS_d, LHSInv_d;
    mdvector_gpu<int> LU_pivots_d, LU_info_d; 
    mdvector_gpu<double*> LHS_ptrs_d, LHSInv_ptrs_d, RHS_ptrs_d, LHS_subptrs_d, LHS_tempSF_subptrs_d, oppE_ptrs_d, deltaU_ptrs_d; 
    mdvector_gpu<double> dFcdU_fpts_d, dFdU_spts_d;
    mdvector_gpu<double> deltaU_d;
    mdvector_gpu<double> RHS_d;

    mdvector_gpu<double> U_donors_d, dU_donors_d;
    mdvector_gpu<double> U_unblank_d;
    mdvector_gpu<int> unblankIDs_d;
#endif

    void set_coords(std::shared_ptr<Faces> faces);
    void set_shape();
    void setup_FR();
    void setup_aux();

    virtual void set_locs() = 0;
    virtual void set_normals(std::shared_ptr<Faces> faces) = 0;

    virtual void set_oppRestart(unsigned int order_restart, bool use_shape = false) = 0;
<<<<<<< HEAD
    virtual void set_vandermonde_mats() = 0;
    virtual mdvector<double> calc_shape(const std::vector<double> &loc) = 0;
    virtual mdvector<double> calc_d_shape(const std::vector<double> &loc) = 0;
=======

    virtual mdvector<double> calc_shape(unsigned int shape_order,
                             const double* loc) = 0;

    virtual mdvector<double> calc_d_shape(unsigned int shape_order,
                             const double* loc) = 0;

    virtual void calc_shape(mdvector<double> &shape_val,
        unsigned int shape_order, const double* loc) = 0;

    virtual void calc_d_shape(mdvector<double> &dshape_val,
        unsigned int shape_order, const double* loc) = 0;
>>>>>>> 6c4e4b42

    virtual double calc_nodal_basis(unsigned int spt,
                   const std::vector<double> &loc) = 0;
    virtual double calc_nodal_basis(unsigned int spt, double *loc) = 0;
    virtual double calc_d_nodal_basis_spts(unsigned int spt,
                   const std::vector<double> &loc, unsigned int dim) = 0;
    virtual double calc_d_nodal_basis_fpts(unsigned int fpt,
                   const std::vector<double> &loc, unsigned int dim) = 0;

    virtual double calc_d_nodal_basis_fr(unsigned int spt,
                   const std::vector<double>& loc, unsigned int dim) = 0;

    virtual void modify_sensor() = 0;

  public:
    void setup(std::shared_ptr<Faces> faces, _mpi_comm comm_in);
    void setup_filter();
    virtual void setup_PMG(int pro_order, int res_order) = 0;
    virtual void setup_ppt_connectivity() = 0;
    void initialize_U();

    void extrapolate_U();
    void extrapolate_dU();
    void compute_dU();
    void compute_dU_spts();
    void compute_dU_fpts();
    void compute_dU_spts_via_divF(unsigned int dim);
    void compute_dU_fpts_via_divF(unsigned int dim);
    void compute_divF(unsigned int stage);
    void compute_divF_spts(unsigned int stage);
    void compute_divF_fpts(unsigned int stage);
    void add_source(unsigned int stage, double flow_time);

    template<unsigned int nVars, unsigned int nDims, unsigned int equation>
    void compute_F();

    void compute_F();

    template<unsigned int nVars, unsigned int nDims>
    void compute_unit_advF(unsigned int dim);

    void compute_unit_advF(unsigned int dim);

    //! Calculate geometric transforms
    void calc_transforms(std::shared_ptr<Faces> faces);

    //! Calculate inverse of geo transforms for a set of points
    void set_inverse_transforms(const mdvector<double> &jaco,
         mdvector<double> &inv_jaco, mdvector<double> &jaco_det,
         unsigned int nPts, unsigned int nDims);

    /* Routines for implicit method */
#ifdef _CPU
    void compute_localLHS(mdvector<double> &dt, unsigned int startEle, unsigned int endEle, unsigned int color = 1);
#endif
#ifdef _GPU
    void compute_localLHS(mdvector_gpu<double> &dt_d, unsigned int startEle, unsigned int endEle, unsigned int color = 1);
#endif

    /* Polynomial squeeze methods */
    void compute_Uavg();
    void poly_squeeze();
    void poly_squeeze_ppts();

    /* Motion-related functions */

    /* Functions required for overset interfacing */
    int get_nSpts(void) { return (int)nSpts; }
    int get_nFpts(void) { return (int)nFpts; }
    bool getRefLoc(int ele, double* xyz, double* rst);
    void get_interp_weights(double* rst, double* weights, int& nweights, int buffSize);

    std::vector<double> getBoundingBox(int ele);
    void getBoundingBox(int ele, double bbox[6]);

#ifdef _GPU
    void donor_u_from_device(int* donorIDs_in, int nDonors_in);
    void donor_grad_from_device(int* donorIDs_in, int nDonors_in);

    void unblank_u_to_device(int *cellIDs, int nCells, double* data);
#endif

    void move(std::shared_ptr<Faces> faces);
    void update_point_coords(std::shared_ptr<Faces> faces);
    void update_grid_velocities(std::shared_ptr<Faces> faces);
    void compute_gradF_spts();
    void transform_gradF_spts(unsigned int stage);
    void compute_dU0();

    //! Extrapolated discontinuous normal flux to get delta-Fn at fpts
    void extrapolate_Fn(std::shared_ptr<Faces> faces);

    //! 'Standard' (non-DFR) correction procedure
    void correct_divF_spts(unsigned int stage);
    void get_grid_velocity_ppts(void);
    void update_plot_point_coords();
};

#endif /* elements_hpp */<|MERGE_RESOLUTION|>--- conflicted
+++ resolved
@@ -192,24 +192,16 @@
     virtual void set_normals(std::shared_ptr<Faces> faces) = 0;
 
     virtual void set_oppRestart(unsigned int order_restart, bool use_shape = false) = 0;
-<<<<<<< HEAD
     virtual void set_vandermonde_mats() = 0;
+
     virtual mdvector<double> calc_shape(const std::vector<double> &loc) = 0;
     virtual mdvector<double> calc_d_shape(const std::vector<double> &loc) = 0;
-=======
-
-    virtual mdvector<double> calc_shape(unsigned int shape_order,
-                             const double* loc) = 0;
-
-    virtual mdvector<double> calc_d_shape(unsigned int shape_order,
-                             const double* loc) = 0;
-
-    virtual void calc_shape(mdvector<double> &shape_val,
-        unsigned int shape_order, const double* loc) = 0;
-
-    virtual void calc_d_shape(mdvector<double> &dshape_val,
-        unsigned int shape_order, const double* loc) = 0;
->>>>>>> 6c4e4b42
+
+    virtual mdvector<double> calc_shape(const double* loc) = 0;
+    virtual mdvector<double> calc_d_shape(const double* loc) = 0;
+
+    virtual void calc_shape(mdvector<double> &shape_val, const double* loc) = 0;
+    virtual void calc_d_shape(mdvector<double> &dshape_val, const double* loc) = 0;
 
     virtual double calc_nodal_basis(unsigned int spt,
                    const std::vector<double> &loc) = 0;
