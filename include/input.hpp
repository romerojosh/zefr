#ifndef input_hpp
#define input_hpp
//#define _CPU
//#define _MPI
#include <array>
#include <fstream>
#include <map>
#include <stdexcept>
#include <string>

#include "mdvector.hpp"
#include "macros.hpp"

#ifdef _GPU
#include "mdvector_gpu.h"
#endif

enum EQN {AdvDiff = 0, EulerNS = 1, Burgers = 2};

/*! Enumeration for original, mesh-file-defined face type */
enum FACE_TYPE {
  HOLE_FACE = -1,
  INTERNAL  = 0,
  BOUNDARY  = 1,
  MPI_FACE  = 2,
  OVER_FACE = 3
};

/*! Enumeration for original, mesh-file-defined node type */
enum NODE_TYPE {
  NORMAL_NODE = 0,
  OVERSET_NODE = 1,
  BOUNDARY_NODE = 2
};

/*! Enumeration for mesh (either create cartesian mesh or read from file) */
enum meshType {
  READ_MESH   = 0,
  CREATE_MESH = 1,
  OVERSET_MESH = 2
};

enum EQUATION {
  ADVECTION_DIFFUSION = 0,
  NAVIER_STOKES       = 1
};

/*! Enumeration for all available boundary conditions */
enum BC_TYPE {
  NONE = 0,
  PERIODIC,
  CHAR,
  SUP_IN,
  SUP_OUT,
  SUB_IN,
  SUB_OUT,
  SUB_IN_CHAR,
  SUB_OUT_CHAR,
  SLIP_WALL_P,
  SLIP_WALL_G,
  ISOTHERMAL_NOSLIP_P,
  ISOTHERMAL_NOSLIP_G,
  ADIABATIC_NOSLIP_P,
  ADIABATIC_NOSLIP_G,
  ISOTHERMAL_NOSLIP_MOVING_P,
  ISOTHERMAL_NOSLIP_MOVING_G,
  ADIABATIC_NOSLIP_MOVING_P,
  ADIABATIC_NOSLIP_MOVING_G,
  OVERSET,
  SYMMETRY_P,
  SYMMETRY_G
};

extern std::map<std::string,int> bcStr2Num;

struct InputStruct
{
  unsigned int equation, dt_type, CFL_type, ic_type, nDims, nQpts1D, n_steps, order, adapt_CFL;
  unsigned int report_freq, write_freq, force_freq, res_type, error_freq, test_case, err_field, FMG_vcycles;
  std::string output_prefix, meshfile, spt_type, dt_scheme, restart_file, mg_cycle;
  bool viscous, p_multi, restart, fix_vis, squeeze, serendipity, source;
  std::vector<unsigned int> mg_levels, mg_steps;
  std::string fconv_type, fvisc_type;
  double rus_k, ldg_b, ldg_tau; 
  double AdvDiff_D, dt, res_tol, CFL, rel_fac, CFL_max, CFL_ratio;
  mdvector<double> AdvDiff_A, V_fs, norm_fs, V_wall, norm_wall;
  double T_gas, gamma, prandtl, mu, R, S;
  double rho_fs, u_fs, v_fs, P_fs;
  double mach_fs, L_fs, T_fs, Re_fs, nx_fs, ny_fs, T_tot_fs, P_tot_fs;
  double mach_wall, T_wall, nx_wall, ny_wall, u_wall, v_wall;
  double T_ref, P_ref, rho_ref, mu_ref, time_ref, R_ref, c_sth, rt;
  double exps0, s_factor;
  unsigned int rank, nRanks;
  unsigned int filt_on, sen_write, sen_norm, filt_maxLevels;
  double sen_Jfac, filt_gamma;
  double iter, initIter, time, rkTime;

  /* --- Overset / Moving-Grid Variables --- */
  bool motion, overset, use_lgp;
  unsigned int oversetMethod, nGrids, quad_order, motion_type;
  std::vector<std::string> oversetGrids;

  double moveAx, moveAy, moveFx, moveFy;


  /* --- Additional Mesh Variables --- */
  std::map<std::string,std::string> meshBounds;

  /* Implicit Parameters */
  bool SER, inv_mode, stream_mode, backsweep, LU_pivot;
  unsigned int Jfreeze_freq, nColors, n_LHS_blocks;

#ifdef _GPU
  mdvector_gpu<double> AdvDiff_A_d, V_fs_d, norm_fs_d, V_wall_d, norm_wall_d;
#endif
};

InputStruct read_input_file(std::string inputfile);
void apply_nondim(InputStruct &input);

/* Function to read parameter from input file. Throws exception if parameter 
 * is not found. */
template <typename T>
void read_param(std::ifstream &f, std::string name, T &var)
{
  if (!f.is_open())
  {
    ThrowException("Input file not open for reading!");
  }

  std::string param;

  f.clear();
  f.seekg(0, f.beg);

  while (f >> param)
  {
    if (param == name)
    {
      f >> var;
      return;
    }
  }

  ThrowException("Input parameter " + name + " not found!");

}

/* Function to read parameter from input file. Sets var to provided default
 * value if parameter is not found. */
template <typename T>
void read_param(std::ifstream &f, std::string name, T &var, T default_val)
{
  if (!f.is_open())
  {
    ThrowException("Input file not open for reading!");
  }

  std::string param;

  f.clear();
  f.seekg(0, f.beg);

  while (f >> param)
  {
    if (param == name)
    {
      f >> var;
      return;
    }
  }

  var = default_val;
}

<<<<<<< HEAD
/* Function to read vector of parameters from input file. */
template <typename T>
void read_param_vec(std::ifstream &f, std::string name, std::vector<T> &vec)
{
=======
template<typename T>
void read_vector(std::ifstream &f, std::string name, unsigned int &nVars, std::vector<T> &vars)
{
  std::string str, optKey;

>>>>>>> 4f937c71
  if (!f.is_open())
  {
    ThrowException("Input file not open for reading!");
  }

<<<<<<< HEAD
  if (vec.size() != 0)
  {
    ThrowException("Trying to assign input parameters to a vector that has data!");
  }

  std::string param;

  f.clear();
  f.seekg(0, f.beg);

  while (f >> param)
  {
    if (param == name)
    {
      std::string line;
      std::getline(f, line);
      std::stringstream ss(line);

      T val;
      while (ss >> val)
      {
        vec.push_back(val);
      }

      return;
    }
  }

=======
  // Rewind to the start of the file
  f.seekg(0, f.beg);

  // Search for the given option string
  while (std::getline(f, str)) {
    // Remove any leading whitespace & see if first word is the input option
    std::stringstream ss;
    ss.str(str);
    ss >> optKey;
    if (optKey.compare(name)==0) {
      if (!(ss >> nVars)) {
        // This could happen if, for example, trying to assign a string to a double
        cerr << "WARNING: Unable to read number of entries for vector option " << name << endl;
        string errMsg = "Required option not set: " + name;
        ThrowException(errMsg.c_str());
      }

      vars.resize(nVars);
      for (unsigned int i = 0; i < nVars; i++) {
        if (!(ss >> vars[i])) {
          std::cerr << "WARNING: Unable to assign all values to vector option " << name << std::endl;
          std::string errMsg = "Required option not set: " + name;
          ThrowException(errMsg.c_str())
        }
      }

      return;
    }
  }

  // Option was not found; throw error & exit
  std::string errMsg = "Required option not found: " + name;
  ThrowException(errMsg.c_str());
}

/*! Read in a map of type <T,U> from input file; each entry prefaced by optName
 *  i.e. 'mesh_bound  airfoil  wall_ns_adi'
 */
template<typename T, typename U>
void read_map(std::ifstream &f, std::string optName, std::map<T,U> &opt) {
  std::string str, optKey;
  T tmpT;
  U tmpU;
  bool found;

  if (!f.is_open())
  {
    ThrowException("Input file not open for reading!");
  }

  // Rewind to the start of the file
  f.clear();
  f.seekg(0,f.beg);

  // Search for the given option string
  while (std::getline(f, str))
  {
    // Remove any leading whitespace & see if first word is the input option
    std::stringstream ss;
    ss.str(str);
    ss >> optKey;
    if (optKey.compare(optName) == 0)
    {
      found = true;
      if (!(ss >> tmpT >> tmpU))
      {
        // This could happen if, for example, trying to assign a string to a double
        std::cerr << "WARNING: Unable to assign value to option " << optName << std::endl;
        std::string errMsg = "Required option not set: " + optName;
        ThrowException(errMsg.c_str());
      }

      opt[tmpT] = tmpU;
      optKey = "";
    }
  }

  if (!found)
  {
    // Option was not found; throw error & exit
    std::string errMsg = "Required option not found: " + optName;
    ThrowException(errMsg.c_str());
  }
>>>>>>> 4f937c71
}

#endif /* input_hpp */<|MERGE_RESOLUTION|>--- conflicted
+++ resolved
@@ -1,7 +1,6 @@
 #ifndef input_hpp
 #define input_hpp
-//#define _CPU
-//#define _MPI
+
 #include <array>
 #include <fstream>
 #include <map>
@@ -173,24 +172,10 @@
   var = default_val;
 }
 
-<<<<<<< HEAD
 /* Function to read vector of parameters from input file. */
 template <typename T>
 void read_param_vec(std::ifstream &f, std::string name, std::vector<T> &vec)
 {
-=======
-template<typename T>
-void read_vector(std::ifstream &f, std::string name, unsigned int &nVars, std::vector<T> &vars)
-{
-  std::string str, optKey;
-
->>>>>>> 4f937c71
-  if (!f.is_open())
-  {
-    ThrowException("Input file not open for reading!");
-  }
-
-<<<<<<< HEAD
   if (vec.size() != 0)
   {
     ThrowException("Trying to assign input parameters to a vector that has data!");
@@ -218,8 +203,19 @@
       return;
     }
   }
-
-=======
+}
+
+/* Function to read vector of parameters from input file. (Jacob's version) */
+template<typename T>
+void read_vector(std::ifstream &f, std::string name, unsigned int &nVars, std::vector<T> &vars)
+{
+  std::string str, optKey;
+
+  if (!f.is_open())
+  {
+    ThrowException("Input file not open for reading!");
+  }
+
   // Rewind to the start of the file
   f.seekg(0, f.beg);
 
@@ -303,7 +299,6 @@
     std::string errMsg = "Required option not found: " + optName;
     ThrowException(errMsg.c_str());
   }
->>>>>>> 4f937c71
 }
 
 #endif /* input_hpp */