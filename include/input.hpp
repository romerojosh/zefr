--- conflicted
+++ resolved
@@ -11,13 +11,8 @@
 struct InputStruct
 {
   unsigned int dt_type, ic_type, nDims, nQpts1D, n_steps, order, low_order, report_freq, smooth_steps, write_freq;
-<<<<<<< HEAD
-  std::string output_prefix, meshfile, equation, spt_type, dt_scheme;
-  bool viscous, p_multi, fix_vis;
-=======
   std::string output_prefix, meshfile, equation, spt_type, dt_scheme, restart_file;
-  bool viscous, p_multi, restart;
->>>>>>> 19613d05
+  bool viscous, p_multi, fix_vis, restart;
   std::string fconv_type, fvisc_type;
   double rus_k, ldg_b, ldg_tau; 
   double AdvDiff_D, dt, CFL, rel_fac;
