#ifndef input_hpp
#define input_hpp

#include <array>
#include <fstream>
#include <stdexcept>
#include <string>

#include "mdvector.hpp"
#include "macros.hpp"

#ifdef _GPU
#include "mdvector_gpu.h"
#endif

enum EQN {AdvDiff = 0, EulerNS = 1, Burgers = 2};

struct InputStruct
{
  unsigned int equation, dt_type, ic_type, nDims, nQpts1D, n_steps, order, low_order, smooth_steps, p_smooth_steps, c_smooth_steps, adapt_CFL;
  unsigned int report_freq, write_freq, force_freq, res_type, error_freq, test_case, err_field, FMG_vcycles;
  std::string output_prefix, meshfile, spt_type, dt_scheme, restart_file, mg_cycle;
  bool viscous, p_multi, restart, fix_vis, squeeze, serendipity, source;
  std::string fconv_type, fvisc_type;
  double rus_k, ldg_b, ldg_tau; 
  double AdvDiff_D, dt, res_tol, CFL, rel_fac, CFL_max, CFL_ratio;
  bool CFLadvdiff;
  mdvector<double> AdvDiff_A, V_fs, norm_fs, V_wall, norm_wall;
  double T_gas, gamma, prandtl, mu, R, S;
  double rho_fs, u_fs, v_fs, P_fs;
  double mach_fs, L_fs, T_fs, Re_fs, nx_fs, ny_fs, T_tot_fs, P_tot_fs;
  double mach_wall, T_wall, nx_wall, ny_wall, u_wall, v_wall;
  double T_ref, P_ref, rho_ref, mu_ref, time_ref, R_ref, c_sth, rt;
  double exps0, s_factor;
  unsigned int rank, nRanks;
  unsigned int filt_on, sen_write, sen_norm, filt_maxLevels;
  double sen_Jfac, filt_gamma;

  /* Implicit Parameters */
<<<<<<< HEAD
  bool SER, inv_mode, stream_mode;
=======
  bool SER, inv_mode, backsweep;
>>>>>>> 63ff7979
  unsigned int Jfreeze_freq, nColors;

#ifdef _GPU
  mdvector_gpu<double> AdvDiff_A_d, V_fs_d, norm_fs_d, V_wall_d, norm_wall_d;
#endif
};

InputStruct read_input_file(std::string inputfile);
void apply_nondim(InputStruct &input);

/* Function to read parameter from input file. Throws exception if parameter 
 * is not found. */
template <typename T>
void read_param(std::ifstream &f, std::string name, T &var)
{
  if (!f.is_open())
  {
    ThrowException("Input file not open for reading!");
  }

  std::string param;

  f.clear();
  f.seekg(0, f.beg);

  while (f >> param)
  {
    if (param == name)
    {
      f >> var;
      return;
    }
  }

  ThrowException("Input parameter " + name + " not found!");

}

/* Function to read parameter from input file. Sets var to provided default
 * value if parameter is not found. */
template <typename T>
void read_param(std::ifstream &f, std::string name, T &var, T default_val)
{
  if (!f.is_open())
  {
    ThrowException("Input file not open for reading!");
  }

  std::string param;

  f.clear();
  f.seekg(0, f.beg);

  while (f >> param)
  {
    if (param == name)
    {
      f >> var;
      return;
    }
  }

  var = default_val;
}

#endif /* input_hpp */<|MERGE_RESOLUTION|>--- conflicted
+++ resolved
@@ -37,11 +37,7 @@
   double sen_Jfac, filt_gamma;
 
   /* Implicit Parameters */
-<<<<<<< HEAD
-  bool SER, inv_mode, stream_mode;
-=======
-  bool SER, inv_mode, backsweep;
->>>>>>> 63ff7979
+  bool SER, inv_mode, stream_mode, backsweep;
   unsigned int Jfreeze_freq, nColors;
 
 #ifdef _GPU
