--- conflicted
+++ resolved
@@ -84,168 +84,6 @@
 
 /*! Useful 3D point object with simple geometric functions */
 struct point
-<<<<<<< HEAD
-{
-  double x, y, z;
-
-  point() {
-    x = 0;
-    y = 0;
-    z = 0;
-  }
-
-  point (double _x, double _y, double _z) {
-    x = _x;
-    y = _y;
-    z = _z;
-  }
-
-  point(double* pt, int nDims=3) {
-    x = pt[0];
-    y = pt[1];
-    if (nDims==3)
-      z = pt[2];
-    else
-      z = 0;
-  }
-
-  void zero() {
-    x = 0;
-    y = 0;
-    z = 0;
-  }
-
-  double& operator[](int ind) {
-    switch(ind) {
-      case 0:
-        return x;
-      case 1:
-        return y;
-      case 2:
-        return z;
-      default:
-        std::cout << "ind = " << ind << ": " << std::flush;
-        ThrowException("Invalid index for point struct.");
-    }
-  }
-
-  double operator[](int ind) const {
-    switch(ind) {
-      case 0:
-        return x;
-      case 1:
-        return y;
-      case 2:
-        return z;
-      default:
-        std::cout << "ind = " << ind << ": " << std::flush;
-        ThrowException("Invalid index for point struct.");
-    }
-  }
-
-  point operator=(double* a) {
-    struct point pt;
-    pt.x = a[0];
-    pt.y = a[1];
-    pt.z = a[2];
-    return pt;
-  }
-
-  point operator-(point b) {
-    struct point c;
-    c.x = x - b.x;
-    c.y = y - b.y;
-    c.z = z - b.z;
-    return c;
-  }
-
-  point operator+(point b) {
-    struct point c;
-    c.x = x + b.x;
-    c.y = y + b.y;
-    c.z = z + b.z;
-    return c;
-  }
-
-  point operator/(point b) {
-    struct point c;
-    c.x = x / b.x;
-    c.y = y / b.y;
-    c.z = z / b.z;
-    return c;
-  }
-
-  point& operator+=(point b) {
-    x += b.x;
-    y += b.y;
-    z += b.z;
-    return *this;
-  }
-
-  point& operator-=(point b) {
-    x -= b.x;
-    y -= b.y;
-    z -= b.z;
-    return *this;
-  }
-
-  point& operator+=(double* b) {
-    x += b[0];
-    y += b[1];
-    z += b[2];
-    return *this;
-  }
-
-  point& operator-=(double* b) {
-    x -= b[0];
-    y -= b[1];
-    z -= b[2];
-    return *this;
-  }
-
-  point& operator/=(double a) {
-    x /= a;
-    y /= a;
-    z /= a;
-    return *this;
-  }
-
-  point& operator*=(double a) {
-    x *= a;
-    y *= a;
-    z *= a;
-    return *this;
-  }
-
-  double operator*(point b) {
-    return x*b.x + y*b.y + z*b.z;
-  }
-
-  void abs(void) {
-    x = std::abs(x);
-    y = std::abs(y);
-    z = std::abs(z);
-  }
-
-  double norm(void) {
-    return std::sqrt(x*x+y*y+z*z);
-  }
-
-  point cross(point b) {
-    point v;
-    v.x = y*b.z - z*b.y;
-    v.y = z*b.x - x*b.z;
-    v.z = x*b.y - y*b.x;
-    return v;
-  }
-};
-
-//! For clearer notation when a vector is implied, rather than a point
-typedef struct point Vec3;
-
-struct InputStruct
-=======
->>>>>>> b945e155
 {
   double x, y, z;
 
