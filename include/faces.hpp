--- conflicted
+++ resolved
@@ -58,12 +58,7 @@
   protected:
     mdvector<double> U, dU, Fconv, Fvisc, Fcomm, Fcomm_temp, Ucomm, P;
     mdvector<double> norm, jaco, coord;
-<<<<<<< HEAD
-    mdvector<int> outnorm;
     mdvector<double> dA, waveSp, diffCo;
-=======
-    mdvector<double> dA, waveSp;
->>>>>>> 82a4566c
     mdvector<int> LDG_bias;
     mdvector<int> bc_bias;
 
