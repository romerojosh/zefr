--- conflicted
+++ resolved
@@ -63,11 +63,8 @@
 
     void send_U_data_blocked(void);
     void recv_U_data_blocked(int mpiFaceID);
-<<<<<<< HEAD
 
     void mpi_prod(void);
-=======
->>>>>>> f44e59fb
 #endif
 
   protected:
@@ -97,18 +94,14 @@
 
     /// JACOB'S ADDITIONS FOR TESTING NEW COMMUNICATION STRATEGY
     std::vector<MPI_Request> sends, recvs;
-    std::vector<MPI_Status> new_statuses, sstatuses, rstatuses;
+    std::vector<MPI_Status> sstatuses, rstatuses;
+    std::array<MPI_Status,2> new_statuses;
     int n_reqs;
     MPI_Status status;
     std::vector<mdvector<double>> buffUR, buffUL;
+    std::array<std::vector<int>, 5> rot_permute;
 
     mdvector<double> tmpOversetU; /// TODO: find better way?
-
-    /// JACOB'S ADDITIONS FOR TESTING NEW COMMUNICATION STRATEGY
-    std::vector<MPI_Request> sends, recvs;
-    MPI_Status status;
-    std::vector<mdvector<double>> buffUR, buffUL;
-    std::array<std::vector<int>, 5> rot_permute;
 #endif
 
 #ifdef _GPU
