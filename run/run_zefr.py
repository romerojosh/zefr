--- conflicted
+++ resolved
@@ -10,7 +10,7 @@
 sys.path.append(TIOGA_RUN_DIR)
 sys.path.append(ZEFR_BIN_DIR)
 sys.path.append(ZEFR_RUN_DIR)
-#sys.path.append(CONVERT_DIR)
+sys.path.append(CONVERT_DIR)
 
 TIOGA_BIN_DIR = '/home/jacob/tioga/bin/'
 TIOGA_RUN_DIR = '/home/jacob/tioga/run/'
@@ -31,9 +31,7 @@
 sys.path.append(TIOGA_RUN_DIR)
 sys.path.append(ZEFR_BIN_DIR)
 sys.path.append(ZEFR_RUN_DIR)
-#sys.path.append(CONVERT_DIR)
-
-print(os.getcwd())
+sys.path.append(CONVERT_DIR)
 
 from mpi4py import MPI
 import numpy as np
@@ -215,13 +213,8 @@
         ZEFR.runSubStepMid(i,j)
 
         # Interpolated gradient
-<<<<<<< HEAD
-#        if viscous:
-#            TIOGA.exchangeGradient()
-=======
         #if viscous:
         #    TIOGA.exchangeGradient()
->>>>>>> b1b7f6d2
 
         # Finish residual calculation and RK stage advancement
         # (Should include rigid_body_update() if doing 6DOF from ZEFR)
