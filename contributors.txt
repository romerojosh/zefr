Josh Romero, Stanford University
<<<<<<< HEAD
Jerry Watkins, Stanford University
=======
Kartikey Asthana, Stanford University
>>>>>>> 54b1d725
<|MERGE_RESOLUTION|>--- conflicted
+++ resolved
@@ -1,6 +1,3 @@
 Josh Romero, Stanford University
-<<<<<<< HEAD
 Jerry Watkins, Stanford University
-=======
-Kartikey Asthana, Stanford University
->>>>>>> 54b1d725
+Kartikey Asthana, Stanford University