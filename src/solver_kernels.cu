#include <iostream>

#include "cuda_runtime.h"
#include "cublas_v2.h"

#include <thrust/device_vector.h>
#include <thrust/extrema.h>

#ifdef _MPI
#include "mpi.h"
#endif

#include "input.hpp"
#include "macros.hpp"
#include "mdvector_gpu.h"
#include "solver_kernels.h"
#include "funcs_kernels.cu"

void check_error()
{
  cudaError_t err = cudaGetLastError();
  if (err != cudaSuccess)
  {
    ThrowException(cudaGetErrorString(err));
  }
}

static cublasHandle_t cublas_handle;
void start_cublas()
{
  cublasCreate(&cublas_handle);
}

template <typename T>
void allocate_device_data(T* &device_data, unsigned int size)
{
  cudaMalloc((void**)&device_data, size*sizeof(T));
  check_error();
}

template void allocate_device_data<double>(double* &device_data, unsigned int size);
template void allocate_device_data<unsigned int>(unsigned int* &device_data, unsigned int size);
template void allocate_device_data<int>(int* &device_data, unsigned int size);


template <typename T>
void free_device_data(T* &device_data)
{
  cudaFree(device_data);
  check_error();
}

template void free_device_data<double>(double* &device_data);
template void free_device_data<unsigned int>(unsigned int* &device_data);
template void free_device_data<int>(int* &device_data);

template <typename T>
void copy_to_device(T* device_data, const T* host_data, unsigned int size)
{
  cudaMemcpy(device_data, host_data, size * sizeof(T), cudaMemcpyHostToDevice);
  check_error();
}

template void copy_to_device<double>(double* device_data, const double* host_data, unsigned int size);
template void copy_to_device<unsigned int>(unsigned int* device_data, const unsigned int* host_data, unsigned int size);
template void copy_to_device<int>(int* device_data, const int* host_data, unsigned int size);

template <typename T>
void copy_from_device(T* host_data, const T* device_data, unsigned int size)
{
  cudaMemcpy(host_data, device_data, size * sizeof(T), cudaMemcpyDeviceToHost);
  check_error();
}

template void copy_from_device<double>(double* host_data, const double* device_data, unsigned int size);
template void copy_from_device<unsigned int>(unsigned int* host_data, const unsigned int* device_data, unsigned int size);
template void copy_from_device<int>(int* host_data, const int* device_data, unsigned int size);

__global__
void copy_kernel(mdvector_gpu<double> vec1, mdvector_gpu<double> vec2, unsigned int size)
{

  const unsigned int idx = blockDim.x * blockIdx.x + threadIdx.x;

  if (idx >= size)
    return;

  vec1(idx) = vec2(idx);

}

void device_copy(mdvector_gpu<double> vec1, mdvector_gpu<double> vec2, unsigned int size)
{
  unsigned int threads = 192;
  unsigned int blocks = (size + threads - 1) /threads;
  copy_kernel<<<blocks, threads>>>(vec1, vec2, size);
}

__global__
void add_kernel(mdvector_gpu<double> vec1, mdvector_gpu<double> vec2, unsigned int size)
{
  const unsigned int idx = blockDim.x * blockIdx.x + threadIdx.x;

  if (idx >= size)
    return;

  vec1(idx) += vec2(idx);
}

void device_add(mdvector_gpu<double> vec1, mdvector_gpu<double> vec2, unsigned int size)
{
  unsigned int threads = 192;
  unsigned int blocks = (size + threads - 1) /threads;
  add_kernel<<<blocks, threads>>>(vec1, vec2, size);
}

__global__
void subtract_kernel(mdvector_gpu<double> vec1, mdvector_gpu<double> vec2, unsigned int size)
{
  const unsigned int idx = blockDim.x * blockIdx.x + threadIdx.x;

  if (idx >= size)
    return;

  vec1(idx) -= vec2(idx);
}
void device_subtract(mdvector_gpu<double> vec1, mdvector_gpu<double> vec2, unsigned int size)
{
  unsigned int threads = 192;
  unsigned int blocks = (size + threads - 1) /threads;
  subtract_kernel<<<blocks, threads>>>(vec1, vec2, size);
}

void cublasDGEMM_wrapper(int M, int N, int K, const double alpha, const double* A, 
    int lda, const double* B, int ldb, const double beta, double *C, int ldc)
{
    cublasDgemm(cublas_handle, CUBLAS_OP_N, CUBLAS_OP_N, M, N, K, &alpha, A, lda, B, ldb, &beta, C, ldc);
}

template <unsigned int nVars>
__global__
void U_to_faces(mdvector_gpu<double> U_fpts, mdvector_gpu<double> U_gfpts, mdvector_gpu<double> Ucomm, mdvector_gpu<int> fpt2gfpt, 
    mdvector_gpu<int> fpt2gfpt_slot, unsigned int nEles, unsigned int nFpts, bool viscous)
{  
  const unsigned int fpt = (blockDim.x * blockIdx.x + threadIdx.x) % nFpts;
  const unsigned int ele = (blockDim.x * blockIdx.x + threadIdx.x) / nFpts;

  if (fpt >= nFpts || ele >= nEles)
    return;

  int gfpt = fpt2gfpt(fpt,ele);
  /* Check if flux point is on ghost edge */
  if (gfpt == -1)
  {
    if (viscous) // if viscous, put extrapolated solution into Ucomm
    {
      for (unsigned int var = 0; var < nVars; var++)
        Ucomm(fpt, ele, var) = U_fpts(fpt, ele, var);
    }
    return;
  }

  int slot = fpt2gfpt_slot(fpt,ele);

  for (unsigned int var = 0; var < nVars; var++)
    U_gfpts(gfpt, var, slot) = U_fpts(fpt, ele, var);

}

void U_to_faces_wrapper(mdvector_gpu<double> &U_fpts, mdvector_gpu<double> &U_gfpts, 
    mdvector_gpu<double> &Ucomm, mdvector_gpu<int> &fpt2gfpt, mdvector_gpu<int> &fpt2gfpt_slot, 
    unsigned int nVars, unsigned int nEles, unsigned int nFpts, unsigned int nDims, unsigned int equation, 
    bool viscous)
{
  unsigned int threads= 192;
  unsigned int blocks = ((nFpts * nEles) + threads - 1)/ threads;

  if (equation == AdvDiff)
  {
    U_to_faces<1><<<blocks, threads>>>(U_fpts, U_gfpts, Ucomm, fpt2gfpt, fpt2gfpt_slot, nEles, nFpts, viscous);
  }
  else if (equation == EulerNS)
  {
    if (nDims == 2)
      U_to_faces<4><<<blocks, threads>>>(U_fpts, U_gfpts, Ucomm, fpt2gfpt, fpt2gfpt_slot, nEles, nFpts, viscous);
    else if (nDims == 3)
      U_to_faces<5><<<blocks, threads>>>(U_fpts, U_gfpts, Ucomm, fpt2gfpt, fpt2gfpt_slot, nEles, nFpts, viscous);
  }
}

template <unsigned int nVars>
__global__
void U_from_faces(mdvector_gpu<double> Ucomm_gfpts, mdvector_gpu<double> Ucomm_fpts, mdvector_gpu<int> fpt2gfpt, 
    mdvector_gpu<int> fpt2gfpt_slot, unsigned int nEles, unsigned int nFpts)
{
  const unsigned int fpt = (blockDim.x * blockIdx.x + threadIdx.x) % nFpts;
  const unsigned int ele = (blockDim.x * blockIdx.x + threadIdx.x) / nFpts;

  if (fpt >= nFpts || ele >= nEles)
    return;

  int gfpt = fpt2gfpt(fpt,ele);

  /* Check if flux point is on ghost edge */
  if (gfpt == -1)
    return;

  int slot = fpt2gfpt_slot(fpt,ele);

  for (unsigned int var = 0; var < nVars; var++)
    Ucomm_fpts(fpt, ele, var) = Ucomm_gfpts(gfpt, var, slot);

}

void U_from_faces_wrapper(mdvector_gpu<double> &Ucomm_gfpts, mdvector_gpu<double> &Ucomm_fpts, 
    mdvector_gpu<int> &fpt2gfpt, mdvector_gpu<int> &fpt2gfpt_slot, unsigned int nVars, 
    unsigned int nEles, unsigned int nFpts, unsigned int nDims, unsigned int equation)
{
  unsigned int threads= 192;
  unsigned int blocks = ((nFpts * nEles) + threads - 1)/ threads;

  if (equation == AdvDiff)
  {
    U_from_faces<1><<<blocks, threads>>>(Ucomm_gfpts, Ucomm_fpts, fpt2gfpt, fpt2gfpt_slot, nEles, nFpts);
  }
  else if (equation == EulerNS)
  {
    if (nDims == 2)
      U_from_faces<4><<<blocks, threads>>>(Ucomm_gfpts, Ucomm_fpts, fpt2gfpt, fpt2gfpt_slot, nEles, nFpts);
    else
      U_from_faces<5><<<blocks, threads>>>(Ucomm_gfpts, Ucomm_fpts, fpt2gfpt, fpt2gfpt_slot, nEles, nFpts);
  }

}

template <unsigned int nVars, unsigned int nDims>
__global__
void dU_to_faces(mdvector_gpu<double> dU_fpts, mdvector_gpu<double> dU_gfpts, mdvector_gpu<int> fpt2gfpt, 
    mdvector_gpu<int> fpt2gfpt_slot, unsigned int nEles, unsigned int nFpts)
{
  const unsigned int fpt = (blockDim.x * blockIdx.x + threadIdx.x) % nFpts;
  const unsigned int ele = (blockDim.x * blockIdx.x + threadIdx.x) / nFpts;

  if (fpt >= nFpts || ele >= nEles)
    return;

  int gfpt = fpt2gfpt(fpt,ele);

  /* Check if flux point is on ghost edge */
  if (gfpt == -1)
    return;

  int slot = fpt2gfpt_slot(fpt,ele);

  for (unsigned int dim = 0; dim < nDims; dim++)
  {
    for (unsigned int var = 0; var < nVars; var++)
    {
      dU_gfpts(gfpt, var, dim, slot) = dU_fpts(fpt, ele, var, dim);
    }
  }

}

void dU_to_faces_wrapper(mdvector_gpu<double> &dU_fpts, mdvector_gpu<double> &dU_gfpts, 
    mdvector_gpu<int> &fpt2gfpt, mdvector_gpu<int> &fpt2gfpt_slot, unsigned int nVars, 
    unsigned int nEles, unsigned int nFpts, unsigned int nDims, unsigned int equation)
{
  unsigned int threads= 192;
  unsigned int blocks = ((nFpts * nEles) + threads - 1)/ threads;
  

  if (equation == AdvDiff)
  {
    if (nDims == 2)
      dU_to_faces<1, 2><<<blocks, threads>>>(dU_fpts, dU_gfpts, fpt2gfpt, fpt2gfpt_slot, nEles, nFpts);
    else
      dU_to_faces<1, 3><<<blocks, threads>>>(dU_fpts, dU_gfpts, fpt2gfpt, fpt2gfpt_slot, nEles, nFpts);
  }
  else if (equation == EulerNS)
  {
    if (nDims == 2)
      dU_to_faces<4, 2><<<blocks, threads>>>(dU_fpts, dU_gfpts, fpt2gfpt, fpt2gfpt_slot, nEles, nFpts);
    else
      dU_to_faces<5, 3><<<blocks, threads>>>(dU_fpts, dU_gfpts, fpt2gfpt, fpt2gfpt_slot, nEles, nFpts);
  }
}

template <unsigned int nVars>
__global__
void RK_update(mdvector_gpu<double> U_spts, mdvector_gpu<double> U_ini, 
    mdvector_gpu<double> divF, mdvector_gpu<double> jaco_det_spts, mdvector_gpu<double> dt_in, 
    mdvector_gpu<double> rk_coeff, unsigned int dt_type, unsigned int nSpts, unsigned int nEles, 
    unsigned int stage, unsigned int nStages, bool last_stage)
{
  const unsigned int spt = blockDim.x * blockIdx.x + threadIdx.x;
  const unsigned int ele = blockDim.y * blockIdx.y + threadIdx.y;

  if (spt >= nSpts || ele >= nEles)
    return;

  double dt;
  if (dt_type != 2)
    dt = dt_in(0);
  else
    dt = dt_in(ele);

  double jaco_det = jaco_det_spts(spt,ele);

  if (!last_stage)
  {
    double coeff = rk_coeff(stage);
    for (unsigned int var = 0; var < nVars; var ++)
      U_spts(spt, ele, var) = U_ini(spt, ele, var) - coeff * dt / 
          jaco_det * divF(spt, ele, var, stage);
  }
  else
  {
    double sum[nVars];
    for (unsigned int var = 0; var < nVars; var++)
      sum[var] = 0.;

    for (unsigned int n = 0; n < nStages; n++)
    {
      double coeff = rk_coeff(n);
      for (unsigned int var = 0; var < nVars; var++)
      {
        sum[var] -= coeff * dt / jaco_det * divF(spt, ele, var, n);
      }
    }

    for (unsigned int var = 0; var < nVars; var++)
      U_spts(spt,ele,var) += sum[var];

  }
}

void RK_update_wrapper(mdvector_gpu<double> &U_spts, mdvector_gpu<double> &U_ini, 
    mdvector_gpu<double> &divF, mdvector_gpu<double> &jaco_det_spts, mdvector_gpu<double> &dt, 
    mdvector_gpu<double> &rk_coeff, unsigned int dt_type, unsigned int nSpts, unsigned int nEles, 
    unsigned int nVars, unsigned int nDims, unsigned int equation, unsigned int stage, 
    unsigned int nStages, bool last_stage)
{
  dim3 threads(16,12);
  dim3 blocks((nSpts + threads.x - 1)/threads.x, (nEles + threads.y - 1)/
      threads.y);

  if (equation == AdvDiff)
  {
      RK_update<1><<<blocks, threads>>>(U_spts, U_ini, divF, jaco_det_spts, dt, 
          rk_coeff, dt_type, nSpts, nEles, stage, nStages, last_stage);
  }
  else if (equation == EulerNS)
  {
    if (nDims == 2)
      RK_update<4><<<blocks, threads>>>(U_spts, U_ini, divF, jaco_det_spts, dt, 
          rk_coeff, dt_type, nSpts, nEles, stage, nStages, last_stage);
    else
      RK_update<5><<<blocks, threads>>>(U_spts, U_ini, divF, jaco_det_spts, dt, 
          rk_coeff, dt_type, nSpts, nEles, stage, nStages, last_stage);
  }
}

template <unsigned int nVars>
__global__
void RK_update_source(mdvector_gpu<double> U_spts, mdvector_gpu<double> U_ini, 
    mdvector_gpu<double> divF, mdvector_gpu<double> source, mdvector_gpu<double> jaco_det_spts, 
    mdvector_gpu<double> dt_in, mdvector_gpu<double> rk_coeff, unsigned int dt_type, 
    unsigned int nSpts, unsigned int nEles, unsigned int stage, unsigned int nStages, 
    bool last_stage)
{
  const unsigned int spt = blockDim.x * blockIdx.x + threadIdx.x;
  const unsigned int ele = blockDim.y * blockIdx.y + threadIdx.y;

  if (spt >= nSpts || ele >= nEles)
    return;

  double dt;
  if (dt_type != 2)
    dt = dt_in(0);
  else
    dt = dt_in(ele);

  double jaco_det = jaco_det_spts(spt,ele);

  if (!last_stage)
  {
    double coeff = rk_coeff(stage);
    for (unsigned int var = 0; var < nVars; var ++)
      U_spts(spt, ele, var) = U_ini(spt, ele, var) - coeff * dt / 
          jaco_det * (divF(spt, ele, var, stage) + source(spt, ele, var));
  }
  else
  {
    double sum[nVars];
    for (unsigned int var = 0; var < nVars; var++)
      sum[var] = 0.;

    for (unsigned int n = 0; n < nStages; n++)
    {
      double coeff = rk_coeff(n);
      for (unsigned int var = 0; var < nVars; var++)
      {
        sum[var] -= coeff * dt / jaco_det * (divF(spt, ele, var, n) + source(spt, ele, var));
      }
    }

    for (unsigned int var = 0; var < nVars; var++)
      U_spts(spt,ele,var) += sum[var];

  }
}

void RK_update_source_wrapper(mdvector_gpu<double> &U_spts, mdvector_gpu<double> &U_ini, 
    mdvector_gpu<double> &divF, mdvector_gpu<double> &source, mdvector_gpu<double> &jaco_det_spts, 
    mdvector_gpu<double> &dt, mdvector_gpu<double> &rk_coeff, unsigned int dt_type, 
    unsigned int nSpts, unsigned int nEles, unsigned int nVars, unsigned int nDims, 
    unsigned int equation, unsigned int stage, unsigned int nStages, bool last_stage)
{
  dim3 threads(16,12);
  dim3 blocks((nSpts + threads.x - 1)/threads.x, (nEles + threads.y - 1)/
      threads.y);

  if (equation == AdvDiff)
  {
      RK_update_source<1><<<blocks, threads>>>(U_spts, U_ini, divF, source, jaco_det_spts, dt, 
          rk_coeff, dt_type, nSpts, nEles, stage, nStages, last_stage);
  }
  else if (equation == EulerNS)
  {
    if (nDims == 2)
      RK_update_source<4><<<blocks, threads>>>(U_spts, U_ini, divF, source, jaco_det_spts, dt, 
          rk_coeff, dt_type, nSpts, nEles, stage, nStages, last_stage);
    else
      RK_update_source<5><<<blocks, threads>>>(U_spts, U_ini, divF, source, jaco_det_spts, dt, 
          rk_coeff, dt_type, nSpts, nEles, stage, nStages, last_stage);
  }
}

<<<<<<< HEAD
__device__
double get_cfl_limit_dev(int order)
{
  switch(order)
  {
    case 0:
      return 1.393;

    case 1:
      return 0.464; 

    case 2:
      return 0.235;

    case 3:
      return 0.139;

    case 4:
      return 0.100;

    case 5:
      return 0.068;
      
    case 6:
      return 0.048639193282486;
    
    case 7:
      return 0.034554530245757;
    
    case 8:
      return 0.023910375650672;
    
    case 9:
      return 0.015583791814472;
      
    case 10:
      return 0.008892412680298;

  }
}


=======
template <unsigned int nDims>
>>>>>>> 7418bef1
__global__
void compute_element_dt(mdvector_gpu<double> dt, mdvector_gpu<double> waveSp_gfpts, 
    mdvector_gpu<double> dA, mdvector_gpu<int> fpt2gfpt, mdvector_gpu<double> weights_spts,
    mdvector_gpu<double> vol, unsigned int nSpts1D, double CFL, int order, 
    unsigned int nFpts, unsigned int nEles)
{
  const unsigned int ele = blockDim.x * blockIdx.x + threadIdx.x;

  if (ele >= nEles)
    return;

  double int_waveSp = 0.;  /* Edge/Face integrated wavespeed */

  for (unsigned int fpt = 0; fpt < nFpts; fpt++)
  {
    /* Skip if on ghost edge. */
    int gfpt = fpt2gfpt(fpt,ele);
    if (gfpt == -1)
      continue;

    if (nDims == 2)
    {
      int_waveSp += weights_spts(fpt % nSpts1D) * waveSp_gfpts(gfpt) * dA(gfpt);
    }
    else
    {
      int idx = fpt % (nSpts1D * nSpts1D);
      int i = idx % nSpts1D;
      int j = idx / nSpts1D;

      int_waveSp += weights_spts(i) * weights_spts(j) * waveSp_gfpts(gfpt) * dA(gfpt);
    }
  }

  /* CFL-estimate used by Liang, Lohner, and others. Factor of 2 to be 
   * consistent with 1D CFL estimates. */
  dt(ele) = 2.0 * CFL * get_cfl_limit_dev(order) * vol(ele) / int_waveSp;
  
}

void compute_element_dt_wrapper(mdvector_gpu<double> &dt, mdvector_gpu<double> &waveSp_gfpts, 
    mdvector_gpu<double> &dA, mdvector_gpu<int> &fpt2gfpt, mdvector_gpu<double> &weights_spts,
    mdvector_gpu<double> &vol, unsigned int nSpts1D, double CFL, int order, unsigned int dt_type,
    unsigned int nFpts, unsigned int nEles, unsigned int nDims)
{
  unsigned int threads = 192;
  unsigned int blocks = (nEles + threads - 1) / threads;

  if (nDims == 2)
  {
    compute_element_dt<2><<<blocks, threads>>>(dt, waveSp_gfpts, dA, fpt2gfpt, weights_spts, vol,
        nSpts1D, CFL, order, nFpts, nEles);
  }
  else
  {
    compute_element_dt<3><<<blocks, threads>>>(dt, waveSp_gfpts, dA, fpt2gfpt, weights_spts, vol, 
        nSpts1D, CFL, order, nFpts, nEles);
  }

  if (dt_type == 1)
  {
    /* Get min dt using thrust (pretty slow) */
    thrust::device_ptr<double> dt_ptr = thrust::device_pointer_cast(dt.data());
    thrust::device_ptr<double> min_ptr = thrust::min_element(dt_ptr, dt_ptr + nEles);

#ifdef _MPI
    double min_dt = min_ptr[0];
    MPI_Allreduce(MPI_IN_PLACE, &min_dt, 1, MPI_DOUBLE, MPI_MIN, MPI_COMM_WORLD);
    dt_ptr[0] = min_dt;
#else
    dt_ptr[0] = min_ptr[0];
    //thrust::copy(min_ptr, min_ptr+1, dt_ptr);
#endif

  }

}

template<unsigned int nVars, unsigned int nDims>
__global__
void add_source(mdvector_gpu<double> divF_spts, mdvector_gpu<double> jaco_det_spts, mdvector_gpu<double> coord_spts, 
    unsigned int nSpts, unsigned int nEles, unsigned int equation, 
    double flow_time, unsigned int stage)
{
  const unsigned int spt = blockDim.x * blockIdx.x + threadIdx.x;
  const unsigned int ele = blockDim.y * blockIdx.y + threadIdx.y;

  if (spt >= nSpts || ele >= nEles)
    return;

  double x = coord_spts(spt, ele, 0);
  double y = coord_spts(spt, ele, 1);
  double z = 0;
  if (nDims == 3)
    z = coord_spts(spt, ele, 2);

  double jaco_det = jaco_det_spts(spt, ele);

  for (unsigned int n = 0; n < nVars; n++)
  {
    divF_spts(spt, ele, n, stage) += compute_source_term_dev(x, y, z, flow_time, n, nDims, equation) * jaco_det;
  }
}

void add_source_wrapper(mdvector_gpu<double> divF_spts, mdvector_gpu<double> jaco_det_spts, mdvector_gpu<double> coord_spts, 
    unsigned int nSpts, unsigned int nEles, unsigned int nVars, unsigned int nDims, unsigned int equation, 
    double flow_time, unsigned int stage)
{
  dim3 threads(16,12);
  dim3 blocks((nSpts + threads.x - 1)/threads.x, (nEles + threads.y - 1)/
      threads.y);

  if (nDims == 2)
  {
    if (equation == AdvDiff)
      add_source<1, 2><<<blocks, threads>>>(divF_spts, jaco_det_spts, coord_spts, nSpts, nEles, equation,
          flow_time, stage);
    else
      add_source<4, 2><<<blocks, threads>>>(divF_spts, jaco_det_spts, coord_spts, nSpts, nEles, equation,
          flow_time, stage);
  }
  else
  {
    if (equation == AdvDiff)
      add_source<1, 3><<<blocks, threads>>>(divF_spts, jaco_det_spts, coord_spts, nSpts, nEles, equation,
          flow_time, stage);
    else
      add_source<5, 3><<<blocks, threads>>>(divF_spts, jaco_det_spts, coord_spts, nSpts, nEles, equation,
          flow_time, stage);
  }
}<|MERGE_RESOLUTION|>--- conflicted
+++ resolved
@@ -437,52 +437,7 @@
   }
 }
 
-<<<<<<< HEAD
-__device__
-double get_cfl_limit_dev(int order)
-{
-  switch(order)
-  {
-    case 0:
-      return 1.393;
-
-    case 1:
-      return 0.464; 
-
-    case 2:
-      return 0.235;
-
-    case 3:
-      return 0.139;
-
-    case 4:
-      return 0.100;
-
-    case 5:
-      return 0.068;
-      
-    case 6:
-      return 0.048639193282486;
-    
-    case 7:
-      return 0.034554530245757;
-    
-    case 8:
-      return 0.023910375650672;
-    
-    case 9:
-      return 0.015583791814472;
-      
-    case 10:
-      return 0.008892412680298;
-
-  }
-}
-
-
-=======
 template <unsigned int nDims>
->>>>>>> 7418bef1
 __global__
 void compute_element_dt(mdvector_gpu<double> dt, mdvector_gpu<double> waveSp_gfpts, 
     mdvector_gpu<double> dA, mdvector_gpu<int> fpt2gfpt, mdvector_gpu<double> weights_spts,
