#include <iostream>

#include "cuda_runtime.h"
#include "cublas_v2.h"

#include <cusp/krylov/gmres.h>
#include <cusp/krylov/cg.h>
#include <cusp/krylov/bicgstab.h>
#include <cusp/csr_matrix.h>
#include <cusp/monitor.h>
#include <cusp/print.h>
#include <thrust/device_vector.h>
#include <thrust/extrema.h>

#ifdef _MPI
#include "mpi.h"
#endif

#include "input.hpp"
#include "macros.hpp"
#include "mdvector_gpu.h"
#include "spmatrix_gpu.h"
#include "solver_kernels.h"
#include "funcs_kernels.cu"

void check_error()
{
  cudaError_t err = cudaGetLastError();
  if (err != cudaSuccess)
  {
    ThrowException(cudaGetErrorString(err));
  }
}

static cublasHandle_t cublas_handle;
void start_cublas()
{
  cublasCreate(&cublas_handle);
}

template <typename T>
void allocate_device_data(T* &device_data, unsigned int size)
{
  cudaMalloc((void**)&device_data, size*sizeof(T));
  check_error();
}

template void allocate_device_data<double>(double* &device_data, unsigned int size);
template void allocate_device_data<unsigned int>(unsigned int* &device_data, unsigned int size);
template void allocate_device_data<int>(int* &device_data, unsigned int size);


template <typename T>
void free_device_data(T* &device_data)
{
  cudaFree(device_data);
  check_error();
}

template void free_device_data<double>(double* &device_data);
template void free_device_data<unsigned int>(unsigned int* &device_data);
template void free_device_data<int>(int* &device_data);

template <typename T>
void copy_to_device(T* device_data, const T* host_data, unsigned int size)
{
  cudaMemcpy(device_data, host_data, size * sizeof(T), cudaMemcpyHostToDevice);
  check_error();
}

template void copy_to_device<double>(double* device_data, const double* host_data, unsigned int size);
template void copy_to_device<unsigned int>(unsigned int* device_data, const unsigned int* host_data, unsigned int size);
template void copy_to_device<int>(int* device_data, const int* host_data, unsigned int size);

template <typename T>
void copy_from_device(T* host_data, const T* device_data, unsigned int size)
{
  cudaMemcpy(host_data, device_data, size * sizeof(T), cudaMemcpyDeviceToHost);
  check_error();
}

template void copy_from_device<double>(double* host_data, const double* device_data, unsigned int size);
template void copy_from_device<unsigned int>(unsigned int* host_data, const unsigned int* device_data, unsigned int size);
template void copy_from_device<int>(int* host_data, const int* device_data, unsigned int size);

__global__
void copy_kernel(mdvector_gpu<double> vec1, mdvector_gpu<double> vec2, unsigned int size)
{

  const unsigned int idx = blockDim.x * blockIdx.x + threadIdx.x;

  if (idx >= size)
    return;

  vec1(idx) = vec2(idx);

}

void device_copy(mdvector_gpu<double> &vec1, mdvector_gpu<double> &vec2, unsigned int size)
{
  unsigned int threads = 192;
  unsigned int blocks = (size + threads - 1) /threads;
  copy_kernel<<<blocks, threads>>>(vec1, vec2, size);
}

__global__
void add_kernel(mdvector_gpu<double> vec1, mdvector_gpu<double> vec2, unsigned int size)
{
  const unsigned int idx = blockDim.x * blockIdx.x + threadIdx.x;

  if (idx >= size)
    return;

  vec1(idx) += vec2(idx);
}

void device_add(mdvector_gpu<double> &vec1, mdvector_gpu<double> &vec2, unsigned int size)
{
  unsigned int threads = 192;
  unsigned int blocks = (size + threads - 1) /threads;
  add_kernel<<<blocks, threads>>>(vec1, vec2, size);
}

__global__
void subtract_kernel(mdvector_gpu<double> vec1, mdvector_gpu<double> vec2, unsigned int size)
{
  const unsigned int idx = blockDim.x * blockIdx.x + threadIdx.x;

  if (idx >= size)
    return;

  vec1(idx) -= vec2(idx);
}
void device_subtract(mdvector_gpu<double> &vec1, mdvector_gpu<double> &vec2, unsigned int size)
{
  unsigned int threads = 192;
  unsigned int blocks = (size + threads - 1) /threads;
  subtract_kernel<<<blocks, threads>>>(vec1, vec2, size);
}

void cublasDGEMM_wrapper(int M, int N, int K, const double alpha, const double* A, 
    int lda, const double* B, int ldb, const double beta, double *C, int ldc)
{
    cublasDgemm(cublas_handle, CUBLAS_OP_N, CUBLAS_OP_N, M, N, K, &alpha, A, lda, B, ldb, &beta, C, ldc);
}

template <unsigned int nVars>
__global__
void U_to_faces(mdvector_gpu<double> U_fpts, mdvector_gpu<double> U_gfpts, mdvector_gpu<double> Ucomm, mdvector_gpu<int> fpt2gfpt, 
    mdvector_gpu<int> fpt2gfpt_slot, unsigned int nEles, unsigned int nFpts, bool viscous)
{  
  const unsigned int fpt = (blockDim.x * blockIdx.x + threadIdx.x) % nFpts;
  const unsigned int ele = (blockDim.x * blockIdx.x + threadIdx.x) / nFpts;

  if (fpt >= nFpts || ele >= nEles)
    return;

  int gfpt = fpt2gfpt(fpt,ele);
  /* Check if flux point is on ghost edge */
  if (gfpt == -1)
  {
    if (viscous) // if viscous, put extrapolated solution into Ucomm
    {
      for (unsigned int var = 0; var < nVars; var++)
        Ucomm(fpt, ele, var) = U_fpts(fpt, ele, var);
    }
    return;
  }

  int slot = fpt2gfpt_slot(fpt,ele);

  for (unsigned int var = 0; var < nVars; var++)
    U_gfpts(gfpt, var, slot) = U_fpts(fpt, ele, var);

}

void U_to_faces_wrapper(mdvector_gpu<double> &U_fpts, mdvector_gpu<double> &U_gfpts, 
    mdvector_gpu<double> &Ucomm, mdvector_gpu<int> &fpt2gfpt, mdvector_gpu<int> &fpt2gfpt_slot, 
    unsigned int nVars, unsigned int nEles, unsigned int nFpts, unsigned int nDims, unsigned int equation, 
    bool viscous)
{
  unsigned int threads= 192;
  unsigned int blocks = ((nFpts * nEles) + threads - 1)/ threads;

  if (equation == AdvDiff || equation == Burgers)
  {
    U_to_faces<1><<<blocks, threads>>>(U_fpts, U_gfpts, Ucomm, fpt2gfpt, fpt2gfpt_slot, nEles, nFpts, viscous);
  }
  else if (equation == EulerNS)
  {
    if (nDims == 2)
      U_to_faces<4><<<blocks, threads>>>(U_fpts, U_gfpts, Ucomm, fpt2gfpt, fpt2gfpt_slot, nEles, nFpts, viscous);
    else if (nDims == 3)
      U_to_faces<5><<<blocks, threads>>>(U_fpts, U_gfpts, Ucomm, fpt2gfpt, fpt2gfpt_slot, nEles, nFpts, viscous);
  }
}

template <unsigned int nVars>
__global__
void U_from_faces(mdvector_gpu<double> Ucomm_gfpts, mdvector_gpu<double> Ucomm_fpts, mdvector_gpu<int> fpt2gfpt, 
    mdvector_gpu<int> fpt2gfpt_slot, unsigned int nEles, unsigned int nFpts)
{
  const unsigned int fpt = (blockDim.x * blockIdx.x + threadIdx.x) % nFpts;
  const unsigned int ele = (blockDim.x * blockIdx.x + threadIdx.x) / nFpts;

  if (fpt >= nFpts || ele >= nEles)
    return;

  int gfpt = fpt2gfpt(fpt,ele);

  /* Check if flux point is on ghost edge */
  if (gfpt == -1)
    return;

  int slot = fpt2gfpt_slot(fpt,ele);

  for (unsigned int var = 0; var < nVars; var++)
    Ucomm_fpts(fpt, ele, var) = Ucomm_gfpts(gfpt, var, slot);

}

void U_from_faces_wrapper(mdvector_gpu<double> &Ucomm_gfpts, mdvector_gpu<double> &Ucomm_fpts, 
    mdvector_gpu<int> &fpt2gfpt, mdvector_gpu<int> &fpt2gfpt_slot, unsigned int nVars, 
    unsigned int nEles, unsigned int nFpts, unsigned int nDims, unsigned int equation)
{
  unsigned int threads= 192;
  unsigned int blocks = ((nFpts * nEles) + threads - 1)/ threads;

  if (equation == AdvDiff || equation == Burgers)
  {
    U_from_faces<1><<<blocks, threads>>>(Ucomm_gfpts, Ucomm_fpts, fpt2gfpt, fpt2gfpt_slot, nEles, nFpts);
  }
  else if (equation == EulerNS)
  {
    if (nDims == 2)
      U_from_faces<4><<<blocks, threads>>>(Ucomm_gfpts, Ucomm_fpts, fpt2gfpt, fpt2gfpt_slot, nEles, nFpts);
    else
      U_from_faces<5><<<blocks, threads>>>(Ucomm_gfpts, Ucomm_fpts, fpt2gfpt, fpt2gfpt_slot, nEles, nFpts);
  }

}

template <unsigned int nVars, unsigned int nDims>
__global__
void dU_to_faces(mdvector_gpu<double> dU_fpts, mdvector_gpu<double> dU_gfpts, mdvector_gpu<int> fpt2gfpt, 
    mdvector_gpu<int> fpt2gfpt_slot, unsigned int nEles, unsigned int nFpts)
{
  const unsigned int fpt = (blockDim.x * blockIdx.x + threadIdx.x) % nFpts;
  const unsigned int ele = (blockDim.x * blockIdx.x + threadIdx.x) / nFpts;

  if (fpt >= nFpts || ele >= nEles)
    return;

  int gfpt = fpt2gfpt(fpt,ele);

  /* Check if flux point is on ghost edge */
  if (gfpt == -1)
    return;

  int slot = fpt2gfpt_slot(fpt,ele);

  for (unsigned int dim = 0; dim < nDims; dim++)
  {
    for (unsigned int var = 0; var < nVars; var++)
    {
      dU_gfpts(gfpt, var, dim, slot) = dU_fpts(fpt, ele, var, dim);
    }
  }

}

void dU_to_faces_wrapper(mdvector_gpu<double> &dU_fpts, mdvector_gpu<double> &dU_gfpts, 
    mdvector_gpu<int> &fpt2gfpt, mdvector_gpu<int> &fpt2gfpt_slot, unsigned int nVars, 
    unsigned int nEles, unsigned int nFpts, unsigned int nDims, unsigned int equation)
{
  unsigned int threads= 192;
  unsigned int blocks = ((nFpts * nEles) + threads - 1)/ threads;
  

  if (equation == AdvDiff || equation == Burgers)
  {
    if (nDims == 2)
      dU_to_faces<1, 2><<<blocks, threads>>>(dU_fpts, dU_gfpts, fpt2gfpt, fpt2gfpt_slot, nEles, nFpts);
    else
      dU_to_faces<1, 3><<<blocks, threads>>>(dU_fpts, dU_gfpts, fpt2gfpt, fpt2gfpt_slot, nEles, nFpts);
  }
  else if (equation == EulerNS)
  {
    if (nDims == 2)
      dU_to_faces<4, 2><<<blocks, threads>>>(dU_fpts, dU_gfpts, fpt2gfpt, fpt2gfpt_slot, nEles, nFpts);
    else
      dU_to_faces<5, 3><<<blocks, threads>>>(dU_fpts, dU_gfpts, fpt2gfpt, fpt2gfpt_slot, nEles, nFpts);
  }
}

template <unsigned int nVars, unsigned int nDims>
__global__
void compute_divF(mdvector_gpu<double> divF, mdvector_gpu<double> dF_spts, 
    unsigned int nSpts, unsigned int nEles, unsigned int stage)
{
  const unsigned int spt = (blockDim.x * blockIdx.x + threadIdx.x) % nSpts;
  const unsigned int ele = (blockDim.x * blockIdx.x + threadIdx.x) / nSpts;

  if (spt >= nSpts || ele >= nEles)
    return;

  double sum[nVars];

  for (unsigned int var = 0; var < nVars; var++)
    sum[var] = 0.0;

  for (unsigned int dim = 0; dim < nDims; dim++)
    for (unsigned int var = 0; var < nVars; var++)
      sum[var] += dF_spts(spt, ele, var, dim);

  for (unsigned int var = 0; var < nVars; var++)
    divF(spt, ele, var, stage) = sum[var];


}

void compute_divF_wrapper(mdvector_gpu<double> &divF, mdvector_gpu<double> &dF_spts, 
    unsigned int nSpts, unsigned int nVars, unsigned int nEles, unsigned int nDims,
    unsigned int equation, unsigned int stage)
{
  unsigned int threads= 192;
  unsigned int blocks = ((nSpts * nEles) + threads - 1)/ threads;

  if (equation == AdvDiff || equation == Burgers)
  {
    if (nDims == 2)
      compute_divF<1,2><<<blocks, threads>>>(divF, dF_spts, nSpts, nEles, stage);
    else
      compute_divF<1,3><<<blocks, threads>>>(divF, dF_spts, nSpts, nEles, stage);
  }
  else if (equation == EulerNS)
  {
    if (nDims == 2)
      compute_divF<4,2><<<blocks, threads>>>(divF, dF_spts, nSpts, nEles, stage);
    else
      compute_divF<5,3><<<blocks, threads>>>(divF, dF_spts, nSpts, nEles, stage);
  }
}

template <unsigned int nVars>
__global__
void RK_update(mdvector_gpu<double> U_spts, mdvector_gpu<double> U_ini, 
    mdvector_gpu<double> divF, mdvector_gpu<double> jaco_det_spts, mdvector_gpu<double> dt_in, 
    mdvector_gpu<double> rk_coeff, unsigned int dt_type, unsigned int nSpts, unsigned int nEles, 
    unsigned int stage, unsigned int nStages, bool last_stage)
{
  const unsigned int spt = blockDim.x * blockIdx.x + threadIdx.x;
  const unsigned int ele = blockDim.y * blockIdx.y + threadIdx.y;

  if (spt >= nSpts || ele >= nEles)
    return;

  double dt;
  if (dt_type != 2)
    dt = dt_in(0);
  else
    dt = dt_in(ele);

  double jaco_det = jaco_det_spts(spt,ele);

  if (!last_stage)
  {
    double coeff = rk_coeff(stage);
    for (unsigned int var = 0; var < nVars; var ++)
      U_spts(spt, ele, var) = U_ini(spt, ele, var) - coeff * dt / 
          jaco_det * divF(spt, ele, var, stage);
  }
  else
  {
    double sum[nVars];
    for (unsigned int var = 0; var < nVars; var++)
      sum[var] = 0.;

    for (unsigned int n = 0; n < nStages; n++)
    {
      double coeff = rk_coeff(n);
      for (unsigned int var = 0; var < nVars; var++)
      {
        sum[var] -= coeff * dt / jaco_det * divF(spt, ele, var, n);
      }
    }

    for (unsigned int var = 0; var < nVars; var++)
      U_spts(spt,ele,var) += sum[var];

  }
}

void RK_update_wrapper(mdvector_gpu<double> &U_spts, mdvector_gpu<double> &U_ini, 
    mdvector_gpu<double> &divF, mdvector_gpu<double> &jaco_det_spts, mdvector_gpu<double> &dt, 
    mdvector_gpu<double> &rk_coeff, unsigned int dt_type, unsigned int nSpts, unsigned int nEles, 
    unsigned int nVars, unsigned int nDims, unsigned int equation, unsigned int stage, 
    unsigned int nStages, bool last_stage)
{
  dim3 threads(16,12);
  dim3 blocks((nSpts + threads.x - 1)/threads.x, (nEles + threads.y - 1)/
      threads.y);

  if (equation == AdvDiff || equation == Burgers)
  {
      RK_update<1><<<blocks, threads>>>(U_spts, U_ini, divF, jaco_det_spts, dt, 
          rk_coeff, dt_type, nSpts, nEles, stage, nStages, last_stage);
  }
  else if (equation == EulerNS)
  {
    if (nDims == 2)
      RK_update<4><<<blocks, threads>>>(U_spts, U_ini, divF, jaco_det_spts, dt, 
          rk_coeff, dt_type, nSpts, nEles, stage, nStages, last_stage);
    else
      RK_update<5><<<blocks, threads>>>(U_spts, U_ini, divF, jaco_det_spts, dt, 
          rk_coeff, dt_type, nSpts, nEles, stage, nStages, last_stage);
  }
}

template <unsigned int nVars>
__global__
void RK_update_source(mdvector_gpu<double> U_spts, mdvector_gpu<double> U_ini, 
    mdvector_gpu<double> divF, mdvector_gpu<double> source, mdvector_gpu<double> jaco_det_spts, 
    mdvector_gpu<double> dt_in, mdvector_gpu<double> rk_coeff, unsigned int dt_type, 
    unsigned int nSpts, unsigned int nEles, unsigned int stage, unsigned int nStages, 
    bool last_stage)
{
  const unsigned int spt = blockDim.x * blockIdx.x + threadIdx.x;
  const unsigned int ele = blockDim.y * blockIdx.y + threadIdx.y;

  if (spt >= nSpts || ele >= nEles)
    return;

  double dt;
  if (dt_type != 2)
    dt = dt_in(0);
  else
    dt = dt_in(ele);

  double jaco_det = jaco_det_spts(spt,ele);

  if (!last_stage)
  {
    double coeff = rk_coeff(stage);
    for (unsigned int var = 0; var < nVars; var ++)
      U_spts(spt, ele, var) = U_ini(spt, ele, var) - coeff * dt / 
          jaco_det * (divF(spt, ele, var, stage) + source(spt, ele, var));
  }
  else
  {
    double sum[nVars];
    for (unsigned int var = 0; var < nVars; var++)
      sum[var] = 0.;

    for (unsigned int n = 0; n < nStages; n++)
    {
      double coeff = rk_coeff(n);
      for (unsigned int var = 0; var < nVars; var++)
      {
        sum[var] -= coeff * dt / jaco_det * (divF(spt, ele, var, n) + source(spt, ele, var));
      }
    }

    for (unsigned int var = 0; var < nVars; var++)
      U_spts(spt,ele,var) += sum[var];

  }
}

void RK_update_source_wrapper(mdvector_gpu<double> &U_spts, mdvector_gpu<double> &U_ini, 
    mdvector_gpu<double> &divF, mdvector_gpu<double> &source, mdvector_gpu<double> &jaco_det_spts, 
    mdvector_gpu<double> &dt, mdvector_gpu<double> &rk_coeff, unsigned int dt_type, 
    unsigned int nSpts, unsigned int nEles, unsigned int nVars, unsigned int nDims, 
    unsigned int equation, unsigned int stage, unsigned int nStages, bool last_stage)
{
  dim3 threads(16,12);
  dim3 blocks((nSpts + threads.x - 1)/threads.x, (nEles + threads.y - 1)/
      threads.y);

  if (equation == AdvDiff || equation == Burgers)
  {
      RK_update_source<1><<<blocks, threads>>>(U_spts, U_ini, divF, source, jaco_det_spts, dt, 
          rk_coeff, dt_type, nSpts, nEles, stage, nStages, last_stage);
  }
  else if (equation == EulerNS)
  {
    if (nDims == 2)
      RK_update_source<4><<<blocks, threads>>>(U_spts, U_ini, divF, source, jaco_det_spts, dt, 
          rk_coeff, dt_type, nSpts, nEles, stage, nStages, last_stage);
    else
      RK_update_source<5><<<blocks, threads>>>(U_spts, U_ini, divF, source, jaco_det_spts, dt, 
          rk_coeff, dt_type, nSpts, nEles, stage, nStages, last_stage);
  }
}

template <unsigned int nDims>
__global__
void compute_element_dt(mdvector_gpu<double> dt, mdvector_gpu<double> waveSp_gfpts, 
    mdvector_gpu<double> dA, mdvector_gpu<int> fpt2gfpt, mdvector_gpu<double> weights_spts,
    mdvector_gpu<double> vol, unsigned int nSpts1D, double CFL, int order, 
    unsigned int nFpts, unsigned int nEles)
{
  const unsigned int ele = blockDim.x * blockIdx.x + threadIdx.x;

  if (ele >= nEles)
    return;

  double int_waveSp = 0.;  /* Edge/Face integrated wavespeed */

  for (unsigned int fpt = 0; fpt < nFpts; fpt++)
  {
    /* Skip if on ghost edge. */
    int gfpt = fpt2gfpt(fpt,ele);
    if (gfpt == -1)
      continue;

    if (nDims == 2)
    {
      int_waveSp += weights_spts(fpt % nSpts1D) * waveSp_gfpts(gfpt) * dA(gfpt);
    }
    else
    {
      int idx = fpt % (nSpts1D * nSpts1D);
      int i = idx % nSpts1D;
      int j = idx / nSpts1D;

      int_waveSp += weights_spts(i) * weights_spts(j) * waveSp_gfpts(gfpt) * dA(gfpt);
    }
  }

<<<<<<< HEAD
  /* Note: CFL is applied to parent space element with width 2 */
  dt(ele) = (CFL) * get_cfl_limit_adv_dev(order) * (2.0 / (waveSp_max+1.e-10));
=======
  /* CFL-estimate used by Liang, Lohner, and others. Factor of 2 to be 
   * consistent with 1D CFL estimates. */
  dt(ele) = 2.0 * CFL * get_cfl_limit_dev(order) * vol(ele) / int_waveSp;
  
>>>>>>> 3ca2c0d0
}

void compute_element_dt_wrapper(mdvector_gpu<double> &dt, mdvector_gpu<double> &waveSp_gfpts, 
    mdvector_gpu<double> &dA, mdvector_gpu<int> &fpt2gfpt, mdvector_gpu<double> &weights_spts,
    mdvector_gpu<double> &vol, unsigned int nSpts1D, double CFL, int order, unsigned int dt_type,
    unsigned int nFpts, unsigned int nEles, unsigned int nDims)
{
  unsigned int threads = 192;
  unsigned int blocks = (nEles + threads - 1) / threads;

  if (nDims == 2)
  {
    compute_element_dt<2><<<blocks, threads>>>(dt, waveSp_gfpts, dA, fpt2gfpt, weights_spts, vol,
        nSpts1D, CFL, order, nFpts, nEles);
  }
  else
  {
    compute_element_dt<3><<<blocks, threads>>>(dt, waveSp_gfpts, dA, fpt2gfpt, weights_spts, vol, 
        nSpts1D, CFL, order, nFpts, nEles);
  }

  if (dt_type == 1)
  {
    /* Get min dt using thrust (pretty slow) */
    thrust::device_ptr<double> dt_ptr = thrust::device_pointer_cast(dt.data());
    thrust::device_ptr<double> min_ptr = thrust::min_element(dt_ptr, dt_ptr + nEles);

#ifdef _MPI
    double min_dt = min_ptr[0];
    MPI_Allreduce(MPI_IN_PLACE, &min_dt, 1, MPI_DOUBLE, MPI_MIN, MPI_COMM_WORLD);
    dt_ptr[0] = min_dt;
#else
    dt_ptr[0] = min_ptr[0];
    //thrust::copy(min_ptr, min_ptr+1, dt_ptr);
#endif

  }

}

template<unsigned int nVars, unsigned int nDims>
__global__
void add_source(mdvector_gpu<double> divF_spts, mdvector_gpu<double> jaco_det_spts, mdvector_gpu<double> coord_spts, 
    unsigned int nSpts, unsigned int nEles, unsigned int equation, 
    double flow_time, unsigned int stage)
{
  const unsigned int spt = blockDim.x * blockIdx.x + threadIdx.x;
  const unsigned int ele = blockDim.y * blockIdx.y + threadIdx.y;

  if (spt >= nSpts || ele >= nEles)
    return;

  double x = coord_spts(spt, ele, 0);
  double y = coord_spts(spt, ele, 1);
  double z = 0;
  if (nDims == 3)
    z = coord_spts(spt, ele, 2);

  double jaco_det = jaco_det_spts(spt, ele);

  for (unsigned int n = 0; n < nVars; n++)
  {
    divF_spts(spt, ele, n, stage) += compute_source_term_dev(x, y, z, flow_time, n, nDims, equation) * jaco_det;
  }
}

void add_source_wrapper(mdvector_gpu<double> &divF_spts, mdvector_gpu<double> &jaco_det_spts, mdvector_gpu<double> &coord_spts, 
    unsigned int nSpts, unsigned int nEles, unsigned int nVars, unsigned int nDims, unsigned int equation, 
    double flow_time, unsigned int stage)
{
  dim3 threads(16,12);
  dim3 blocks((nSpts + threads.x - 1)/threads.x, (nEles + threads.y - 1)/
      threads.y);

  if (nDims == 2)
  {
    if (equation == AdvDiff || equation == Burgers)
      add_source<1, 2><<<blocks, threads>>>(divF_spts, jaco_det_spts, coord_spts, nSpts, nEles, equation,
          flow_time, stage);
    else
      add_source<4, 2><<<blocks, threads>>>(divF_spts, jaco_det_spts, coord_spts, nSpts, nEles, equation,
          flow_time, stage);
  }
  else
  {
    if (equation == AdvDiff || equation == Burgers)
      add_source<1, 3><<<blocks, threads>>>(divF_spts, jaco_det_spts, coord_spts, nSpts, nEles, equation,
          flow_time, stage);
    else
      add_source<5, 3><<<blocks, threads>>>(divF_spts, jaco_det_spts, coord_spts, nSpts, nEles, equation,
          flow_time, stage);
  }
}

__global__
void compute_RHS(mdvector_gpu<double> divF_spts, mdvector_gpu<double> jaco_det_spts, mdvector_gpu<double> dt_in, 
    mdvector_gpu<double> RHS, unsigned int dt_type, unsigned int nSpts, unsigned int nEles, unsigned int nVars)
{
  const unsigned int spt = blockDim.x * blockIdx.x + threadIdx.x;
  const unsigned int ele = blockDim.y * blockIdx.y + threadIdx.y;

  if (spt >= nSpts || ele >= nEles)
    return;

  double dt;
  if (dt_type != 2)
    dt = dt_in(0);
  else
    dt = dt_in(ele);

  for (unsigned int n = 0; n < nVars; n++)
  {
    RHS(spt, ele, n) = -(dt * divF_spts(spt, ele, n, 0)) / jaco_det_spts(spt, ele);
  }
}

void compute_RHS_wrapper(mdvector_gpu<double> &divF_spts, mdvector_gpu<double> &jaco_det_spts, mdvector_gpu<double> &dt, 
    mdvector_gpu<double> &RHS, unsigned int dt_type, unsigned int nSpts, unsigned int nEles, unsigned int nVars)
{
  dim3 threads(16,12);
  dim3 blocks((nSpts + threads.x - 1)/threads.x, (nEles + threads.y - 1)/threads.y);

  compute_RHS<<<blocks, threads>>>(divF_spts, jaco_det_spts, dt, RHS, dt_type, nSpts, nEles, nVars);
}

__global__
void compute_RHS_source(mdvector_gpu<double> divF_spts, mdvector_gpu<double> source, mdvector_gpu<double> jaco_det_spts, mdvector_gpu<double> dt_in, 
    mdvector_gpu<double> RHS, unsigned int dt_type, unsigned int nSpts, unsigned int nEles, unsigned int nVars)
{
  const unsigned int spt = blockDim.x * blockIdx.x + threadIdx.x;
  const unsigned int ele = blockDim.y * blockIdx.y + threadIdx.y;

  if (spt >= nSpts || ele >= nEles)
    return;

  double dt;
  if (dt_type != 2)
    dt = dt_in(0);
  else
    dt = dt_in(ele);

  for (unsigned int n = 0; n < nVars; n++)
  {
    RHS(spt, ele, n) = -(dt * (divF_spts(spt, ele, n, 0) + source(spt, ele, n))) / jaco_det_spts(spt, ele);
  }
}

void compute_RHS_source_wrapper(mdvector_gpu<double> &divF_spts, mdvector_gpu<double> &source, mdvector_gpu<double> &jaco_det_spts, mdvector_gpu<double> &dt, 
    mdvector_gpu<double> &RHS, unsigned int dt_type, unsigned int nSpts, unsigned int nEles, unsigned int nVars)
{
  dim3 threads(16,12);
  dim3 blocks((nSpts + threads.x - 1)/threads.x, (nEles + threads.y - 1)/threads.y);

  compute_RHS_source<<<blocks, threads>>>(divF_spts, source, jaco_det_spts, dt, RHS, dt_type, nSpts, nEles, nVars);
}

void compute_deltaU_wrapper(spmatrix_gpu<double> &A, mdvector_gpu<double> &deltaU, mdvector_gpu<double> &b, bool &GMRES_conv) 
{
  /* Experiment: Use CUSP library to solve system */
  /* First, wrap device arrays using Thrust */
  thrust::device_ptr<double> vals_w = thrust::device_pointer_cast(A.getVals());
  thrust::device_ptr<int> row_ptr_w = thrust::device_pointer_cast(A.getRowPtr());
  thrust::device_ptr<int> col_idx_w = thrust::device_pointer_cast(A.getColIdx());
  thrust::device_ptr<double> deltaU_w = thrust::device_pointer_cast(deltaU.data());
  thrust::device_ptr<double> b_w = thrust::device_pointer_cast(b.data());

  /* Next, create CSR array view using CUSP */
  typedef typename cusp::array1d_view<thrust::device_ptr<int>> IntArray;
  typedef typename cusp::array1d_view<thrust::device_ptr<double>> DoubleArray;
  IntArray row_ptr(row_ptr_w, row_ptr_w + A.getNrows() + 1);
  IntArray col_idx(col_idx_w, col_idx_w + A.getNnonzeros());
  DoubleArray vals(vals_w, vals_w + A.getNnonzeros());
  DoubleArray delU(deltaU_w, deltaU_w + A.getNrows());
  DoubleArray RHS(b_w, b_w + A.getNrows());

  /* Create cusp CSR view */
  typedef cusp::csr_matrix_view<IntArray, IntArray, DoubleArray> CSRMat;
  CSRMat Acsr(A.getNrows(), A.getNrows(), A.getNnonzeros(), row_ptr, col_idx, vals);

  //std::cout << "\nA" << std::endl;
  //cusp::print(Acsr);
  //std::cout << "\nU"<< std::endl;
  //cusp::print(U);
  //std::cout << "\nRHS" << std::endl;
  //cusp::print(RHS);


  /* Setup linear solver */
  // set stopping criteria:
  //  iteration_limit    = 100
  //  relative_tolerance = 1e-6
  //  absolute_tolerance = 0
  //  print = false
  cusp::monitor<double> monitor(RHS, 1000, 1e-6, 0, false);
  int restart = 50;
  // set preconditioner (identity)
  cusp::identity_operator<double, cusp::device_memory> M(Acsr.num_rows, Acsr.num_rows);

  // solve the linear system A U = RHS
  cusp::krylov::gmres(Acsr, delU, RHS, restart, monitor, M);
  //cusp::krylov::bicgstab(Acsr, delU, RHS, monitor, M);
  GMRES_conv = monitor.converged();

  /*
  if (GMRES_conv)
  {
    std::cout << "Solver converged to " << monitor.relative_tolerance() << " relative tolerance";
    std::cout << " after " << monitor.iteration_count() << " iterations" << std::endl;
  }
  else
  {
    std::cout << "Solver reached iteration limit " << monitor.iteration_limit() << " before converging";
    std::cout << " to " << monitor.relative_tolerance() << " relative tolerance " << std::endl;
  }
  */
}<|MERGE_RESOLUTION|>--- conflicted
+++ resolved
@@ -528,15 +528,9 @@
     }
   }
 
-<<<<<<< HEAD
-  /* Note: CFL is applied to parent space element with width 2 */
-  dt(ele) = (CFL) * get_cfl_limit_adv_dev(order) * (2.0 / (waveSp_max+1.e-10));
-=======
   /* CFL-estimate used by Liang, Lohner, and others. Factor of 2 to be 
    * consistent with 1D CFL estimates. */
-  dt(ele) = 2.0 * CFL * get_cfl_limit_dev(order) * vol(ele) / int_waveSp;
-  
->>>>>>> 3ca2c0d0
+  dt(ele) = 2.0 * CFL * get_cfl_limit_adv_dev(order) * vol(ele) / int_waveSp;
 }
 
 void compute_element_dt_wrapper(mdvector_gpu<double> &dt, mdvector_gpu<double> &waveSp_gfpts, 
