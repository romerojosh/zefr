--- conflicted
+++ resolved
@@ -309,58 +309,6 @@
   }
 }
 
-<<<<<<< HEAD
-template <unsigned int nVars, unsigned int nDims>
-__global__
-void compute_divF(mdvector_gpu<double> divF, mdvector_gpu<double> dF_spts, 
-    unsigned int nSpts, unsigned int nEles, unsigned int stage)
-{
-  const unsigned int spt = (blockDim.x * blockIdx.x + threadIdx.x) % nSpts;
-  const unsigned int ele = (blockDim.x * blockIdx.x + threadIdx.x) / nSpts;
-
-  if (spt >= nSpts || ele >= nEles)
-    return;
-
-  double sum[nVars];
-
-  for (unsigned int var = 0; var < nVars; var++)
-    sum[var] = 0.0;
-
-  for (unsigned int dim = 0; dim < nDims; dim++)
-    for (unsigned int var = 0; var < nVars; var++)
-      sum[var] += dF_spts(spt, ele, var, dim);
-
-  for (unsigned int var = 0; var < nVars; var++)
-    divF(spt, ele, var, stage) = sum[var];
-
-
-}
-
-void compute_divF_wrapper(mdvector_gpu<double> &divF, mdvector_gpu<double> &dF_spts, 
-    unsigned int nSpts, unsigned int nVars, unsigned int nEles, unsigned int nDims,
-    unsigned int equation, unsigned int stage)
-{
-  unsigned int threads= 192;
-  unsigned int blocks = ((nSpts * nEles) + threads - 1)/ threads;
-
-  if (equation == AdvDiff || equation == Burgers)
-  {
-    if (nDims == 2)
-      compute_divF<1,2><<<blocks, threads>>>(divF, dF_spts, nSpts, nEles, stage);
-    else
-      compute_divF<1,3><<<blocks, threads>>>(divF, dF_spts, nSpts, nEles, stage);
-  }
-  else if (equation == EulerNS)
-  {
-    if (nDims == 2)
-      compute_divF<4,2><<<blocks, threads>>>(divF, dF_spts, nSpts, nEles, stage);
-    else
-      compute_divF<5,3><<<blocks, threads>>>(divF, dF_spts, nSpts, nEles, stage);
-  }
-}
-
-=======
->>>>>>> 88cd9b0d
 template <unsigned int nVars>
 __global__
 void RK_update(mdvector_gpu<double> U_spts, mdvector_gpu<double> U_ini, 
@@ -662,11 +610,7 @@
 
   for (unsigned int n = 0; n < nVars; n++)
   {
-<<<<<<< HEAD
     RHS(spt, n, ele) = -(dt * divF_spts(spt, ele, n, 0)) / jaco_det_spts(spt, ele);
-=======
-    RHS(spt, ele, n) = -(dt * divF_spts(spt, ele, n, 0)) / jaco_det_spts(spt, ele);
->>>>>>> 88cd9b0d
   }
 }
 
@@ -697,11 +641,7 @@
 
   for (unsigned int n = 0; n < nVars; n++)
   {
-<<<<<<< HEAD
     RHS(spt, n, ele) = -(dt * (divF_spts(spt, ele, n, 0) + source(spt, ele, n))) / jaco_det_spts(spt, ele);
-=======
-    RHS(spt, ele, n) = -(dt * (divF_spts(spt, ele, n, 0) + source(spt, ele, n))) / jaco_det_spts(spt, ele);
->>>>>>> 88cd9b0d
   }
 }
 
@@ -714,11 +654,7 @@
   compute_RHS_source<<<blocks, threads>>>(divF_spts, source, jaco_det_spts, dt, RHS, dt_type, nSpts, nEles, nVars);
 }
 
-<<<<<<< HEAD
 void compute_deltaU_globalLHS_wrapper(spmatrix_gpu<double> &A, mdvector_gpu<double> &deltaU, mdvector_gpu<double> &b, bool &GMRES_conv) 
-=======
-void compute_deltaU_wrapper(spmatrix_gpu<double> &A, mdvector_gpu<double> &deltaU, mdvector_gpu<double> &b, bool &GMRES_conv) 
->>>>>>> 88cd9b0d
 {
   /* Experiment: Use CUSP library to solve system */
   /* First, wrap device arrays using Thrust */
@@ -777,7 +713,6 @@
     std::cout << " to " << monitor.relative_tolerance() << " relative tolerance " << std::endl;
   }
   */
-<<<<<<< HEAD
 }
 
 __global__
@@ -802,6 +737,4 @@
   dim3 blocks((nSpts + threads.x - 1)/threads.x, (nEles + threads.y - 1)/threads.y);
 
   compute_U<<<blocks, threads>>>(U_spts, deltaU, nSpts, nEles, nVars);
-=======
->>>>>>> 88cd9b0d
 }