#include <algorithm>
#include <array>
#include <cmath>
#include <fstream>
#include <iostream>
#include <map>
#include <queue>
#include <set>
#include <string>
#include <unordered_set>
#include <vector>

#ifdef _MPI
#include <unistd.h>
#include "mpi.h"
#include "metis.h"
#endif

#include "funcs.hpp"
#include "geometry.hpp"
#include "macros.hpp"
#include "mdvector.hpp"

GeoStruct process_mesh(InputStruct *input, unsigned int order, int nDims, _mpi_comm comm_in)
{
  GeoStruct geo;
  geo.nDims = nDims;
  geo.input = input;
  geo.myComm = comm_in;
  geo.gridID = input->gridID;
  geo.gridRank = input->rank;

  load_mesh_data(input, geo);

  if (input->dt_scheme == "MCGS")
  {
    setup_element_colors(input, geo);
  }

#ifdef _MPI
  partition_geometry(input, geo);
#endif

  setup_global_fpts(input, geo, order);

  if (input->dt_scheme == "MCGS")
  {
    shuffle_data_by_color(geo);
  }

  if (input->overset)
  {
    geo.iblank_node.assign(geo.nNodes, NORMAL);
    geo.iblank_cell.assign({geo.nEles}, NORMAL);
    geo.iblank_face.assign(geo.nFaces, NORMAL);
  }

  return geo;
}

void load_mesh_data(InputStruct *input, GeoStruct &geo)
{
  std::ifstream f(input->meshfile);

  if (!f.is_open())
    ThrowException("Could not open specified mesh file!");

  if (input->rank == 0)
    std::cout << "Reading mesh file " << input->meshfile << std::endl;

  /* Process file information */
  /* Load boundary tags */
  read_boundary_ids(f, geo, input);

  /* Load node coordinate data */
  read_node_coords(f, geo);

  if (input->motion)
    geo.coords_init = geo.coord_nodes;

  /* Load element connectivity data */
  read_element_connectivity(f, geo, input);
  read_boundary_faces(f, geo);

  set_ele_adjacency(geo);

  f.close();

}

void read_boundary_ids(std::ifstream &f, GeoStruct &geo, InputStruct *input)
{
  /* Move cursor to $PhysicalNames */
  f.clear();
  f.seekg(0, f.beg);

  std::string str;
  while(1)
  {
    std::getline(f, str);
    if (str.find("$PhysicalNames") != std::string::npos) break;
    if (f.eof()) ThrowException("Meshfile missing $PhysicalNames tag");
  }

  unsigned int nBndIds;
  f >> nBndIds;
  std::getline(f, str); // Clear remainder of line

  /* New boundary-reading format taken from Flurry++ */
  geo.nBounds = 0;
  for (unsigned int i = 0; i < nBndIds; i++)
  {
    std::string bcStr, bcName;
    std::stringstream ss;
    int bcdim, bcid;

    std::getline(f,str);
    ss << str;
    ss >> bcdim >> bcid >> bcStr;

    // Remove quotation marks from around boundary condition
    size_t ind = bcStr.find("\"");
    while (ind!=std::string::npos)
    {
      bcStr.erase(ind,1);
      ind = bcStr.find("\"");
    }
    bcName = bcStr;

    // Convert to lowercase to match Flurry's boundary condition strings
    std::transform(bcStr.begin(), bcStr.end(), bcStr.begin(), ::tolower);

    // First, map mesh boundary to boundary name in input file
    if (!input->meshBounds.count(bcStr))
    {
      std::string errS = "Unrecognized mesh boundary: \"" + bcStr + "\"\n";
      errS += "Boundary names in input file must match those in mesh file.";
      ThrowException(errS.c_str());
    }

    // Map the Gmsh PhysicalName to the input-file-specified Flurry boundary condition
    bcStr = input->meshBounds[bcStr];

    // Next, check that the requested boundary condition exists
    if (!bcStr2Num.count(bcStr))
    {
      std::string errS = "Unrecognized boundary condition: \"" + bcStr + "\"";
      ThrowException(errS.c_str());
    }

    if (bcStr.compare("fluid")==0)
    {
      if (bcdim != input->nDims)
        ThrowException("nDims in mesh file does not match input-specified nDims.");
      geo.bcIdMap[bcid] = -1;
    }
    else
    {
      geo.bnd_ids.push_back(bcStr2Num[bcStr]);
      geo.bcNames.push_back(bcName);
      geo.bcIdMap[bcid] = geo.nBounds; // Map Gmsh bcid to ZEFR bound index
      if (geo.bnd_ids.back() == PERIODIC) geo.per_bnd_flag = true;
      geo.nBounds++;
    }
  }

  geo.boundFaces.resize(geo.nBounds);
}

void read_node_coords(std::ifstream &f, GeoStruct &geo)
{
  /* Move cursor to $Nodes */
  f.clear();
  f.seekg(0, f.beg);

  std::string str;
  while(1)
  {
    std::getline(f, str);
    if (str.find("$Nodes") != std::string::npos) break;
    if (f.eof()) ThrowException("Meshfile missing $Nodes tag");
  }

  f >> geo.nNodes;
  geo.coord_nodes.assign({geo.nDims, geo.nNodes});
  for (unsigned int node = 0; node < geo.nNodes; node++)
  {
    unsigned int vint;
    double vdouble;
    f >> vint;
    if (geo.nDims == 2)
      f >> geo.coord_nodes(0,node) >> geo.coord_nodes(1,node) >> vdouble;
    else if (geo.nDims == 3)
      f >> geo.coord_nodes(0,node) >> geo.coord_nodes(1,node) >> geo.coord_nodes(2,node);
  }   
}

void read_element_connectivity(std::ifstream &f, GeoStruct &geo, InputStruct *input)
{ 
  /* Move cursor to $Elements */
  f.clear();
  f.seekg(0, f.beg);

  std::string str;
  while(1)
  {
    std::getline(f, str);
    if (str.find("$Elements") != std::string::npos) break;
    if (f.eof()) ThrowException("Meshfile missing $Elements tag");
  }

  /* Get total number of elements and boundaries */
  unsigned int nElesBnds;
  f >> nElesBnds;
  auto pos = f.tellg();

  /* Determine number of elements */
  for (unsigned int n = 0; n < nElesBnds; n++)
  {
    unsigned int val;
    std::string line;
    f >> val >> val;
    if (geo.nDims == 2)
    {
      geo.nFacesPerEle = 4; geo.nNodesPerFace = 2;
      geo.nCornerNodes = 4;

      switch(val)
      {
        /* Linear quad/tri */
        case 2:
        case 3:
          geo.nEles++; 
          geo.shape_order = 1; geo.nNodesPerEle = 4; break;

        /* Biquadratic quad/tri */
        case 9:
        case 10:
          geo.nEles++; 
          geo.shape_order = 2; 
          if (input->serendipity)
            geo.nNodesPerEle = 8;
          else
            geo.nNodesPerEle = 9;
          break;

        /* Bicubic quad */
        case 36:
          geo.nEles++; 
          geo.shape_order = 3; geo.nNodesPerEle = 16; break;

        /* Biquartic quad */
        case 37:
          geo.nEles++; 
          geo.shape_order = 4; geo.nNodesPerEle = 25; break;

        /* Biquintic quad */
        case 38:
          geo.nEles++; 
          geo.shape_order = 5; geo.nNodesPerEle = 36; break;

        case 1:
        case 8:
        case 26:
        case 27:
        case 28:
          geo.nBnds++; break;

        default:
          ThrowException("Inconsistent Element/Face type detected! Is nDims set correctly?");
      }
    }
    else if (geo.nDims == 3)
    {
      geo.nFacesPerEle = 6; geo.nNodesPerFace = 4;
      geo.nCornerNodes = 8;

      switch(val)
      {
        /* Trilinear Hex/Tet/Prism/Pyramid */
        case 4:
        case 5:
        case 6:
        case 7:
          geo.nEles++;
          geo.shape_order = 1; geo.nNodesPerEle = 8; break;

        case 11:
        case 12:
          geo.nEles++;
          geo.shape_order = 2;
          if (input->serendipity)
            geo.nNodesPerEle = 20;
          else
            geo.nNodesPerEle = 27;
          break;

        case 92:
          geo.nEles++;
          geo.shape_order = 3;
          geo.nNodesPerEle = 64;
          break;

        case 93:
          geo.nEles++;
          geo.shape_order = 4;
          geo.nNodesPerEle = 125;
          break;

        case 94:
          geo.nEles++;
          geo.shape_order = 5;
          geo.nNodesPerEle = 216;
          break;

        case 2:
        case 3:
        case 9:
        case 10: // Quadratic (Lagrange) quad
        case 16: // Quadratic (Serendipity) quad
        case 36: // Cubic quad
        case 37: // Quartic quad
        case 38: // Quintic quad
          geo.nBnds++; break;

        default:
          ThrowException("Inconsistent Element/Face type detected! Is nDims set correctly?");
      }
    }
    std::getline(f,line);
  }

  f.seekg(pos);

  /* Allocate memory for element connectivity */
  geo.ele2nodes.assign({geo.nNodesPerEle, geo.nEles});

  /* Read element connectivity (skip boundaries in this loop) */
  unsigned int ele = 0;
  std::string line;
  for (unsigned int n = 0; n < nElesBnds; n++)
  {
    unsigned int vint, ele_type;
    f >> vint >> ele_type;

    unsigned int nTags;
    f >> nTags; 

    for (unsigned int n = 0; n < nTags ; n++)
      f >> vint;

    if (geo.nDims == 2)
    {
      switch(ele_type)
      {
        case 1: /* 2-node Line (skip) */
        case 8: /* 3-node Line (skip) */
        case 26: /* 4-node Line (skip) */
        case 27: /* 5-node Line (skip) */
        case 28: /* 6-node Line (skip) */
          std::getline(f,line); break;

        case 2: /* 3-node Triangle */
          f >> geo.ele2nodes(0,ele) >> geo.ele2nodes(1,ele) >> geo.ele2nodes(2,ele);
          geo.ele2nodes(3,ele) = geo.ele2nodes(2,ele); 
          ele++; break;

        case 3: /* 4-node Quadrilateral */
          f >> geo.ele2nodes(0,ele) >> geo.ele2nodes(1,ele) >> geo.ele2nodes(2,ele) >> geo.ele2nodes(3,ele);
          ele++; break;

        case 9: /* 6-node Triangle */
          f >> geo.ele2nodes(0,ele) >> geo.ele2nodes(1,ele) >> geo.ele2nodes(2,ele); 
          f >> geo.ele2nodes(4,ele) >> geo.ele2nodes(5,ele) >> geo.ele2nodes(7,ele);
          geo.ele2nodes(3,ele) = geo.ele2nodes(2,ele); geo.ele2nodes(6,ele) = geo.ele2nodes(2,ele);

          if (!input->serendipity)
          {
            //TODO set geo.ele2nodes(8,ele) to centroid
            ThrowException("Biquadratic quad to triangles not implemented yet! Set serendipity = 1!");
          }

          ele++; break;

        case 10: /* 9-node Quadilateral */
          f >> geo.ele2nodes(0,ele) >> geo.ele2nodes(1,ele) >> geo.ele2nodes(2,ele) >> geo.ele2nodes(3,ele);
          f >> geo.ele2nodes(4,ele) >> geo.ele2nodes(5,ele) >> geo.ele2nodes(6,ele) >> geo.ele2nodes(7,ele);
          if (!input->serendipity)
            f >> geo.ele2nodes(8,ele);
          else
            f >> vint;
          ele++; break;

        case 36: /* 16-node Quadilateral */
          for (int n = 0; n < 16; n++)
            f >> geo.ele2nodes(n, ele);
          ele++; break;

        case 37: /* 25-node Quadilateral */
          for (int n = 0; n < 25; n++)
            f >> geo.ele2nodes(n, ele);
          ele++; break;

        case 38: /* 36-node Quadilateral */
          for (int n = 0; n < 36; n++)
            f >> geo.ele2nodes(n, ele);
          ele++; break;

        default:
          ThrowException("Unrecognized element type detected!"); break;

      }
    }
    else
    {
      switch(ele_type)
      {
        case 2: /* 3-node Triangle (skip)*/
        case 3: /* 4-node Quadrilateral (skip)*/
        case 9: /* 6-node Triangle (skip) */
        case 10: /* 9-node Quadrilateral (skip) */
        case 16: // Quadratic (Serendipity) quad
        case 36: // Cubic quad
        case 37: // Quartic quad
        case 38: // Quintic quad
          std::getline(f,line); break;

        case 4: /* 4-node Tetrahedral */
        {
          /* Selecting collapsed nodes per Hesthaven's thesis. Works for non-periodic
           * fully tetrahedral meshes. */
          std::vector<unsigned int> nodes(4,0);

          for (unsigned int i = 0; i < 4; i++)
          {
            f >> nodes[i];
          }

          /* Locate minimum node index and position */
          auto it_min = std::min_element(nodes.begin(), nodes.end());
          auto min_node = *it_min;

          unsigned int min_pos = 0;
          for (unsigned int i = 0; i < 4; i++)
          {
            if (nodes[i] == min_node)
              min_pos = i;
          }

          /* Set minimum node to "top" collapsed node */
          geo.ele2nodes(4, ele) = min_node;
          geo.ele2nodes(5, ele) = min_node;
          geo.ele2nodes(6, ele) = min_node;
          geo.ele2nodes(7, ele) = min_node;

          nodes.erase(it_min);

          /* Find next minimum node */
          it_min = std::min_element(nodes.begin(), nodes.end());
          min_node = *it_min;


          /* Rotate base nodes so that second minimum is "bottom" collapsed node. 
           * Reorder for CCW orientation if needed */
          while (nodes[2] != min_node)
          {
            std::rotate(nodes.begin(), nodes.begin() + 1, nodes.end());
          }
          if (min_pos == 0 || min_pos == 2)
          {
            geo.ele2nodes(0, ele) = nodes[1];
            geo.ele2nodes(1, ele) = nodes[0];
            geo.ele2nodes(2, ele) = nodes[2];
            geo.ele2nodes(3, ele) = nodes[2];
          }
          else if (min_pos == 1 || min_pos == 3)
          {
            geo.ele2nodes(0, ele) = nodes[0];
            geo.ele2nodes(1, ele) = nodes[1];
            geo.ele2nodes(2, ele) = nodes[2];
            geo.ele2nodes(3, ele) = nodes[2];
          }

          ele++; break;
        }

        case 5: /* 8-node Hexahedral */
          f >> geo.ele2nodes(0,ele) >> geo.ele2nodes(1,ele) >> geo.ele2nodes(2,ele) >> geo.ele2nodes(3,ele);
          f >> geo.ele2nodes(4,ele) >> geo.ele2nodes(5,ele) >> geo.ele2nodes(6,ele) >> geo.ele2nodes(7,ele);
          ele++; break;

        case 6: /* 6-node Prism */
          f >> geo.ele2nodes(0,ele) >> geo.ele2nodes(1,ele) >> geo.ele2nodes(2,ele);
          f >> geo.ele2nodes(4,ele) >> geo.ele2nodes(5,ele) >> geo.ele2nodes(6,ele);
          geo.ele2nodes(3,ele) = geo.ele2nodes(2,ele);
          geo.ele2nodes(7,ele) = geo.ele2nodes(6,ele);
          ele++; break;

        case 7: /* 5-node Pyramid */
          f >> geo.ele2nodes(0,ele) >> geo.ele2nodes(1, ele) >> geo.ele2nodes(2, ele);
          f >> geo.ele2nodes(3, ele) >> geo.ele2nodes(4,ele);
          geo.ele2nodes(5, ele) = geo.ele2nodes(4, ele);
          geo.ele2nodes(6, ele) = geo.ele2nodes(4, ele);
          geo.ele2nodes(7, ele) = geo.ele2nodes(4, ele);
          ele++; break;

        case 11: /* 10-node Tetrahedron (read as collapsed 20-node serendipity) */
        {
          /* Selecting collapsed nodes per Hesthaven's thesis. Works for non-periodic
           * fully tetrahedral meshes. */
          std::vector<unsigned int> nodes(10,0);
          std::vector<unsigned int> verts(4,0);

          for (unsigned int i = 0; i < 10; i++)
          {
            f >> nodes[i];
            //nodes[i] = i;
          }

          for (unsigned int i = 0; i < 4; i++)
          {
            verts[i] = nodes[i];
          }

          /* Locate minimum vertex index and position */
          auto it_min = std::min_element(verts.begin(), verts.end());
          auto min_vert = *it_min;

          unsigned int min_pos = 0;
          for (unsigned int i = 0; i < 4; i++)
          {
            if (verts[i] == min_vert)
              min_pos = i;
          }

          std::cout << ele << " " << min_pos << std::endl;

          /* Set minimum node to "top" collapsed node */
          geo.ele2nodes(4, ele) = min_vert; geo.ele2nodes(5, ele) = min_vert;
          geo.ele2nodes(6, ele) = min_vert; geo.ele2nodes(7, ele) = min_vert;
          geo.ele2nodes(16,ele) =  min_vert; geo.ele2nodes(17,ele) = min_vert;
          geo.ele2nodes(18,ele) =  min_vert; geo.ele2nodes(19,ele) = min_vert;

          verts.erase(it_min);

          /* Get bottom and middle edge vertices, based on min_pos */
          std::vector<unsigned int> bverts(3,0);
          std::vector<unsigned int> mverts(3,0);
          if (min_pos == 0)
          {
            bverts = {nodes[5], nodes[8], nodes[9]};
            mverts = {nodes[4], nodes[6], nodes[7]};
          }
          else if (min_pos == 1)
          {
            bverts = {nodes[6], nodes[8], nodes[7]};
            mverts = {nodes[4], nodes[5], nodes[9]};
          }
          else if (min_pos == 2)
          {
            bverts = {nodes[4], nodes[9], nodes[7]};
            mverts = {nodes[6], nodes[5], nodes[8]};
          }
          else
          {
            bverts = {nodes[4], nodes[5], nodes[6]};
            mverts = {nodes[7], nodes[9], nodes[8]};
          }

          /* Find next minimum vertex */
          it_min = std::min_element(verts.begin(), verts.end());
          min_vert = *it_min;


          /* Rotate base nodes so that second minimum is "bottom" collapsed node. 
           * Reorder for CCW orientation if needed */
          while (verts[2] != min_vert)
          {
            std::rotate(verts.begin(), verts.begin() + 1, verts.end());
            std::rotate(bverts.begin(), bverts.begin() + 1, bverts.end());
            std::rotate(mverts.begin(), mverts.begin() + 1, mverts.end());
          }
          if (min_pos == 0 || min_pos == 2)
          {
            geo.ele2nodes(0, ele) = verts[1];
            geo.ele2nodes(1, ele) = verts[0];
            geo.ele2nodes(2, ele) = verts[2];
            geo.ele2nodes(3, ele) = verts[2];

            geo.ele2nodes(8,ele) =  bverts[0]; geo.ele2nodes(9,ele) = bverts[2];
            geo.ele2nodes(10,ele) = verts[2]; geo.ele2nodes(11,ele) = bverts[1];

            geo.ele2nodes(12,ele) =  mverts[1]; geo.ele2nodes(13,ele) = mverts[0];
            geo.ele2nodes(14,ele) =  mverts[2]; geo.ele2nodes(15,ele) = mverts[2];
          }
          else if (min_pos == 1 || min_pos == 3)
          {
            geo.ele2nodes(0, ele) = verts[0];
            geo.ele2nodes(1, ele) = verts[1];
            geo.ele2nodes(2, ele) = verts[2];
            geo.ele2nodes(3, ele) = verts[2];

            geo.ele2nodes(8,ele) =  bverts[0]; geo.ele2nodes(9,ele) = bverts[1];
            geo.ele2nodes(10,ele) = verts[2]; geo.ele2nodes(11,ele) = bverts[2];

            geo.ele2nodes(12,ele) =  mverts[0]; geo.ele2nodes(13,ele) = mverts[1];
            geo.ele2nodes(14,ele) =  mverts[2]; geo.ele2nodes(15,ele) = mverts[2];
          }

          ele++; break;
        }

        case 12: /* Triquadratic Hex */
        {
          if (input->serendipity) /* Read as 20-node serendipity */
          {
            f >> geo.ele2nodes(0,ele) >> geo.ele2nodes(1,ele) >> geo.ele2nodes(2,ele) >> geo.ele2nodes(3,ele);
            f >> geo.ele2nodes(4,ele) >> geo.ele2nodes(5,ele) >> geo.ele2nodes(6,ele) >> geo.ele2nodes(7,ele);
            f >> geo.ele2nodes(8,ele) >> geo.ele2nodes(11,ele) >> geo.ele2nodes(12,ele) >> geo.ele2nodes(9,ele);
            f >> geo.ele2nodes(13,ele) >> geo.ele2nodes(10,ele) >> geo.ele2nodes(14,ele) >> geo.ele2nodes(15,ele);
            f >> geo.ele2nodes(16,ele) >> geo.ele2nodes(19,ele) >> geo.ele2nodes(17,ele) >> geo.ele2nodes(18,ele);
          }
          else /* Read as 27-node Lagrange tensor-product */
          {
            for (unsigned int nd = 0; nd < 27; nd++)
              f >> geo.ele2nodes(nd,ele);
          }
          std::getline(f,line); ele++; break;
        }

        case 92: /* Cubic Hex */
        case 93: /* Quartic Hex */
        case 94: /* Quintic Hex */
          for (unsigned int nd = 0; nd < geo.nNodesPerEle; nd++)
            f >> geo.ele2nodes(nd,ele);
          std::getline(f,line); ele++; break;

        default:
          ThrowException("Unrecognized element type detected!"); break;
      }

    }
  }

  /* Correct node values to be 0-indexed */
  for (unsigned int ele = 0; ele < geo.nEles; ele++)
  {
    for (unsigned int n = 0; n < geo.nNodesPerEle; n++)
    {
      geo.ele2nodes(n,ele)--;
    }
  }


  /* Setup additional connectivity structures */
  set_face_nodes(geo);

  std::vector<int> face;
  std::set<std::vector<int>> processed;
  std::vector<std::vector<int>> face2nodes, face2eles, face2eles_idx; /* Temporary data structures for easier processing */

  geo.ele2face.assign({geo.nFacesPerEle, geo.nEles}, -1);
  int face_idx = 0;

  /* Iterate over element faces */
  for (unsigned int ele = 0; ele < geo.nEles; ele++)
  {
    for (unsigned int n = 0; n < geo.nFacesPerEle; n++)
    {
      face.assign(geo.nNodesPerFace, 0);

      for (unsigned int i = 0; i < geo.nNodesPerFace; i++)
      {
        face[i] = geo.ele2nodes(geo.face_nodes(n, i), ele);
      }

      /* Check if face is collapsed */
      std::set<unsigned int> nodes;
      for (auto node : face)
        nodes.insert(node);

      if (nodes.size() <= geo.nDims - 1) /* Fully collapsed face. Assign no fpts. */
      {
        continue;
      }
      else if (nodes.size() == 3) /* Triangular collapsed face. Must tread carefully... */
      {
        face.assign(nodes.begin(), nodes.end());
      }

      /* Sort face for consistency */
      std::sort(face.begin(), face.end());

      /* If face has not been encountered yet, create associated connectivity entries */
      if (!processed.count(face))
      {
        face2nodes.push_back(face);
        processed.insert(face);

        geo.ele2face(n, ele) = face_idx;

        face2eles.emplace_back();
        face2eles[face_idx].push_back(ele);
        face2eles_idx.emplace_back();
        face2eles_idx[face_idx].push_back(n);

        face_idx++;
      }

      /* Otherwise, find existing entry to modify */
      else
      {
        auto iter = std::find(face2nodes.begin(), face2nodes.end(), face);
        unsigned int idx = std::distance(face2nodes.begin(), iter); 
        face2eles[idx].push_back(ele);
        face2eles_idx[idx].push_back(n);
      }
    }
  }

  /* Copy to contiguous data structures */
  geo.nFaces = face2nodes.size();
  geo.face2nodes.assign({geo.nNodesPerFace, geo.nFaces});
  geo.face2eles.assign({2, geo.nFaces}, -1);
  geo.face2eles_idx.assign({2, geo.nFaces}, -1);

  for (unsigned int face = 0; face < geo.nFaces; face++)
  {
    for (unsigned int nd = 0; nd < geo.nNodesPerFace; nd++)
    {
      geo.face2nodes(nd, face) = face2nodes[face][nd];
    }

    for (unsigned int i = 0; i < face2eles[face].size(); i++)
    {
      geo.face2eles(i, face) = face2eles[face][i];
      geo.face2eles_idx(i, face) = face2eles_idx[face][i];
    }
  }

  /* Rewind file */
  f.seekg(pos);
}

void read_boundary_faces(std::ifstream &f, GeoStruct &geo)
{
  if (geo.nDims == 2)
  {
    std::vector<unsigned int> face(geo.nNodesPerFace, 0);
    for (unsigned int n = 0; n < (geo.nEles + geo.nBnds); n++)
    {
      unsigned int vint, ele_type, bnd_id, nTags;
      std::string line;
      f >> vint >> ele_type;

      /* Get boundary id and face nodes */
      f >> nTags;
      f >> bnd_id;

      for (unsigned int i = 0; i < nTags - 1; i++)
        f >> vint;

      switch (ele_type)
      {
        case 1: /* 2-node line */
        case 8: /* 3-node Line */
        case 26: /* 4-node Line (skip) */
        case 27: /* 5-node Line (skip) */
        case 28: /* 6-node Line (skip) */
          f >> face[0] >> face[1]; 
          std::getline(f,line); break;

        default:
          std::getline(f,line); continue; break;
      }

      face[0]--; face[1]--;

      /* Map to ZEFR boundary */
      bnd_id = geo.bcIdMap[bnd_id];
      int bcType = geo.bnd_ids[bnd_id];

      /* Sort for consistency and add to map*/
      std::sort(face.begin(), face.end());
      geo.bnd_faces[face] = bcType;
<<<<<<< HEAD
=======
      geo.face2bnd[face] = bnd_id;
>>>>>>> 7be93972
    }
  }
  else if (geo.nDims == 3)
  {
    std::vector<unsigned int> face;
    for (unsigned int n = 0; n < (geo.nEles + geo.nBnds); n++)
    {
      unsigned int vint, ele_type, bnd_id, nTags;
      std::string line;
      f >> vint >> ele_type;

      /* Get boundary id and face nodes */
      switch (ele_type)
      {
        case 2: /* 3-node Triangle */
          f >> nTags;
          f >> bnd_id;

          for (unsigned int i = 0; i < nTags - 1; i++)
            f >> vint;
          
          face.assign(3,0);
          f >> face[0] >> face[1] >> face[2]; 
          break;

        case 3: /* 4-node Quadrilateral */
          f >> nTags;
          f >> bnd_id;

          for (unsigned int i = 0; i < nTags - 1; i++)
            f >> vint;

          face.assign(4,0);
          f >> face[0] >> face[1] >> face[2] >> face[3]; break;

        case 9: /* 6-node Triangle */
          f >> nTags;
          f >> bnd_id;

          for (unsigned int i = 0; i < nTags - 1; i++)
            f >> vint;

          face.assign(3,0);
          f >> face[0] >> face[1] >> face[2]; 
          std::getline(f,line);
          break;


        case 10: /* 9-node Quadrilateral */
        case 16: // Quadratic (Serendipity) quad
        case 36: // Cubic quad
        case 37: // Quartic quad
        case 38: // Quintic quad
          f >> nTags;
          f >> bnd_id;

          for (unsigned int i = 0; i < nTags - 1; i++)
            f >> vint;

          face.assign(4,0);
          f >> face[0] >> face[1] >> face[2] >> face[3];
          std::getline(f,line);
          break;


        default:
          std::getline(f,line); continue; break;
      }

      for (auto &node : face)
        node--;

      /* Map to ZEFR boundary */
      bnd_id = geo.bcIdMap[bnd_id];
      int bcType = geo.bnd_ids[bnd_id];

      std::sort(face.begin(), face.end());
      geo.bnd_faces[face] = bcType;
<<<<<<< HEAD
=======
      geo.face2bnd[face] = bnd_id;
>>>>>>> 7be93972
    }

  }
}

void set_face_nodes(GeoStruct &geo)
{
  /* Define node indices for faces */
  geo.face_nodes.assign({geo.nFacesPerEle, geo.nNodesPerFace}, 0);

  if (geo.nDims == 2)
  {
    /* Face 0: Bottom */
    geo.face_nodes(0, 0) = 0; geo.face_nodes(0, 1) = 1;

    /* Face 1: Right */
    geo.face_nodes(1, 0) = 1; geo.face_nodes(1, 1) = 2;

    /* Face 2: Top */
    geo.face_nodes(2, 0) = 2; geo.face_nodes(2, 1) = 3;

    /* Face 3: Left */
    geo.face_nodes(3, 0) = 3; geo.face_nodes(3, 1) = 0;

  }
  else if (geo.nDims == 3)
  {
    /* Face 0: Bottom */
    geo.face_nodes(0, 0) = 0; geo.face_nodes(0, 1) = 1;
    geo.face_nodes(0, 2) = 2; geo.face_nodes(0, 3) = 3;

    /* Face 1: Top */
    geo.face_nodes(1, 0) = 5; geo.face_nodes(1, 1) = 4;
    geo.face_nodes(1, 2) = 7; geo.face_nodes(1, 3) = 6;

    /* Face 2: Left */
    geo.face_nodes(2, 0) = 0; geo.face_nodes(2, 1) = 3;
    geo.face_nodes(2, 2) = 7; geo.face_nodes(2, 3) = 4;

    /* Face 3: Right */
    geo.face_nodes(3, 0) = 2; geo.face_nodes(3, 1) = 1;
    geo.face_nodes(3, 2) = 5; geo.face_nodes(3, 3) = 6;

    /* Face 4: Front */
    geo.face_nodes(4, 0) = 1; geo.face_nodes(4, 1) = 0;
    geo.face_nodes(4, 2) = 4; geo.face_nodes(4, 3) = 5;

    /* Face 5: Back */
    geo.face_nodes(5, 0) = 3; geo.face_nodes(5, 1) = 2;
    geo.face_nodes(5, 2) = 6; geo.face_nodes(5, 3) = 7;
  }
}

void set_ele_adjacency(GeoStruct &geo)
{
  std::map<std::vector<unsigned int>, std::vector<unsigned int>> face2eles;
  std::vector<unsigned int> face(geo.nNodesPerFace,0);

  /* Fill face2eles structure */
  for (unsigned int ele = 0; ele < geo.nEles; ele++)
  {
    for (unsigned int n = 0; n < geo.nFacesPerEle; n++)
    {
      face.assign(geo.nNodesPerFace, 0);

      for (unsigned int i = 0; i < geo.nNodesPerFace; i++)
      {
        face[i] = geo.ele2nodes(geo.face_nodes(n, i), ele);
      }

      /* Check if face is collapsed */
      std::set<unsigned int> nodes;
      for (auto node : face)
        nodes.insert(node);

      if (nodes.size() <= geo.nDims - 1) /* Fully collapsed face. Assign no fpts. */
      {
        continue;
      }
      else if (nodes.size() == 3) /* Triangular collapsed face. Must tread carefully... */
      {
        face.assign(nodes.begin(), nodes.end());
      }

      std::sort(face.begin(), face.end());
      face2eles[face].push_back(ele);
    }
  }

  /* Generate element adjacency (element to elements connectivity) */
  geo.ele_adj.assign({geo.nFacesPerEle, geo.nEles});
  for (unsigned int ele = 0; ele < geo.nEles; ele++)
  {
    for (unsigned int n = 0; n < geo.nFacesPerEle; n++)
    {
      face.assign(geo.nNodesPerFace, 0);

      for (unsigned int i = 0; i < geo.nNodesPerFace; i++)
      {
        face[i] = geo.ele2nodes(geo.face_nodes(n, i), ele);
      }

      std::sort(face.begin(), face.end());

      if (face2eles.count(face))
      {        
        if (face2eles[face].empty() or face2eles[face].back() == ele)
          geo.ele_adj(n, ele) = -1;
        else
          geo.ele_adj(n, ele) = face2eles[face].back();

        face2eles[face].pop_back();
      }
      else
      {
        geo.ele_adj(n, ele) = -1;
      }
    }
  }
}

void couple_periodic_bnds(GeoStruct &geo)
{
  mdvector<double> coords_face1, coords_face2;
  coords_face1.assign({geo.nNodesPerFace,geo.nDims});
  coords_face2.assign({geo.nNodesPerFace,geo.nDims});

  /* Loop over boundary faces */
  for (auto &bnd_face : geo.bnd_faces)
  {
    unsigned int bnd_id = bnd_face.second;
    auto face1 = bnd_face.first;
    unsigned int nNodesPerFace = (unsigned int) face1.size();
    
    /* Check if face is periodic */
    if (bnd_id == PERIODIC)
    {
      /* Get face node coordinates */
      for (unsigned int node = 0; node < nNodesPerFace; node++)
        for (unsigned int dim = 0; dim < geo.nDims; dim++)
          coords_face1(node, dim) = geo.coord_nodes(dim, face1[node]);

      /* Compute centroid location */
      std::vector<double> c1(geo.nDims, 0.0);
      for (unsigned int dim = 0; dim < geo.nDims; dim++)
      {
        for (unsigned int node = 0; node < nNodesPerFace; node++)
        {
          c1[dim] += coords_face1(node, dim);
        }

        c1[dim] /= nNodesPerFace;
      }

      /* Search for face to couple */
      bool paired = false;
      for(auto &bnd_face2 : geo.bnd_faces)
      {
        auto face2 = bnd_face2.first;
        if (face2 == face1 || face2.size() != nNodesPerFace)
          continue;

        /* Get face node coordinates */
        for (unsigned int node = 0; node < nNodesPerFace; node++)
          for (unsigned int dim = 0; dim < geo.nDims; dim++)
            coords_face2(node, dim) = geo.coord_nodes(dim, face2[node]);

        /* Compute centroid location */
        std::vector<double> c2(geo.nDims, 0.0);
        for (unsigned int dim = 0; dim < geo.nDims; dim++)
        {
          for (unsigned int node = 0; node < nNodesPerFace; node++)
          {
            c2[dim] += coords_face2(node, dim);
          }

          c2[dim] /= nNodesPerFace;
        }


        /* Compare centroid locations to couple faces */
        unsigned int count = 0;
        for (unsigned int dim = 0; dim < geo.nDims; dim++)
        {
          if (std::abs(c1[dim] - c2[dim]) < 1.e-6)
          {
            bool onPlane = true;
            double coord = coords_face1(0,dim);

            for (unsigned int node = 1; node < nNodesPerFace; node++)
            {
              if (std::abs(coord - coords_face1(node, dim)) > 1.e-6)
                onPlane = false;
            }

            if (!onPlane)
              count++;
          }
        }

        if (count == geo.nDims - 1)
        {
          paired = true;
          geo.per_bnd_pairs[face1] = face2;

          /* Fill in map coupling nodes */
          for (unsigned int node1 = 0; node1 < nNodesPerFace; node1++)
          {
            unsigned int per_node = -1;

            for (unsigned int node2 = 0; node2 < nNodesPerFace; node2++)
            {
              unsigned int count2 = 0;
              for (unsigned int dim = 0; dim < geo.nDims; dim++)
              {
                if (std::abs(coords_face1(node1, dim) - coords_face2(node2,dim)) < 1e-6)
                  count2++;
              }

              if (count2++ == geo.nDims - 1)
              {
                per_node = node2; break;
              }
            }

            geo.per_node_pairs[face1[node1]] = face2[per_node];
          }

          auto face1_ordered = geo.face2ordered[face1];
          for (auto &i: face1_ordered)
            i = geo.per_node_pairs[i];
          auto face2_ordered = geo.face2ordered[face2];

          /* Determine rotation using ordered faces*/
          unsigned int rot = 0;
          if (geo.nDims == 3)
          {
            while (face1_ordered[rot] != face2_ordered[0])
            {
              rot++;
            }
          }
          else
          {
            rot = 4; /* Rotation for 2D edge only */
          }

          geo.per_bnd_rot[face1] = rot;
          break;
        }
      }

      if (!paired)
        ThrowException("Unpaired periodic face detected. Check your mesh.");
    }
  }
}

void setup_global_fpts(InputStruct *input, GeoStruct &geo, unsigned int order)
{
  /* Form set of unique faces */
  if (geo.nDims == 2 || geo.nDims == 3)
  {
    unsigned int nFptsPerFace = (order + 1);
    unsigned int nFpts1D = (order + 1);
    if (geo.nDims == 3)
      nFptsPerFace *= (order + 1);

    unsigned int nVars = 1;
    if (input->equation == EulerNS)
      nVars = geo.nDims + 2;


    geo.nFptsPerFace = nFptsPerFace;

    std::map<std::vector<unsigned int>, std::vector<unsigned int>> face_fpts;
    std::map<std::vector<unsigned int>, std::vector<unsigned int>> bndface2fpts;
    std::vector<std::vector<int>> ele2fpts(geo.nEles);
    std::vector<std::vector<int>> ele2fpts_slot(geo.nEles);

    std::vector<unsigned int> face(geo.nNodesPerFace,0);

    /* Determine number of interior global flux points */
    std::set<std::vector<unsigned int>> unique_faces;
    geo.nGfpts_int = 0; geo.nGfpts_bnd = 0;

#ifdef _MPI
    geo.nGfpts_mpi = 0;
    int rank;
    MPI_Comm_rank(geo.myComm, &rank);
#endif

    for (unsigned int ele = 0; ele < geo.nEles; ele++)
    {
      for (unsigned int n = 0; n < geo.nFacesPerEle; n++)
      {
        face.assign(geo.nNodesPerFace, 0);

        for (unsigned int i = 0; i < geo.nNodesPerFace; i++)
        {
          face[i] = geo.ele2nodes(geo.face_nodes(n, i), ele);
        }

        /* Check if face is collapsed */
        std::set<unsigned int> nodes;
        for (auto node : face)
          nodes.insert(node);

        if (nodes.size() <= geo.nDims - 1) /* Fully collapsed face. Assign no fpts. */
        {
          continue;
        }
        else if (nodes.size() == 3) /* Triangular collapsed face. Must tread carefully... */
        {
          face.assign(nodes.begin(), nodes.end());
        }

        std::sort(face.begin(), face.end());

        /* Check if face is has not been previously encountered */
        if (!unique_faces.count(face))
        {
            if (geo.bnd_faces.count(face))
            {
              geo.nGfpts_bnd += nFptsPerFace;
            }
#ifdef _MPI
            else if (geo.mpi_faces.count(face))
            {
              geo.nGfpts_mpi += nFptsPerFace;
            }
#endif
            else
            {
              geo.nGfpts_int += nFptsPerFace;
            }
        }

        unique_faces.insert(face);
      }
    }

    /* Initialize global flux point indicies (to place boundary fpts at end of global fpt data structure) */
    unsigned int gfpt = 0; unsigned int gfpt_bnd = geo.nGfpts_int;

#ifdef _MPI
    unsigned int gfpt_mpi = geo.nGfpts_int + geo.nGfpts_bnd;
    std::set<std::vector<unsigned int>> mpi_faces_to_process;
#endif

    geo.nFaces = 0;
    geo.faceList.resize(0);

<<<<<<< HEAD
#ifdef _MPI
    geo.mpiFaces.resize(0);
    geo.procR.resize(0);
    geo.mpiLocF.resize(0);
#endif
    geo.ele2face.assign({geo.nFacesPerEle, geo.nEles}, -1);
    geo.face2eles.assign({2, unique_faces.size()}, -1);
    geo.fpt2face.assign(unique_faces.size() * nFptsPerFace, -1);
    geo.face2fpts.assign({nFptsPerFace, unique_faces.size()}, -1);

    std::set<int> overPts, wallPts;
    std::set<std::vector<unsigned int>> overFaces;
=======
    geo.ele2face.assign({geo.nFacesPerEle, geo.nEles}, -1);
    geo.face2eles.assign({2, unique_faces.size()}, -1);
>>>>>>> 7be93972

    /* Begin loop through faces */
    for (unsigned int ele = 0; ele < geo.nEles; ele++)
    {
      ele2fpts[ele].assign(geo.nFacesPerEle * nFptsPerFace, -1);
      ele2fpts_slot[ele].assign(geo.nFacesPerEle * nFptsPerFace, -1);

      for (unsigned int n = 0; n < geo.nFacesPerEle; n++)
      {
        face.assign(geo.nNodesPerFace, 0);

        /* Get face nodes and sort for consistency */
        for (unsigned int i = 0; i < geo.nNodesPerFace; i++)
        {
          face[i] = geo.ele2nodes(geo.face_nodes(n, i), ele);
        }

        auto face_ordered = face;

        /* Check if face is collapsed */
        std::set<unsigned int> nodes;
        for (auto node : face)
          nodes.insert(node);

        if (nodes.size() <= geo.nDims - 1) /* Fully collapsed face. Assign no fpts. */
        {
          continue;
        }
        else if (nodes.size() == 3) /* Triangular collapsed face. Must tread carefully... */
        {
          face.assign(nodes.begin(), nodes.end());
        }

        std::sort(face.begin(), face.end());

        /* Check if face has been encountered previously */
        std::vector<unsigned int> fpts(nFptsPerFace,0);
        if(!face_fpts.count(face))
        {
          geo.ele2face(n, ele) = geo.nFaces;
          geo.face2eles(0, geo.nFaces) = ele;

          /* Check if face is on boundary */
          if (geo.bnd_faces.count(face))
          {
            unsigned int bcType = geo.bnd_faces[face];
            for (auto &fpt : fpts)
            {
              geo.gfpt2bnd.push_back(bcType);
              fpt = gfpt_bnd;
              gfpt_bnd++;
            }

            bndface2fpts[face] = fpts;
<<<<<<< HEAD
            
            /* Create lists of all wall- and overset-boundary nodes */
            if (input->overset)
            {
              if (bcType == OVERSET)
              {
                for (auto &pt:face) overPts.insert(pt);
                overFaces.insert(face);
              }
              else if (bcType == SLIP_WALL_G || bcType == SLIP_WALL_P ||
                       bcType == ISOTHERMAL_NOSLIP_G ||
                       bcType == ISOTHERMAL_NOSLIP_P ||
                       bcType == ISOTHERMAL_NOSLIP_MOVING_G ||
                       bcType == ISOTHERMAL_NOSLIP_MOVING_P ||
                       bcType == ADIABATIC_NOSLIP_G || bcType == ADIABATIC_NOSLIP_P ||
                       bcType == ADIABATIC_NOSLIP_MOVING_G ||
                       bcType == ADIABATIC_NOSLIP_MOVING_P ||
                       bcType == SYMMETRY_G || bcType == SYMMETRY_P)
              {
                for (auto &pt:face) wallPts.insert(pt);
              }
            }
=======

            int bnd = geo.face2bnd[face];
            geo.boundFaces[bnd].push_back(geo.nFaces);
>>>>>>> 7be93972
          }
#ifdef _MPI
          /* Check if face is on MPI boundary */
          else if (geo.mpi_faces.count(face))
          {
            /* Add face to set to process later. */
            mpi_faces_to_process.insert(face);

            // Additional MPI face connectivity data
            geo.mpiFaces.push_back(geo.nFaces);
            auto procs = geo.mpi_faces[face];
            int p;
            for (auto &proc:procs)
              if (proc != rank) p = proc;
            geo.procR.push_back(p);
            geo.mpiLocF.push_back(n);

            for (auto &fpt : fpts)
            {
              fpt = gfpt_mpi;
              gfpt_mpi++;
            }
          }
#endif
          /* Otherwise, internal face */
          else
          {
            for (auto &fpt : fpts)
            {
              fpt = gfpt;
              gfpt++;
            }
          }

          face_fpts[face] = fpts;
          geo.face2ordered[face] = face_ordered;

          for (unsigned int i = 0; i < nFptsPerFace; i++)
          {
            ele2fpts[ele][n*nFptsPerFace + i] = fpts[i];
            ele2fpts_slot[ele][n*nFptsPerFace + i] = 0;
          }

          for (auto &fpt : fpts)
            geo.fpt2face[fpt] = geo.nFaces;

          for (int j = 0; j < nFptsPerFace; j++)
            geo.face2fpts(j, geo.nFaces) = fpts[j];

          geo.faceList.push_back(face);
          geo.nodes_to_face[face] = geo.nFaces;
          geo.nFaces++;
        }
        /* If face has already been encountered, must assign existing global flux points */
        else
        {
          int ff = geo.nodes_to_face[face];
          geo.ele2face(n, ele) = ff;
          geo.face2eles(1, ff) = ele;

          auto fpts = face_fpts[face];
          auto face0_ordered = geo.face2ordered[face];
          
          /* Determine rotation using ordered faces*/
          unsigned int rot = 0;
          if (geo.nDims == 3)
          {
            while (face_ordered[rot] != face0_ordered[0])
            {
              rot++;
            }
          }
          else
          {
            rot = 4;
          }

          /* Based on rotation, couple flux points */
          switch (rot)
          {
            case 0:
              for (unsigned int i = 0; i < nFpts1D; i++)
              {
                for (unsigned int j = 0; j < nFpts1D; j++)
                {
                  ele2fpts[ele][n*nFptsPerFace + i + j*nFpts1D] = fpts[i * nFpts1D + j];
                }
              } break;

            case 1:
              for (unsigned int i = 0; i < nFpts1D; i++)
              {
                for (unsigned int j = 0; j < nFpts1D; j++)
                {
                  ele2fpts[ele][n*nFptsPerFace + i + j*nFpts1D] = fpts[nFpts1D - i + j * nFpts1D - 1];
                }
              } break;

            case 2:
              for (unsigned int i = 0; i < nFpts1D; i++)
              {
                for (unsigned int j = 0; j < nFpts1D; j++)
                {
                  ele2fpts[ele][n*nFptsPerFace + i + j*nFpts1D] = fpts[nFptsPerFace - i * nFpts1D - j - 1];
                }
              } break;

            case 3:
              for (unsigned int i = 0; i < nFpts1D; i++)
              {
                for (unsigned int j = 0; j < nFpts1D; j++)
                {
                  ele2fpts[ele][n*nFptsPerFace + i + j*nFpts1D] = fpts[nFptsPerFace - (j+1) * nFpts1D + i];
                }
              } break;

            case 4:
              for (unsigned int i = 0; i < nFptsPerFace; i++)
              {
                  ele2fpts[ele][n*nFptsPerFace + i] = fpts[nFptsPerFace - i - 1];
              } break;
          }
          
          for (unsigned int i = 0; i < nFptsPerFace; i++)
          {
            ele2fpts_slot[ele][n*nFptsPerFace + i] = 1;
          }
        }
      }
    }

    if (input->overset)
    {
      // Find any additional surfaces used for closing wall/overset volumes
      for (auto &bnd : geo.bnd_faces)
      {
        if (bnd.second == WALL_CLOSURE)
          for (auto &pt : bnd.first)
            wallPts.insert(pt);
        else if (bnd.second == OVERSET_CLOSURE)
          for (auto &pt : bnd.first)
            overPts.insert(pt);
      }

      geo.nWall = wallPts.size();
      geo.nOver = overPts.size();
      geo.wallNodes.resize(0);
      geo.overNodes.resize(0);
      geo.overFaceList.resize(0);
      geo.wallNodes.reserve(geo.nWall);
      geo.overNodes.reserve(geo.nOver);
      for (auto &pt:wallPts) geo.wallNodes.push_back(pt);
      for (auto &pt:overPts) geo.overNodes.push_back(pt);
      for (auto &face:overFaces)
        geo.overFaceList.push_back(geo.nodes_to_face[face]);
    }

    /* Process MPI faces, if needed */
#ifdef _MPI
    geo.nMpiFaces = geo.mpiFaces.size();
    geo.faceID_R.resize(geo.nMpiFaces);
    geo.mpiRotR.resize(geo.nMpiFaces);
    for (const auto &face : mpi_faces_to_process)
    {
      auto ranks = geo.mpi_faces[face];
      int sendRank = *std::min_element(ranks.begin(), ranks.end());
      int recvRank = *std::max_element(ranks.begin(), ranks.end());

      int faceID = geo.nodes_to_face[face];
      int ff = findFirst(geo.mpiFaces, faceID);

      /* Additional note: Deadlock is avoided due to consistent global ordering of mpi_faces map */

      /* If partition has minimum (of 2) ranks assigned to this face, use its flux point order. Send
       * information to other rank. */
      if (rank == sendRank)
      {
        auto fpts = face_fpts[face];
        auto face_ordered = geo.face2ordered[face];

        /* Convert face_ordered node indexing to global indexing */
        for (auto &nd : face_ordered)
          nd = geo.node_map_p2g[nd];

        /* Append flux points to fpt_buffer_map in existing order */
        for (auto fpt : fpts)
          geo.fpt_buffer_map[recvRank].push_back(fpt);

        /* Send ordered face to paired rank */
        MPI_Status temp;
        MPI_Send(face_ordered.data(), geo.nNodesPerFace, MPI_INT, recvRank, 0, geo.myComm);
        MPI_Send(&faceID, 1, MPI_INT, recvRank, 0, geo.myComm);
        MPI_Recv(&geo.faceID_R[ff], 1, MPI_INT, recvRank, 0, geo.myComm, &temp);
        MPI_Recv(&geo.mpiRotR[ff], 1, MPI_INT, recvRank, 0, geo.myComm, &temp);
      }
      else if (rank == recvRank)
      {
        auto fpts = face_fpts[face];
        auto face_ordered = geo.face2ordered[face];
        auto face_ordered_mpi = face_ordered;

        /* Receive ordered face from paired rank */
        MPI_Status temp;
        MPI_Recv(face_ordered_mpi.data(), geo.nNodesPerFace, MPI_INT, sendRank, 0, geo.myComm, &temp);
        MPI_Recv(&geo.faceID_R[ff], 1, MPI_INT, sendRank, 0, geo.myComm, &temp);
        MPI_Send(&faceID, 1, MPI_INT, sendRank, 0, geo.myComm);

        /* Convert received face_ordered node indexing to partition local indexing */
        for (auto &nd : face_ordered_mpi)
          nd = geo.node_map_g2p[nd];

        /* Determine rotation using ordered faces*/
        unsigned int rot = 0;
        if (geo.nDims == 3)
        {
          while (face_ordered[rot] != face_ordered_mpi[0])
          //while (face_ordered_mpi[rot] != face_ordered[0])
          {
            rot++;
          }
        }
        else
        {
          rot = 4;
        }

        geo.mpiRotR[ff] = rot;
        MPI_Send(&geo.mpiRotR[ff], 1, MPI_INT, sendRank, 0, geo.myComm);

        /* Based on rotation, append flux points to fpt_buffer_map (to be consistent with paired rank fpt order) */
        switch (rot)
        {
          case 0:
            for (unsigned int j = 0; j < nFpts1D; j++)
            {
              for (unsigned int i = 0; i < nFpts1D; i++)
              {
                 geo.fpt_buffer_map[sendRank].push_back(fpts[i * nFpts1D + j]);
              }
            } break;

          case 1:
            for (unsigned int j = 0; j < nFpts1D; j++)
            {
              for (unsigned int i = 0; i < nFpts1D; i++)
              {
                geo.fpt_buffer_map[sendRank].push_back(fpts[nFpts1D - i + j * nFpts1D - 1]);
              }
            } break;

          case 2:
            for (unsigned int j = 0; j < nFpts1D; j++)
            {
              for (unsigned int i = 0; i < nFpts1D; i++)
              {
                geo.fpt_buffer_map[sendRank].push_back(fpts[nFptsPerFace - i * nFpts1D - j - 1]);
              }
            } break;

          case 3:
            for (unsigned int j = 0; j < nFpts1D; j++)
            {
              for (unsigned int i = 0; i < nFpts1D; i++)
              {
                geo.fpt_buffer_map[sendRank].push_back(fpts[nFptsPerFace - (j+1) * nFpts1D + i]);
              }
            } break;

          case 4:
            for (unsigned int i = 0; i < nFptsPerFace; i++)
            {
              geo.fpt_buffer_map[sendRank].push_back(fpts[nFptsPerFace - i - 1]);
            } break;
        }
      }
      else
      {
        ThrowException("Error in mpi_faces. Neither rank is this rank.");
      }
    }

    MPI_Barrier(geo.myComm);

    /* Create MPI Derived type for sends/receives */
    for (auto &entry : geo.fpt_buffer_map)
    {
      unsigned int sendRank = entry.first;
      auto fpts = entry.second;
      std::vector<int> block_len(nVars * fpts.size(), 1);
      std::vector<int> disp(nVars * fpts.size(), 0);
      
      for (unsigned int var = 0; var < nVars; var++)
      {
        for (unsigned int i = 0; i < fpts.size(); i++)
          disp[i + var * fpts.size()] = fpts(i) + var * gfpt_mpi;
      }
      
      MPI_Type_indexed(nVars * fpts.size(), block_len.data(), disp.data(), MPI_DOUBLE, &geo.mpi_types[sendRank]);

      MPI_Type_commit(&geo.mpi_types[sendRank]);
    }

    MPI_Barrier(geo.myComm);

#endif

    // TODO: For periodic MPI, move this up the code, define which faces are periodic first.
    if (geo.per_bnd_flag)
      couple_periodic_bnds(geo);

    /* Pair up periodic flux points if needed */ 
    if (geo.per_bnd_flag)
    {
      /* Creating simple vector of flux point pairs to replace map, since it
       * cannot be used for GPU */
      geo.per_fpt_list.assign({gfpt_bnd - geo.nGfpts_int}, 0);

      for (auto &bnd_face1 : bndface2fpts)
      {
        auto face1 = bnd_face1.first;
        auto fpts1 = bnd_face1.second;
        auto face1_ordered = geo.face2ordered[face1];

        /* If boundary face is not periodic, skip this pairing */
        if (geo.bnd_faces[face1] != PERIODIC)
          continue;

        auto face2 = geo.per_bnd_pairs[face1];
        auto fpts2 = bndface2fpts[face2];
        auto face2_ordered = geo.face2ordered[face2];

        /* Determine rotation using ordered faces*/
        unsigned int rot = 0;
        if (geo.nDims == 3)
        {
          rot = geo.per_bnd_rot[face2];
        }
        else
        {
          rot = 4;
        }

        /* Based on rotation, couple flux points */
        switch (rot)
        {
          case 0:
            for (unsigned int i = 0; i < nFpts1D; i++)
            {
              for (unsigned int j = 0; j < nFpts1D; j++)
              {
                geo.per_fpt_pairs[fpts1[i + j*nFpts1D]] = fpts2[i * nFpts1D + j];
                geo.per_fpt_list(fpts1[i + j*nFpts1D] - geo.nGfpts_int) = fpts2[i * nFpts1D + j];
              }
            } break;

          case 1:
            for (unsigned int i = 0; i < nFpts1D; i++)
            {
              for (unsigned int j = 0; j < nFpts1D; j++)
              {
                geo.per_fpt_pairs[fpts1[i + j*nFpts1D]] = fpts2[nFpts1D - i - 1 + j*nFpts1D];
                geo.per_fpt_list(fpts1[i + j*nFpts1D] - geo.nGfpts_int) = fpts2[nFpts1D - i - 1 + j*nFpts1D];
              }
            } break;

          case 2:
            for (unsigned int i = 0; i < nFpts1D; i++)
            {
              for (unsigned int j = 0; j < nFpts1D; j++)
              {
                geo.per_fpt_pairs[fpts1[i + j*nFpts1D]] = fpts2[nFptsPerFace - 1 - i * nFpts1D - j];
                geo.per_fpt_list(fpts1[i + j*nFpts1D] - geo.nGfpts_int) = fpts2[nFptsPerFace - 1 - i * nFpts1D - j];
              }
            } break;

          case 3:
            for (unsigned int i = 0; i < nFpts1D; i++)
            {
              for (unsigned int j = 0; j < nFpts1D; j++)
              {
                geo.per_fpt_pairs[fpts1[i + j*nFpts1D]] = fpts2[nFptsPerFace - nFpts1D * (j+1) + i];
                geo.per_fpt_list(fpts1[i + j*nFpts1D] - geo.nGfpts_int) = fpts2[nFptsPerFace - nFpts1D * (j+1) + i];
              }
            } break;

          case 4:
            for (unsigned int i = 0; i < nFptsPerFace; i++)
            {
                geo.per_fpt_pairs[fpts1[i]] = fpts2[nFptsPerFace - i - 1];
                geo.per_fpt_list(fpts1[i] - geo.nGfpts_int) = fpts2[nFptsPerFace - i - 1];
            } break;
        }
      } 
    }

    /* Populate data structures */
#ifdef _MPI
    geo.nGfpts = gfpt_mpi;
#else
    geo.nGfpts = gfpt_bnd;
#endif

    geo.nFaces = geo.faceList.size();

    geo.fpt2gfpt.assign({geo.nFacesPerEle * nFptsPerFace, geo.nEles});
    geo.fpt2gfpt_slot.assign({geo.nFacesPerEle * nFptsPerFace, geo.nEles});

    for (unsigned int ele = 0; ele < geo.nEles; ele++)
    {
      for (unsigned int fpt = 0; fpt < geo.nFacesPerEle * nFptsPerFace; fpt++)
      {
        geo.fpt2gfpt(fpt,ele) = ele2fpts[ele][fpt];
        geo.fpt2gfpt_slot(fpt,ele) = ele2fpts_slot[ele][fpt];
      }

      for (unsigned int n = 0; n < geo.nFacesPerEle; n++)
      {
        face.assign(geo.nNodesPerFace, 0);

        for (unsigned int i = 0; i < geo.nNodesPerFace; i++)
        {
          face[i] = geo.ele2nodes(geo.face_nodes(n, i), ele);
        }

        std::sort(face.begin(), face.end());

      }
    }

  }
  else
  {
    ThrowException("nDims is not valid!");
  }
}

void setup_element_colors(InputStruct *input, GeoStruct &geo)
{
  /* Setup element colors */
  geo.ele_color.assign({geo.nEles});
  if (input->nColors == 1)
  {
    geo.nColors = 1;
    geo.ele_color.fill(1);
  }
  else
  {
    geo.nColors = input->nColors;
    std::vector<bool> used(geo.nColors, false);
    std::vector<unsigned int> counts(geo.nColors, 0);
    std::queue<unsigned int> eleQ;
    geo.ele_color.fill(0);
    geo.ele_color(0) = 0;

    eleQ.push(0);

    /* Loop over elements and assign colors using greedy algorithm */
    while (!eleQ.empty())
    {
      unsigned int ele = eleQ.front();
      eleQ.pop();

      if (geo.ele_color(ele) != 0)
        continue;

      for (unsigned int face = 0; face < geo.nFacesPerEle; face++)
      {
        int eleN = geo.ele_adj(face, ele);

        if (eleN != -1 && geo.ele_color(eleN) == 0)
        {
          eleQ.push(eleN);
        }

        if (eleN == -1)
          continue;

        unsigned int colorN = geo.ele_color(eleN);

        /* Record if neighbor is using a given color */
        if (colorN != 0)
          used[colorN - 1] = true;
      }

      unsigned int color = 0;
      unsigned int min_count = 0;
      unsigned int min_color_all = 1;
      unsigned int min_count_all = counts[0];

      /* Set current element color to color unused by neighbors with minimum count in domain */
      for (unsigned int c = 0; c < geo.nColors; c++)
      {
        if (!used[c] and color == 0)
        {
          color = c + 1;
          min_count = counts[c];
        }
        else if (!used[c])
        {
          if (counts[c] < min_count)
          {
            color = c + 1;
            min_count = counts[c];
          }
        }

        if (counts[c] < min_count_all)
        {
          min_count_all = counts[c];
          min_color_all = c + 1;
        }
      }

      if (color == 0)
      {
        ThrowException("Could not color graph with number of colors provided. Increase nColors!");
      }

      geo.ele_color(ele) = color;
      counts[color-1]++;
      used.assign(geo.nColors, false);
    }
  }
}

void shuffle_data_by_color(GeoStruct &geo)
{
  /* Reorganize required geometry data by color */
  std::vector<std::vector<unsigned int>> color2eles(geo.nColors);
  for (unsigned int ele = 0; ele < geo.nEles; ele++)
  {
    color2eles[geo.ele_color(ele) - 1].push_back(ele);
  }

  /* TODO: Consider an in-place permutation to save memory */
  auto ele2nodes_temp = geo.ele2nodes;
  auto fpt2gfpt_temp = geo.fpt2gfpt;
  auto fpt2gfpt_slot_temp = geo.fpt2gfpt_slot;

  unsigned int ele1 = 0;
  for (unsigned int color = 1; color <= geo.nColors; color++)
  {
    for (unsigned int i = 0; i < color2eles[color - 1].size(); i++)
    {
      unsigned int ele2 = color2eles[color - 1][i];

      for (unsigned int node = 0; node < geo.nNodesPerEle; node++)
      {
        geo.ele2nodes(node, ele1) = ele2nodes_temp(node, ele2);
      }

      for (unsigned int fpt = 0; fpt < geo.nFptsPerFace * geo.nFacesPerEle; fpt++) 
      {
        geo.fpt2gfpt(fpt, ele1) = fpt2gfpt_temp(fpt, ele2);
        geo.fpt2gfpt_slot(fpt, ele1) = fpt2gfpt_slot_temp(fpt, ele2);
      }

      geo.ele_color(ele1) = color;

      ele1++;
    }
  }

  /* Setup element color ranges */
  geo.ele_color_nEles.assign(geo.nColors, 0);
  geo.ele_color_range.assign(geo.nColors + 1, 0);

  geo.ele_color_range[1] = color2eles[0].size(); 
  geo.ele_color_nEles[0] = color2eles[0].size(); 
  for (unsigned int color = 2; color <= geo.nColors; color++)
  {
    geo.ele_color_range[color] = geo.ele_color_range[color - 1] + color2eles[color-1].size(); 
    geo.ele_color_nEles[color - 1] = geo.ele_color_range[color] - geo.ele_color_range[color-1];
  }

  /* Print out color distribution */
  std::cout << "color distribution: ";
  for (unsigned int color = 1; color <= geo.nColors; color++)
  {
    std::cout<< geo.ele_color_nEles[color - 1] << " ";
  }
  std::cout << std::endl;
}

#ifdef _MPI
void partition_geometry(InputStruct *input, GeoStruct &geo)
{
  int rank, nRanks;
  MPI_Comm_rank(geo.myComm, &rank);
  MPI_Comm_size(geo.myComm, &nRanks);

  /* Setup METIS */
  idx_t options[METIS_NOPTIONS];
  METIS_SetDefaultOptions(options);

  options[METIS_OPTION_NUMBERING] = 0;
  options[METIS_OPTION_OBJTYPE] = METIS_OBJTYPE_CUT;
  options[METIS_OPTION_PTYPE] = METIS_PTYPE_KWAY;
  options[METIS_OPTION_DBGLVL] = 0;
  options[METIS_OPTION_CONTIG] = 1;
  options[METIS_OPTION_IPTYPE] = METIS_IPTYPE_NODE;
  options[METIS_OPTION_NCUTS] = 5;

  /* Form eptr and eind arrays */
  std::vector<int> eptr(geo.nEles + 1); 
  std::vector<int> eind(geo.nEles * geo.nCornerNodes); 
  std::vector<int> vwgt(geo.nEles, 1);
  std::set<unsigned int> nodes;
  std::vector<unsigned int> face;

  int n = 0;
  eptr[0] = 0;
  for (unsigned int i = 0; i < geo.nEles; i++)
  {
    for (unsigned int j = 0; j < geo.nCornerNodes;  j++)
    {
      eind[j + n] = geo.ele2nodes(j, i);
      nodes.insert(geo.ele2nodes(j,i));
    } 

    /* Check for collapsed edge (not fully general yet)*/
    /* TODO: This is hardcoded for first order collapsed triangles, but seems to work. Generalize for
     * better partitioning. */
    if (nodes.size() < geo.nCornerNodes)
    {
      n += geo.nCornerNodes - 1;
    }
    else
    {
      n += geo.nCornerNodes;
    }
    eptr[i + 1] = n;
    nodes.clear();

    /* Loop over faces and search for boundaries */

    /*for (unsigned int k = 0; k < geo.nFacesPerEle; k++)
    {
      face.assign(geo.nNodesPerFace, 0);

      for (unsigned int nd = 0; nd < geo.nNodesPerFace; nd++)
      {
        face[nd] = geo.ele2nodes(geo.face_nodes(k, nd), i);
      }
      std::sort(face.begin(),face.end());

      if (geo.bnd_faces.count(face))
      {
        auto bnd_id = geo.bnd_faces[face];

        switch (bnd_id)
        {
          case CHAR:
            vwgt[i] += 2; break;

          case ISOTHERMAL_NOSLIP_G:
          case ISOTHERMAL_NOSLIP_P:
          case ADIABATIC_NOSLIP_G:
          case ADIABATIC_NOSLIP_P:
          case ISOTHERMAL_NOSLIP_MOVING_G:
          case ISOTHERMAL_NOSLIP_MOVING_P:
          case ADIABATIC_NOSLIP_MOVING_G:
          case ADIABATIC_NOSLIP_MOVING_P:
            vwgt[i] += 1; break;

          case OVERSET:
            vwgt[i] += 2; break;

          default:
            vwgt[i] += 0; break;
        }
//        vwgt[i]++;
      }
    }*/
  }

  int objval;
  std::vector<int> epart(geo.nEles, 0);
  std::vector<int> npart(geo.nNodes);
  /* TODO: Should just not call this entire function if nRanks == 1 */
  if (nRanks > 1) 
  {
    int nNodesPerFace = geo.nNodesPerFace; // TODO: Related to previous TODO
    int nEles = geo.nEles;
    int nNodes = geo.nNodes;

    METIS_PartMeshDual(&nEles, &nNodes, eptr.data(), eind.data(), vwgt.data(), 
        nullptr, &nNodesPerFace, &nRanks, nullptr, options, &objval, epart.data(), 
        npart.data());  
  }

  /* Obtain list of elements on this partition */
  std::vector<unsigned int> myEles;
  for (unsigned int ele = 0; ele < geo.nEles; ele++) 
  {
    if (epart[ele] == rank) 
      myEles.push_back(ele);
  }

  /* Collect map of *ALL* MPI interfaces from METIS partition data */
  //std::vector<unsigned int> face(geo.nNodesPerFace);
  std::map<std::vector<unsigned int>, std::set<int>> face2ranks;    
  std::map<std::vector<unsigned int>, std::set<int>> mpi_faces_glob;

  /* Iterate over faces of complete mesh */
  for (unsigned int ele = 0; ele < geo.nEles; ele++)
  {
    int face_rank = epart[ele];
    for (unsigned int n = 0; n < geo.nFacesPerEle; n++)
    {
      face.assign(geo.nNodesPerFace, 0);
      for (unsigned int i = 0; i < geo.nNodesPerFace; i++)
      {
        face[i] = geo.ele2nodes(geo.face_nodes(n, i), ele);
      }

      /* Check if face is collapsed */
      std::set<unsigned int> nodes;
      for (auto node : face)
        nodes.insert(node);

      if (nodes.size() <= geo.nDims - 1) /* Fully collapsed face. Assign no fpts. */
      {
        geo.ele2face(n, ele) = -2;
        continue;
      }
      else if (nodes.size() == 3) /* Triangular collapsed face. Must tread carefully... */
      {
        face.assign(nodes.begin(), nodes.end());
      }

      /* Sort for consistency */
      std::sort(face.begin(), face.end());
      
      face2ranks[face].insert(face_rank);

      /* If two ranks assigned to same face, add to map of "MPI" faces */
      if (face2ranks[face].size() == 2)
      {
        mpi_faces_glob[face] = face2ranks[face];
      }
    }
  }

  /* Reduce connectivity to contain only partition local elements */
  auto ele2nodes_glob = geo.ele2nodes;
  geo.ele2nodes.assign({geo.nNodesPerEle, (unsigned int) myEles.size()},0);
  for (unsigned int ele = 0; ele < myEles.size(); ele++)
  {
    for (unsigned int nd = 0; nd < geo.nNodesPerEle; nd++)
    {
      geo.ele2nodes(nd, ele) = ele2nodes_glob(nd, myEles[ele]);
    }
  }

  if (input->dt_scheme == "MCGS")
  {
    /* Reduce color data to only contain partition local elements */
    auto ele_color_glob = geo.ele_color;
    geo.ele_color.assign({(unsigned int) myEles.size()}, 0);
    for (unsigned int ele = 0; ele < myEles.size(); ele++)
    {
      geo.ele_color(ele) = ele_color_glob(myEles[ele]);
    }
  }

  /* Obtain set of unique nodes on this partition */
  std::set<unsigned int> uniqueNodes;
  for (unsigned int ele = 0; ele < myEles.size(); ele++)
  {
    for (unsigned int nd = 0; nd < geo.nNodesPerEle; nd++)
    {
      uniqueNodes.insert(geo.ele2nodes(nd, ele));
    }
  }

  /* Reduce node coordinate data to contain only partition local nodes */
  auto coord_nodes_glob = geo.coord_nodes;
  geo.coord_nodes.assign({geo.nDims, (unsigned int) uniqueNodes.size()}, 0);
  unsigned int idx = 0;
  for (unsigned int nd: uniqueNodes)
  {
    geo.node_map_g2p[nd] = idx; /* Map of global node idx to partition node idx */
    geo.node_map_p2g[idx] = nd; /* Map of parition node idx to global node idx */

    for (unsigned int dim = 0; dim < geo.nDims; dim++)
      geo.coord_nodes(dim, idx) = coord_nodes_glob(dim, nd);

    idx++;
  }

  if (input->motion) geo.coords_init = geo.coord_nodes;

  /* Renumber connectivity data using partition local indexing (via geo.node_map_g2p)*/
  for (unsigned int ele = 0; ele < myEles.size(); ele++)
    for (unsigned int nd = 0; nd < geo.nNodesPerEle; nd++)
      geo.ele2nodes(nd, ele) = geo.node_map_g2p[geo.ele2nodes(nd, ele)];

  /* Reduce boundary faces data to contain only faces on local partition. Also
   * reindex via geo.node_map_g2p */
  auto bnd_faces_glob = geo.bnd_faces;
  auto face2bnd_glob = geo.face2bnd;
  geo.bnd_faces.clear();
  geo.face2bnd.clear();

  /* Iterate over all boundary faces */
  for (auto entry : bnd_faces_glob)
  {
    std::vector<unsigned int> bnd_face = entry.first;
    int bcType = entry.second;

    /* If all nodes are on this partition, keep face data */
    bool myFace = true;
    for (auto nd : bnd_face)
    {
      if (!uniqueNodes.count(nd))
      {
        myFace = false;
      }
    }

    if (myFace)
    {
      /* Renumber nodes and store */
      for (auto &nd : bnd_face)
      {
        nd = geo.node_map_g2p[nd];
      }
      geo.bnd_faces[bnd_face] = bcType;
    }
  }

  for (auto entry : face2bnd_glob)
  {
    std::vector<unsigned int> bnd_face = entry.first;
    int bnd_id = entry.second;

    /* If all nodes are on this partition, keep face data */
    bool myFace = true;
    for (auto nd : bnd_face)
    {
      if (!uniqueNodes.count(nd))
      {
        myFace = false;
      }
    }

    if (myFace)
    {
      /* Renumber nodes and store */
      for (auto &nd : bnd_face)
      {
        nd = geo.node_map_g2p[nd];
      }
      geo.face2bnd[bnd_face] = bnd_id;
    }
  }

  /* Reduce MPI face data to contain only MPI faces for local partition. Also
   * reindex via geo.node_map_g2p. */
  for (auto entry : mpi_faces_glob)
  {
    std::vector<unsigned int> mpi_face = entry.first;
    auto face_ranks = entry.second;

    /* If all nodes are on this partition, keep face data */
    bool myFace = true;
    for (auto nd : mpi_face)
    {
      if (!uniqueNodes.count(nd))
      {
        myFace = false;
      }
    }

    if (myFace)
    {
      /* Renumber nodes and store */
      for (auto &nd : mpi_face)
      {
        nd = geo.node_map_g2p[nd];
      }
      geo.mpi_faces[mpi_face] = face_ranks;
    }
  }
  
  /* Set number of nodes/elements to partition local */
  geo.nNodes = (unsigned int) uniqueNodes.size();
  geo.nEles = (unsigned int) myEles.size();

  std::cout << "Rank " << input->rank << ": nEles = " << geo.nEles;
  std::cout << ", nMpiFaces = " << geo.mpi_faces.size() << std::endl;

  if (input->rank == 0)
    std::cout << "Total # MPI Faces: " << mpi_faces_glob.size() << std::endl;
}
#endif

void move_grid(InputStruct *input, GeoStruct &geo, double time)
{
  uint nNodes = geo.nNodes;

  switch (input->motion_type)
  {
    case 1:
    {
      double t0 = 10;
      double Atx = 2;
      double Aty = 2;
      double DX = 5;/// 0.5 * input->periodicDX; /// TODO
      double DY = 5;/// 0.5 * input->periodicDY; /// TODO
      #pragma omp parallel for
      for (int node = 0; node < nNodes; node++)
      {
        /// Taken from Kui, AIAA-2010-5031-661
        double x0 = geo.coords_init(0,node); double y0 = geo.coords_init(1,node);
        geo.coord_nodes(0,node) = x0 + sin(pi*x0/DX)*sin(pi*y0/DY)*sin(Atx*pi*time/t0);
        geo.coord_nodes(1,node) = y0 + sin(pi*x0/DX)*sin(pi*y0/DY)*sin(Aty*pi*time/t0);
        geo.grid_vel_nodes(0,node) = Atx*pi/t0*sin(pi*x0/DX)*sin(pi*y0/DY)*cos(Atx*pi*time/t0);
        geo.grid_vel_nodes(1,node) = Aty*pi/t0*sin(pi*x0/DX)*sin(pi*y0/DY)*cos(Aty*pi*time/t0);
      }
      break;
    }
    case 2:
    {
      double t0 = 10.*sqrt(5.);
      double DX = 5;
      double DY = 5;
      double DZ = 5;
      double Atx = 4;
      double Aty = 8;
      double Atz = 4;
      if (geo.nDims == 2)
      {
        #pragma omp parallel for
        for (uint node = 0; node < nNodes; node++)
        {
          /// Taken from Liang-Miyaji
          double x0 = geo.coords_init(0,node); double y0 = geo.coords_init(1,node);
          geo.coord_nodes(0,node) = x0 + sin(pi*x0/DX)*sin(pi*y0/DY)*sin(Atx*pi*time/t0);
          geo.coord_nodes(1,node) = y0 + sin(pi*x0/DX)*sin(pi*y0/DY)*sin(Aty*pi*time/t0);
          geo.grid_vel_nodes(0,node) = Atx*pi/t0*sin(pi*x0/DX)*sin(pi*y0/DY)*cos(Atx*pi*time/t0);
          geo.grid_vel_nodes(1,node) = Aty*pi/t0*sin(pi*x0/DX)*sin(pi*y0/DY)*cos(Aty*pi*time/t0);
        }
      }
      else
      {
        #pragma omp parallel for
        for (uint node = 0; node < nNodes; node++)
        {
          /// Taken from Liang-Miyaji
          double x0 = geo.coords_init(0,node); double y0 = geo.coords_init(1,node); double z0 = geo.coords_init(2,node);
          geo.coord_nodes(0,node) = x0 + sin(pi*x0/DX)*sin(pi*y0/DY)*sin(pi*z0/DZ)*sin(Atx*pi*time/t0);
          geo.coord_nodes(1,node) = y0 + sin(pi*x0/DX)*sin(pi*y0/DY)*sin(pi*z0/DZ)*sin(Aty*pi*time/t0);
          geo.coord_nodes(2,node) = z0 + sin(pi*x0/DX)*sin(pi*y0/DY)*sin(pi*z0/DZ)*sin(Atz*pi*time/t0);
          geo.grid_vel_nodes(0,node) = Atx*pi/t0*sin(pi*x0/DX)*sin(pi*y0/DY)*sin(pi*z0/DZ)*cos(Atx*pi*time/t0);
          geo.grid_vel_nodes(1,node) = Aty*pi/t0*sin(pi*x0/DX)*sin(pi*y0/DY)*sin(pi*z0/DZ)*cos(Aty*pi*time/t0);
          geo.grid_vel_nodes(2,node) = Atz*pi/t0*sin(pi*x0/DX)*sin(pi*y0/DY)*sin(pi*z0/DZ)*cos(Atz*pi*time/t0);
        }
      }
      break;
    }
    case 3:
    {
      if (geo.gridID==0)
      {
        /// Liangi-Miyaji with easily-modifiable domain width
        double t0 = 10.*sqrt(5.);
        double width = 5.;
        #pragma omp parallel for
        for (uint node = 0; node < nNodes; node++)
        {
          geo.coord_nodes(0,node) = geo.coords_init(0,node) + sin(pi*geo.coords_init(0,node)/width)*sin(pi*geo.coords_init(1,node)/width)*sin(4*pi*time/t0);
          geo.coord_nodes(1,node) = geo.coords_init(1,node) + sin(pi*geo.coords_init(0,node)/width)*sin(pi*geo.coords_init(1,node)/width)*sin(8*pi*time/t0);
          geo.grid_vel_nodes(0,node) = 4.*pi/t0*sin(pi*geo.coords_init(0,node)/width)*sin(pi*geo.coords_init(1,node)/width)*cos(4*pi*time/t0);
          geo.grid_vel_nodes(1,node) = 8.*pi/t0*sin(pi*geo.coords_init(0,node)/width)*sin(pi*geo.coords_init(1,node)/width)*cos(8*pi*time/t0);
        }
      }
      break;
    }
    case 4:
    {
      /// Rigid oscillation in a circle
      if (geo.gridID == 0)
      {
//        double Ax = input->moveAx; // Amplitude  (m)
//        double Ay = input->moveAy; // Amplitude  (m)
//        double fx = input->moveFx; // Frequency  (Hz)
//        double fy = input->moveFy; // Frequency  (Hz)
//        #pragma omp parallel for
//        for (uint node = 0; node < nNodes ; node++)
//        {
//          geo.coord_nodes(0,node) = geo.coords_init(0,node) + Ax*sin(2.*pi*fx*time);
//          geo.coord_nodes(1,node) = geo.coords_init(1,node) + Ay*(1-cos(2.*pi*fy*time));
//          geo.grid_vel_nodes(0,node) = 2.*pi*fx*Ax*cos(2.*pi*fx*time);
//          geo.grid_vel_nodes(1,node) = 2.*pi*fy*Ay*sin(2.*pi*fy*time);
//        }
      }
      break;
    }
    case 5:
    {
      /// Radial Expansion / Contraction
      if (geo.gridID == 0) {
        double Ar = 0;///input->moveAr; /// TODO
        double Fr = 0;///input->moveFr; /// TODO
        #pragma omp parallel for
        for (uint node = 0; node < nNodes ; node++)
        {
          double r = 1;///rv0(node,0) + Ar*(1. - cos(2.*pi*Fr*time)); /// TODO
          double rdot = 2.*pi*Ar*Fr*sin(2.*pi*Fr*time);
          double theta = 1;///rv0(node,1); /// TODO
          double psi = 1;///rv0(node,2); /// TODO
          geo.coord_nodes(0,node) = r*sin(psi)*cos(theta);
          geo.coord_nodes(1,node) = r*sin(psi)*sin(theta);
          geo.coord_nodes(2,node) = r*cos(psi);
          geo.grid_vel_nodes(0,node) = rdot*sin(psi)*cos(theta);
          geo.grid_vel_nodes(1,node) = rdot*sin(psi)*sin(theta);
          geo.grid_vel_nodes(2,node) = rdot*cos(psi);
        }
      }
      break;
    }
  }
}<|MERGE_RESOLUTION|>--- conflicted
+++ resolved
@@ -783,10 +783,7 @@
       /* Sort for consistency and add to map*/
       std::sort(face.begin(), face.end());
       geo.bnd_faces[face] = bcType;
-<<<<<<< HEAD
-=======
       geo.face2bnd[face] = bnd_id;
->>>>>>> 7be93972
     }
   }
   else if (geo.nDims == 3)
@@ -865,10 +862,7 @@
 
       std::sort(face.begin(), face.end());
       geo.bnd_faces[face] = bcType;
-<<<<<<< HEAD
-=======
       geo.face2bnd[face] = bnd_id;
->>>>>>> 7be93972
     }
 
   }
@@ -1222,7 +1216,6 @@
     geo.nFaces = 0;
     geo.faceList.resize(0);
 
-<<<<<<< HEAD
 #ifdef _MPI
     geo.mpiFaces.resize(0);
     geo.procR.resize(0);
@@ -1235,10 +1228,6 @@
 
     std::set<int> overPts, wallPts;
     std::set<std::vector<unsigned int>> overFaces;
-=======
-    geo.ele2face.assign({geo.nFacesPerEle, geo.nEles}, -1);
-    geo.face2eles.assign({2, unique_faces.size()}, -1);
->>>>>>> 7be93972
 
     /* Begin loop through faces */
     for (unsigned int ele = 0; ele < geo.nEles; ele++)
@@ -1293,7 +1282,6 @@
             }
 
             bndface2fpts[face] = fpts;
-<<<<<<< HEAD
             
             /* Create lists of all wall- and overset-boundary nodes */
             if (input->overset)
@@ -1316,11 +1304,9 @@
                 for (auto &pt:face) wallPts.insert(pt);
               }
             }
-=======
 
             int bnd = geo.face2bnd[face];
             geo.boundFaces[bnd].push_back(geo.nFaces);
->>>>>>> 7be93972
           }
 #ifdef _MPI
           /* Check if face is on MPI boundary */
