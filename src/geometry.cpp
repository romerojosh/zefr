#include <algorithm>
#include <array>
#include <cmath>
#include <fstream>
#include <iostream>
#include <map>
#include <queue>
#include <set>
#include <string>
#include <unordered_set>
#include <vector>

#ifdef _MPI
#include <unistd.h>
#include "mpi.h"
#include "metis.h"
#endif

#include "funcs.hpp"
#include "geometry.hpp"
#include "macros.hpp"
#include "mdvector.hpp"

GeoStruct process_mesh(InputStruct *input, unsigned int order, int nDims, _mpi_comm comm_in)
{
  GeoStruct geo;
  geo.nDims = nDims;
  geo.input = input;
  geo.myComm = comm_in;
  geo.gridID = input->gridID;
  geo.gridRank = input->rank;

  load_mesh_data(input, geo);

  if (input->dt_scheme == "MCGS")
  {
    setup_element_colors(input, geo);
  }

#ifdef _MPI
  partition_geometry(input, geo);
#endif

  setup_global_fpts(input, geo, order);

  if (input->dt_scheme == "MCGS")
  {
    shuffle_data_by_color(geo);
  }

  if (input->overset)
  {
    geo.iblank_node.assign(geo.nNodes, NORMAL);
    geo.iblank_cell.assign(geo.nEles, NORMAL);
    geo.iblank_face.assign(geo.nFaces, NORMAL);
  }

  return geo;
}

void load_mesh_data(InputStruct *input, GeoStruct &geo)
{
  std::ifstream f(input->meshfile);

  if (!f.is_open())
    ThrowException("Could not open specified mesh file!");

  if (input->rank == 0)
    std::cout << "Reading mesh file " << input->meshfile << std::endl;

  /* Process file information */
  /* Load boundary tags */
  read_boundary_ids(f, geo, input);

  /* Load node coordinate data */
  read_node_coords(f, geo);


  /* Load element connectivity data */
  read_element_connectivity(f, geo, input);
  read_boundary_faces(f, geo);

  set_ele_adjacency(geo);

  f.close();

}

void read_boundary_ids(std::ifstream &f, GeoStruct &geo, InputStruct *input)
{
  /* Move cursor to $PhysicalNames */
  f.clear();
  f.seekg(0, f.beg);

  std::string str;
  while(1)
  {
    std::getline(f, str);
    if (str.find("$PhysicalNames") != std::string::npos) break;
    if (f.eof()) ThrowException("Meshfile missing $PhysicalNames tag");
  }

  unsigned int nBndIds;
  f >> nBndIds;
  std::getline(f, str); // Clear remainder of line

  /* New boundary-reading format taken from Flurry++ */
  geo.nBounds = 0;
  for (unsigned int i = 0; i < nBndIds; i++)
  {
    std::string bcStr, bcName;
    std::stringstream ss;
    int bcdim, bcid;

    std::getline(f,str);
    ss << str;
    ss >> bcdim >> bcid >> bcStr;

    // Remove quotation marks from around boundary condition
    size_t ind = bcStr.find("\"");
    while (ind!=std::string::npos)
    {
      bcStr.erase(ind,1);
      ind = bcStr.find("\"");
    }
    bcName = bcStr;

    // Convert to lowercase to match Flurry's boundary condition strings
    std::transform(bcStr.begin(), bcStr.end(), bcStr.begin(), ::tolower);

    // First, map mesh boundary to boundary name in input file
    if (!input->meshBounds.count(bcStr))
    {
      std::string errS = "Unrecognized mesh boundary: \"" + bcStr + "\"\n";
      errS += "Boundary names in input file must match those in mesh file.";
      ThrowException(errS.c_str());
    }

    // Map the Gmsh PhysicalName to the input-file-specified Flurry boundary condition
    bcStr = input->meshBounds[bcStr];

    // Next, check that the requested boundary condition exists
    if (!bcStr2Num.count(bcStr))
    {
      std::string errS = "Unrecognized boundary condition: \"" + bcStr + "\"";
      ThrowException(errS.c_str());
    }

    if (bcStr.compare("fluid")==0)
    {
      if (bcdim != input->nDims)
        ThrowException("nDims in mesh file does not match input-specified nDims.");
      geo.bcIdMap[bcid] = -1;
    }
    else
    {
      geo.bnd_ids.push_back(bcStr2Num[bcStr]);
      geo.bcNames.push_back(bcName);
      geo.bcIdMap[bcid] = geo.nBounds; // Map Gmsh bcid to Flurry bound index
      if (geo.bnd_ids.back() == PERIODIC) geo.per_bnd_flag = true;
      geo.nBounds++;
    }
  }
}

void read_node_coords(std::ifstream &f, GeoStruct &geo)
{
  /* Move cursor to $Nodes */
  f.clear();
  f.seekg(0, f.beg);

  std::string str;
  while(1)
  {
    std::getline(f, str);
    if (str.find("$Nodes") != std::string::npos) break;
    if (f.eof()) ThrowException("Meshfile missing $Nodes tag");
  }

  f >> geo.nNodes;
  geo.coord_nodes.assign({geo.nDims, geo.nNodes});
  for (unsigned int node = 0; node < geo.nNodes; node++)
  {
    unsigned int vint;
    double vdouble;
    f >> vint;
    if (geo.nDims == 2)
      f >> geo.coord_nodes(0,node) >> geo.coord_nodes(1,node) >> vdouble;
    else if (geo.nDims == 3)
      f >> geo.coord_nodes(0,node) >> geo.coord_nodes(1,node) >> geo.coord_nodes(2,node);
  }
}

void read_element_connectivity(std::ifstream &f, GeoStruct &geo, InputStruct *input)
{ 
  /* Move cursor to $Elements */
  f.clear();
  f.seekg(0, f.beg);

  std::string str;
  while(1)
  {
    std::getline(f, str);
    if (str.find("$Elements") != std::string::npos) break;
    if (f.eof()) ThrowException("Meshfile missing $Elements tag");
  }

  /* Get total number of elements and boundaries */
  unsigned int nElesBnds;
  f >> nElesBnds;
  auto pos = f.tellg();

  /* Determine number of elements */
  for (unsigned int n = 0; n < nElesBnds; n++)
  {
    unsigned int val;
    std::string line;
    f >> val >> val;
    if (geo.nDims == 2)
    {
      geo.nFacesPerEle = 4; geo.nNodesPerFace = 2;
      geo.nCornerNodes = 4;

      switch(val)
      {
        /* Linear quad/tri */
        case 2:
        case 3:
          geo.nEles++; 
          geo.shape_order = 1; geo.nNodesPerEle = 4; break;

        /* Biquadratic quad/tri */
        case 9:
        case 10:
          geo.nEles++; 
          geo.shape_order = 2; 
          if (input->serendipity)
            geo.nNodesPerEle = 8;
          else
            geo.nNodesPerEle = 9;
          break;

        /* Bicubic quad */
        case 36:
          geo.nEles++; 
          geo.shape_order = 3; geo.nNodesPerEle = 16; break;

        /* Biquartic quad */
        case 37:
          geo.nEles++; 
          geo.shape_order = 4; geo.nNodesPerEle = 25; break;

        /* Biquintic quad */
        case 38:
          geo.nEles++; 
          geo.shape_order = 5; geo.nNodesPerEle = 36; break;

        case 1:
        case 8:
        case 26:
        case 27:
        case 28:
          geo.nBnds++; break;

        default:
          ThrowException("Inconsistent Element/Face type detected! Is nDims set correctly?");
      }
    }
    else if (geo.nDims == 3)
    {
      geo.nFacesPerEle = 6; geo.nNodesPerFace = 4;
      geo.nCornerNodes = 8;

      switch(val)
      {
        /* Trilinear Hex/Tet/Prism/Pyramid */
        case 4:
        case 5:
        case 6:
        case 7:
          geo.nEles++;
          geo.shape_order = 1; geo.nNodesPerEle = 8; break;

        case 11:
        case 12:
          geo.nEles++;
          geo.shape_order = 2;
          if (input->serendipity)
            geo.nNodesPerEle = 20;
          else
            geo.nNodesPerEle = 27;
          break;

        case 92:
          geo.nEles++;
          geo.shape_order = 3;
          geo.nNodesPerEle = 64;
          break;

        case 93:
          geo.nEles++;
          geo.shape_order = 4;
          geo.nNodesPerEle = 125;
          break;

        case 94:
          geo.nEles++;
          geo.shape_order = 5;
          geo.nNodesPerEle = 216;
          break;

        case 2:
        case 3:
        case 9:
        case 10: // Quadratic (Lagrange) quad
        case 16: // Quadratic (Serendipity) quad
        case 36: // Cubic quad
        case 37: // Quartic quad
        case 38: // Quintic quad
          geo.nBnds++; break;

        default:
          ThrowException("Inconsistent Element/Face type detected! Is nDims set correctly?");
      }
    }
    std::getline(f,line);
  }

  f.seekg(pos);

  /* Allocate memory for element connectivity */
  geo.ele2nodes.assign({geo.nNodesPerEle, geo.nEles});

  /* Read element connectivity (skip boundaries in this loop) */
  unsigned int ele = 0;
  std::string line;
  for (unsigned int n = 0; n < nElesBnds; n++)
  {
    unsigned int vint, ele_type;
    f >> vint >> ele_type;

    unsigned int nTags;
    f >> nTags; 

    for (unsigned int n = 0; n < nTags ; n++)
      f >> vint;

    if (geo.nDims == 2)
    {
      switch(ele_type)
      {
        case 1: /* 2-node Line (skip) */
        case 8: /* 3-node Line (skip) */
        case 26: /* 4-node Line (skip) */
        case 27: /* 5-node Line (skip) */
        case 28: /* 6-node Line (skip) */
          std::getline(f,line); break;

        case 2: /* 3-node Triangle */
          f >> geo.ele2nodes(0,ele) >> geo.ele2nodes(1,ele) >> geo.ele2nodes(2,ele);
          geo.ele2nodes(3,ele) = geo.ele2nodes(2,ele); 
          ele++; break;

        case 3: /* 4-node Quadrilateral */
          f >> geo.ele2nodes(0,ele) >> geo.ele2nodes(1,ele) >> geo.ele2nodes(2,ele) >> geo.ele2nodes(3,ele);
          ele++; break;

        case 9: /* 6-node Triangle */
          f >> geo.ele2nodes(0,ele) >> geo.ele2nodes(1,ele) >> geo.ele2nodes(2,ele); 
          f >> geo.ele2nodes(4,ele) >> geo.ele2nodes(5,ele) >> geo.ele2nodes(7,ele);
          geo.ele2nodes(3,ele) = geo.ele2nodes(2,ele); geo.ele2nodes(6,ele) = geo.ele2nodes(2,ele);

          if (!input->serendipity)
          {
            //TODO set geo.ele2nodes(8,ele) to centroid
            ThrowException("Biquadratic quad to triangles not implemented yet! Set serendipity = 1!");
          }

          ele++; break;

        case 10: /* 9-node Quadilateral */
          f >> geo.ele2nodes(0,ele) >> geo.ele2nodes(1,ele) >> geo.ele2nodes(2,ele) >> geo.ele2nodes(3,ele);
          f >> geo.ele2nodes(4,ele) >> geo.ele2nodes(5,ele) >> geo.ele2nodes(6,ele) >> geo.ele2nodes(7,ele);
          if (!input->serendipity)
            f >> geo.ele2nodes(8,ele);
          else
            f >> vint;
          ele++; break;

        case 36: /* 16-node Quadilateral */
          for (int n = 0; n < 16; n++)
            f >> geo.ele2nodes(n, ele);
          ele++; break;

        case 37: /* 25-node Quadilateral */
          for (int n = 0; n < 25; n++)
            f >> geo.ele2nodes(n, ele);
          ele++; break;

        case 38: /* 36-node Quadilateral */
          for (int n = 0; n < 36; n++)
            f >> geo.ele2nodes(n, ele);
          ele++; break;

        default:
          ThrowException("Unrecognized element type detected!"); break;

      }
    }
    else
    {
      switch(ele_type)
      {
        case 2: /* 3-node Triangle (skip)*/
        case 3: /* 4-node Quadrilateral (skip)*/
        case 9: /* 6-node Triangle (skip) */
        case 10: /* 9-node Quadrilateral (skip) */
        case 16: // Quadratic (Serendipity) quad
        case 36: // Cubic quad
        case 37: // Quartic quad
        case 38: // Quintic quad
          std::getline(f,line); break;

        case 4: /* 4-node Tetrahedral */
        {
          /* Selecting collapsed nodes per Hesthaven's thesis. Works for non-periodic
           * fully tetrahedral meshes. */
          std::vector<unsigned int> nodes(4,0);

          for (unsigned int i = 0; i < 4; i++)
          {
            f >> nodes[i];
          }

          /* Locate minimum node index and position */
          auto it_min = std::min_element(nodes.begin(), nodes.end());
          auto min_node = *it_min;

          unsigned int min_pos = 0;
          for (unsigned int i = 0; i < 4; i++)
          {
            if (nodes[i] == min_node)
              min_pos = i;
          }

          /* Set minimum node to "top" collapsed node */
          geo.ele2nodes(4, ele) = min_node;
          geo.ele2nodes(5, ele) = min_node;
          geo.ele2nodes(6, ele) = min_node;
          geo.ele2nodes(7, ele) = min_node;

          nodes.erase(it_min);

          /* Find next minimum node */
          it_min = std::min_element(nodes.begin(), nodes.end());
          min_node = *it_min;


          /* Rotate base nodes so that second minimum is "bottom" collapsed node. 
           * Reorder for CCW orientation if needed */
          while (nodes[2] != min_node)
          {
            std::rotate(nodes.begin(), nodes.begin() + 1, nodes.end());
          }
          if (min_pos == 0 || min_pos == 2)
          {
            geo.ele2nodes(0, ele) = nodes[1];
            geo.ele2nodes(1, ele) = nodes[0];
            geo.ele2nodes(2, ele) = nodes[2];
            geo.ele2nodes(3, ele) = nodes[2];
          }
          else if (min_pos == 1 || min_pos == 3)
          {
            geo.ele2nodes(0, ele) = nodes[0];
            geo.ele2nodes(1, ele) = nodes[1];
            geo.ele2nodes(2, ele) = nodes[2];
            geo.ele2nodes(3, ele) = nodes[2];
          }

          ele++; break;
        }

        case 5: /* 8-node Hexahedral */
          f >> geo.ele2nodes(0,ele) >> geo.ele2nodes(1,ele) >> geo.ele2nodes(2,ele) >> geo.ele2nodes(3,ele);
          f >> geo.ele2nodes(4,ele) >> geo.ele2nodes(5,ele) >> geo.ele2nodes(6,ele) >> geo.ele2nodes(7,ele);
          ele++; break;

        case 6: /* 6-node Prism */
          f >> geo.ele2nodes(0,ele) >> geo.ele2nodes(1,ele) >> geo.ele2nodes(2,ele);
          f >> geo.ele2nodes(4,ele) >> geo.ele2nodes(5,ele) >> geo.ele2nodes(6,ele);
          geo.ele2nodes(3,ele) = geo.ele2nodes(2,ele);
          geo.ele2nodes(7,ele) = geo.ele2nodes(6,ele);
          ele++; break;

        case 7: /* 5-node Pyramid */
          f >> geo.ele2nodes(0,ele) >> geo.ele2nodes(1, ele) >> geo.ele2nodes(2, ele);
          f >> geo.ele2nodes(3, ele) >> geo.ele2nodes(4,ele);
          geo.ele2nodes(5, ele) = geo.ele2nodes(4, ele);
          geo.ele2nodes(6, ele) = geo.ele2nodes(4, ele);
          geo.ele2nodes(7, ele) = geo.ele2nodes(4, ele);
          ele++; break;

        case 11: /* 10-node Tetrahedron (read as collapsed 20-node serendipity) */
        {
          /* Selecting collapsed nodes per Hesthaven's thesis. Works for non-periodic
           * fully tetrahedral meshes. */
          std::vector<unsigned int> nodes(10,0);
          std::vector<unsigned int> verts(4,0);

          for (unsigned int i = 0; i < 10; i++)
          {
            f >> nodes[i];
            //nodes[i] = i;
          }

          for (unsigned int i = 0; i < 4; i++)
          {
            verts[i] = nodes[i];
          }

          /* Locate minimum vertex index and position */
          auto it_min = std::min_element(verts.begin(), verts.end());
          auto min_vert = *it_min;

          unsigned int min_pos = 0;
          for (unsigned int i = 0; i < 4; i++)
          {
            if (verts[i] == min_vert)
              min_pos = i;
          }

          std::cout << ele << " " << min_pos << std::endl;

          /* Set minimum node to "top" collapsed node */
          geo.ele2nodes(4, ele) = min_vert; geo.ele2nodes(5, ele) = min_vert;
          geo.ele2nodes(6, ele) = min_vert; geo.ele2nodes(7, ele) = min_vert;
          geo.ele2nodes(16,ele) =  min_vert; geo.ele2nodes(17,ele) = min_vert;
          geo.ele2nodes(18,ele) =  min_vert; geo.ele2nodes(19,ele) = min_vert;

          verts.erase(it_min);

          /* Get bottom and middle edge vertices, based on min_pos */
          std::vector<unsigned int> bverts(3,0);
          std::vector<unsigned int> mverts(3,0);
          if (min_pos == 0)
          {
            bverts = {nodes[5], nodes[8], nodes[9]};
            mverts = {nodes[4], nodes[6], nodes[7]};
          }
          else if (min_pos == 1)
          {
            bverts = {nodes[6], nodes[8], nodes[7]};
            mverts = {nodes[4], nodes[5], nodes[9]};
          }
          else if (min_pos == 2)
          {
            bverts = {nodes[4], nodes[9], nodes[7]};
            mverts = {nodes[6], nodes[5], nodes[8]};
          }
          else
          {
            bverts = {nodes[4], nodes[5], nodes[6]};
            mverts = {nodes[7], nodes[9], nodes[8]};
          }

          /* Find next minimum vertex */
          it_min = std::min_element(verts.begin(), verts.end());
          min_vert = *it_min;


          /* Rotate base nodes so that second minimum is "bottom" collapsed node. 
           * Reorder for CCW orientation if needed */
          while (verts[2] != min_vert)
          {
            std::rotate(verts.begin(), verts.begin() + 1, verts.end());
            std::rotate(bverts.begin(), bverts.begin() + 1, bverts.end());
            std::rotate(mverts.begin(), mverts.begin() + 1, mverts.end());
          }
          if (min_pos == 0 || min_pos == 2)
          {
            geo.ele2nodes(0, ele) = verts[1];
            geo.ele2nodes(1, ele) = verts[0];
            geo.ele2nodes(2, ele) = verts[2];
            geo.ele2nodes(3, ele) = verts[2];

            geo.ele2nodes(8,ele) =  bverts[0]; geo.ele2nodes(9,ele) = bverts[2];
            geo.ele2nodes(10,ele) = verts[2]; geo.ele2nodes(11,ele) = bverts[1];

            geo.ele2nodes(12,ele) =  mverts[1]; geo.ele2nodes(13,ele) = mverts[0];
            geo.ele2nodes(14,ele) =  mverts[2]; geo.ele2nodes(15,ele) = mverts[2];
          }
          else if (min_pos == 1 || min_pos == 3)
          {
            geo.ele2nodes(0, ele) = verts[0];
            geo.ele2nodes(1, ele) = verts[1];
            geo.ele2nodes(2, ele) = verts[2];
            geo.ele2nodes(3, ele) = verts[2];

            geo.ele2nodes(8,ele) =  bverts[0]; geo.ele2nodes(9,ele) = bverts[1];
            geo.ele2nodes(10,ele) = verts[2]; geo.ele2nodes(11,ele) = bverts[2];

            geo.ele2nodes(12,ele) =  mverts[0]; geo.ele2nodes(13,ele) = mverts[1];
            geo.ele2nodes(14,ele) =  mverts[2]; geo.ele2nodes(15,ele) = mverts[2];
          }

          ele++; break;
        }

        case 12: /* Triquadratic Hex */
        {
          if (input->serendipity) /* Read as 20-node serendipity */
          {
            f >> geo.ele2nodes(0,ele) >> geo.ele2nodes(1,ele) >> geo.ele2nodes(2,ele) >> geo.ele2nodes(3,ele);
            f >> geo.ele2nodes(4,ele) >> geo.ele2nodes(5,ele) >> geo.ele2nodes(6,ele) >> geo.ele2nodes(7,ele);
            f >> geo.ele2nodes(8,ele) >> geo.ele2nodes(11,ele) >> geo.ele2nodes(12,ele) >> geo.ele2nodes(9,ele);
            f >> geo.ele2nodes(13,ele) >> geo.ele2nodes(10,ele) >> geo.ele2nodes(14,ele) >> geo.ele2nodes(15,ele);
            f >> geo.ele2nodes(16,ele) >> geo.ele2nodes(19,ele) >> geo.ele2nodes(17,ele) >> geo.ele2nodes(18,ele);
          }
          else /* Read as 27-node Lagrange tensor-product */
          {
            for (unsigned int nd = 0; nd < 27; nd++)
              f >> geo.ele2nodes(nd,ele);
          }
          std::getline(f,line); ele++; break;
        }

        case 92: /* Cubic Hex */
        case 93: /* Quartic Hex */
        case 94: /* Quintic Hex */
          for (unsigned int nd = 0; nd < geo.nNodesPerEle; nd++)
            f >> geo.ele2nodes(nd,ele);
          std::getline(f,line); ele++; break;

        default:
          ThrowException("Unrecognized element type detected!"); break;
      }

    }
  }

  /* Correct node values to be 0-indexed */
  for (unsigned int ele = 0; ele < geo.nEles; ele++)
  {
    for (unsigned int n = 0; n < geo.nNodesPerEle; n++)
    {
      geo.ele2nodes(n,ele)--;
    }
  }


  /* Setup additional connectivity structures */
  set_face_nodes(geo);

  std::vector<int> face;
  std::set<std::vector<int>> processed;
  std::vector<std::vector<int>> face2nodes, face2eles, face2eles_idx; /* Temporary data structures for easier processing */

  geo.ele2face.assign({geo.nFacesPerEle, geo.nEles}, -1);
  int face_idx = 0;

  /* Iterate over element faces */
  for (unsigned int ele = 0; ele < geo.nEles; ele++)
  {
    for (unsigned int n = 0; n < geo.nFacesPerEle; n++)
    {
      face.assign(geo.nNodesPerFace, 0);

      for (unsigned int i = 0; i < geo.nNodesPerFace; i++)
      {
        face[i] = geo.ele2nodes(geo.face_nodes(n, i), ele);
      }

      /* Check if face is collapsed */
      std::set<unsigned int> nodes;
      for (auto node : face)
        nodes.insert(node);

      if (nodes.size() <= geo.nDims - 1) /* Fully collapsed face. Assign no fpts. */
      {
        continue;
      }
      else if (nodes.size() == 3) /* Triangular collapsed face. Must tread carefully... */
      {
        face.assign(nodes.begin(), nodes.end());
      }

      /* Sort face for consistency */
      std::sort(face.begin(), face.end());

      /* If face has not been encountered yet, create associated connectivity entries */
      if (!processed.count(face))
      {
        face2nodes.push_back(face);
        processed.insert(face);

        geo.ele2face(n, ele) = face_idx;

        face2eles.emplace_back();
        face2eles[face_idx].push_back(ele);
        face2eles_idx.emplace_back();
        face2eles_idx[face_idx].push_back(n);

        face_idx++;
      }

      /* Otherwise, find existing entry to modify */
      else
      {
        auto iter = std::find(face2nodes.begin(), face2nodes.end(), face);
        unsigned int idx = std::distance(face2nodes.begin(), iter); 
        face2eles[idx].push_back(ele);
        face2eles_idx[idx].push_back(n);
      }
    }
  }

  /* Copy to contiguous data structures */
  geo.nFaces = face2nodes.size();
  geo.face2nodes.assign({geo.nNodesPerFace, geo.nFaces});
  geo.face2eles.assign({2, geo.nFaces}, -1);
  geo.face2eles_idx.assign({2, geo.nFaces}, -1);

  for (unsigned int face = 0; face < geo.nFaces; face++)
  {
    for (unsigned int nd = 0; nd < geo.nNodesPerFace; nd++)
    {
      geo.face2nodes(nd, face) = face2nodes[face][nd];
    }

    for (unsigned int i = 0; i < face2eles[face].size(); i++)
    {
      geo.face2eles(i, face) = face2eles[face][i];
      geo.face2eles_idx(i, face) = face2eles_idx[face][i];
    }
  }

  /* Rewind file */
  f.seekg(pos);
}

void read_boundary_faces(std::ifstream &f, GeoStruct &geo)
{
  if (geo.nDims == 2)
  {
    std::vector<unsigned int> face(geo.nNodesPerFace, 0);
    for (unsigned int n = 0; n < (geo.nEles + geo.nBnds); n++)
    {
      unsigned int vint, ele_type, bnd_id, nTags;
      std::string line;
      f >> vint >> ele_type;

      /* Get boundary id and face nodes */
      f >> nTags;
      f >> bnd_id;

      for (unsigned int i = 0; i < nTags - 1; i++)
        f >> vint;

      switch (ele_type)
      {
        case 1: /* 2-node line */
        case 8: /* 3-node Line */
        case 26: /* 4-node Line (skip) */
        case 27: /* 5-node Line (skip) */
        case 28: /* 6-node Line (skip) */
          f >> face[0] >> face[1]; 
          std::getline(f,line); break;

        default:
          std::getline(f,line); continue; break;
      }

      face[0]--; face[1]--;

      /* Map to ZEFR boundary */
      bnd_id = geo.bcIdMap[bnd_id];
      int bcType = geo.bnd_ids[bnd_id];

      /* Sort for consistency and add to map*/
      std::sort(face.begin(), face.end());
//      if (bcType != OVERSET)
      geo.bnd_faces[face] = bcType;
    }
  }
  else if (geo.nDims == 3)
  {
    std::vector<unsigned int> face;
    for (unsigned int n = 0; n < (geo.nEles + geo.nBnds); n++)
    {
      unsigned int vint, ele_type, bnd_id, nTags;
      std::string line;
      f >> vint >> ele_type;

      /* Get boundary id and face nodes */
      switch (ele_type)
      {
        case 2: /* 3-node Triangle */
          f >> nTags;
          f >> bnd_id;

          for (unsigned int i = 0; i < nTags - 1; i++)
            f >> vint;
          
          face.assign(3,0);
          f >> face[0] >> face[1] >> face[2]; 
          break;

        case 3: /* 4-node Quadrilateral */
          f >> nTags;
          f >> bnd_id;

          for (unsigned int i = 0; i < nTags - 1; i++)
            f >> vint;

          face.assign(4,0);
          f >> face[0] >> face[1] >> face[2] >> face[3]; break;

        case 9: /* 6-node Triangle */
          f >> nTags;
          f >> bnd_id;

          for (unsigned int i = 0; i < nTags - 1; i++)
            f >> vint;

          face.assign(3,0);
          f >> face[0] >> face[1] >> face[2]; 
          std::getline(f,line);
          break;


        case 10: /* 9-node Quadrilateral */
        case 16: // Quadratic (Serendipity) quad
        case 36: // Cubic quad
        case 37: // Quartic quad
        case 38: // Quintic quad
          f >> nTags;
          f >> bnd_id;

          for (unsigned int i = 0; i < nTags - 1; i++)
            f >> vint;

          face.assign(4,0);
          f >> face[0] >> face[1] >> face[2] >> face[3];
          std::getline(f,line);
          break;


        default:
          std::getline(f,line); continue; break;
      }

      for (auto &node : face)
        node--;

      /* Map to ZEFR boundary */
      bnd_id = geo.bcIdMap[bnd_id];
      int bcType = geo.bnd_ids[bnd_id];

      std::sort(face.begin(), face.end());
//      if (bcType != OVERSET)
      geo.bnd_faces[face] = bcType;
    }

  }
}

void set_face_nodes(GeoStruct &geo)
{
  /* Define node indices for faces */
  geo.face_nodes.assign({geo.nFacesPerEle, geo.nNodesPerFace}, 0);

  if (geo.nDims == 2)
  {
    /* Face 0: Bottom */
    geo.face_nodes(0, 0) = 0; geo.face_nodes(0, 1) = 1;

    /* Face 1: Right */
    geo.face_nodes(1, 0) = 1; geo.face_nodes(1, 1) = 2;

    /* Face 2: Top */
    geo.face_nodes(2, 0) = 2; geo.face_nodes(2, 1) = 3;

    /* Face 3: Left */
    geo.face_nodes(3, 0) = 3; geo.face_nodes(3, 1) = 0;

  }
  else if (geo.nDims == 3)
  {
    /* Face 0: Bottom */
    geo.face_nodes(0, 0) = 0; geo.face_nodes(0, 1) = 1;
    geo.face_nodes(0, 2) = 2; geo.face_nodes(0, 3) = 3;

    /* Face 1: Top */
    geo.face_nodes(1, 0) = 5; geo.face_nodes(1, 1) = 4;
    geo.face_nodes(1, 2) = 7; geo.face_nodes(1, 3) = 6;

    /* Face 2: Left */
    geo.face_nodes(2, 0) = 0; geo.face_nodes(2, 1) = 3;
    geo.face_nodes(2, 2) = 7; geo.face_nodes(2, 3) = 4;

    /* Face 3: Right */
    geo.face_nodes(3, 0) = 2; geo.face_nodes(3, 1) = 1;
    geo.face_nodes(3, 2) = 5; geo.face_nodes(3, 3) = 6;

    /* Face 4: Front */
    geo.face_nodes(4, 0) = 1; geo.face_nodes(4, 1) = 0;
    geo.face_nodes(4, 2) = 4; geo.face_nodes(4, 3) = 5;

    /* Face 5: Back */
    geo.face_nodes(5, 0) = 3; geo.face_nodes(5, 1) = 2;
    geo.face_nodes(5, 2) = 6; geo.face_nodes(5, 3) = 7;
  }
}

void set_ele_adjacency(GeoStruct &geo)
{
  std::map<std::vector<unsigned int>, std::vector<unsigned int>> face2eles;
  std::vector<unsigned int> face(geo.nNodesPerFace,0);

  /* Fill face2eles structure */
  for (unsigned int ele = 0; ele < geo.nEles; ele++)
  {
    for (unsigned int n = 0; n < geo.nFacesPerEle; n++)
    {
      face.assign(geo.nNodesPerFace, 0);

      for (unsigned int i = 0; i < geo.nNodesPerFace; i++)
      {
        face[i] = geo.ele2nodes(geo.face_nodes(n, i), ele);
      }

      /* Check if face is collapsed */
      std::set<unsigned int> nodes;
      for (auto node : face)
        nodes.insert(node);

      if (nodes.size() <= geo.nDims - 1) /* Fully collapsed face. Assign no fpts. */
      {
        continue;
      }
      else if (nodes.size() == 3) /* Triangular collapsed face. Must tread carefully... */
      {
        face.assign(nodes.begin(), nodes.end());
      }

      std::sort(face.begin(), face.end());
      face2eles[face].push_back(ele);
    }
  }

  /* Generate element adjacency (element to elements connectivity) */
  geo.ele_adj.assign({geo.nFacesPerEle, geo.nEles});
  for (unsigned int ele = 0; ele < geo.nEles; ele++)
  {
    for (unsigned int n = 0; n < geo.nFacesPerEle; n++)
    {
      face.assign(geo.nNodesPerFace, 0);

      for (unsigned int i = 0; i < geo.nNodesPerFace; i++)
      {
        face[i] = geo.ele2nodes(geo.face_nodes(n, i), ele);
      }

      std::sort(face.begin(), face.end());

      if (face2eles.count(face))
      {        
        if (face2eles[face].empty() or face2eles[face].back() == ele)
          geo.ele_adj(n, ele) = -1;
        else
          geo.ele_adj(n, ele) = face2eles[face].back();

        face2eles[face].pop_back();
      }
      else
      {
        geo.ele_adj(n, ele) = -1;
      }
    }
  }
}

void couple_periodic_bnds(GeoStruct &geo)
{
  mdvector<double> coords_face1, coords_face2;
  coords_face1.assign({geo.nNodesPerFace,geo.nDims});
  coords_face2.assign({geo.nNodesPerFace,geo.nDims});

  /* Loop over boundary faces */
  for (auto &bnd_face : geo.bnd_faces)
  {
    unsigned int bnd_id = bnd_face.second;
    auto face1 = bnd_face.first;
    unsigned int nNodesPerFace = (unsigned int) face1.size();
    
    /* Check if face is periodic */
    if (bnd_id == PERIODIC)
    {
      /* Get face node coordinates */
      for (unsigned int node = 0; node < nNodesPerFace; node++)
        for (unsigned int dim = 0; dim < geo.nDims; dim++)
          coords_face1(node, dim) = geo.coord_nodes(dim, face1[node]);

      /* Compute centroid location */
      std::vector<double> c1(geo.nDims, 0.0);
      for (unsigned int dim = 0; dim < geo.nDims; dim++)
      {
        for (unsigned int node = 0; node < nNodesPerFace; node++)
        {
          c1[dim] += coords_face1(node, dim);
        }

        c1[dim] /= nNodesPerFace;
      }

      /* Search for face to couple */
      bool paired = false;
      for(auto &bnd_face2 : geo.bnd_faces)
      {
        auto face2 = bnd_face2.first;
        if (face2 == face1 || face2.size() != nNodesPerFace)
          continue;

        /* Get face node coordinates */
        for (unsigned int node = 0; node < nNodesPerFace; node++)
          for (unsigned int dim = 0; dim < geo.nDims; dim++)
            coords_face2(node, dim) = geo.coord_nodes(dim, face2[node]);

        /* Compute centroid location */
        std::vector<double> c2(geo.nDims, 0.0);
        for (unsigned int dim = 0; dim < geo.nDims; dim++)
        {
          for (unsigned int node = 0; node < nNodesPerFace; node++)
          {
            c2[dim] += coords_face2(node, dim);
          }

          c2[dim] /= nNodesPerFace;
        }


        /* Compare centroid locations to couple faces */
        unsigned int count = 0;
        for (unsigned int dim = 0; dim < geo.nDims; dim++)
        {
          if (std::abs(c1[dim] - c2[dim]) < 1.e-6)
          {
            bool onPlane = true;
            double coord = coords_face1(0,dim);

            for (unsigned int node = 1; node < nNodesPerFace; node++)
            {
              if (std::abs(coord - coords_face1(node, dim)) > 1.e-6)
                onPlane = false;
            }

            if (!onPlane)
              count++;
          }
        }

        if (count == geo.nDims - 1)
        {
          paired = true;
          geo.per_bnd_pairs[face1] = face2;

          /* Fill in map coupling nodes */
          for (unsigned int node1 = 0; node1 < nNodesPerFace; node1++)
          {
            unsigned int per_node = -1;

            for (unsigned int node2 = 0; node2 < nNodesPerFace; node2++)
            {
              unsigned int count2 = 0;
              for (unsigned int dim = 0; dim < geo.nDims; dim++)
              {
                if (std::abs(coords_face1(node1, dim) - coords_face2(node2,dim)) < 1e-6)
                  count2++;
              }

              if (count2++ == geo.nDims - 1)
              {
                per_node = node2; break;
              }
            }

            geo.per_node_pairs[face1[node1]] = face2[per_node];
          }

          auto face1_ordered = geo.face2ordered[face1];
          for (auto &i: face1_ordered)
            i = geo.per_node_pairs[i];
          auto face2_ordered = geo.face2ordered[face2];

          /* Determine rotation using ordered faces*/
          unsigned int rot = 0;
          if (geo.nDims == 3)
          {
            while (face1_ordered[rot] != face2_ordered[0])
            {
              rot++;
            }
          }
          else
          {
            rot = 4; /* Rotation for 2D edge only */
          }

          geo.per_bnd_rot[face1] = rot;
          break;
        }
      }

      if (!paired)
        ThrowException("Unpaired periodic face detected. Check your mesh.");
    }
  }
}

void setup_global_fpts(InputStruct *input, GeoStruct &geo, unsigned int order)
{
  /* Form set of unique faces */
  if (geo.nDims == 2 || geo.nDims == 3)
  {
    unsigned int nFptsPerFace = (order + 1);
    unsigned int nFpts1D = (order + 1);
    if (geo.nDims == 3)
      nFptsPerFace *= (order + 1);

    unsigned int nVars = 1;
    if (input->equation == EulerNS)
      nVars = geo.nDims + 2;


    geo.nFptsPerFace = nFptsPerFace;

    std::map<std::vector<unsigned int>, std::vector<unsigned int>> face_fpts;
    std::map<std::vector<unsigned int>, std::vector<unsigned int>> bndface2fpts;
    std::vector<std::vector<int>> ele2fpts(geo.nEles);
    std::vector<std::vector<int>> ele2fpts_slot(geo.nEles);

    std::vector<unsigned int> face(geo.nNodesPerFace,0);

    /* Determine number of interior global flux points */
    std::set<std::vector<unsigned int>> unique_faces;
    geo.nGfpts_int = 0; geo.nGfpts_bnd = 0;

#ifdef _MPI
    geo.nGfpts_mpi = 0;
    int rank;
    MPI_Comm_rank(geo.myComm, &rank);
#endif

    for (unsigned int ele = 0; ele < geo.nEles; ele++)
    {
      for (unsigned int n = 0; n < geo.nFacesPerEle; n++)
      {
        face.assign(geo.nNodesPerFace, 0);

        for (unsigned int i = 0; i < geo.nNodesPerFace; i++)
        {
          face[i] = geo.ele2nodes(geo.face_nodes(n, i), ele);
        }

        /* Check if face is collapsed */
        std::set<unsigned int> nodes;
        for (auto node : face)
          nodes.insert(node);

        if (nodes.size() <= geo.nDims - 1) /* Fully collapsed face. Assign no fpts. */
        {
          continue;
        }
        else if (nodes.size() == 3) /* Triangular collapsed face. Must tread carefully... */
        {
          face.assign(nodes.begin(), nodes.end());
        }

        std::sort(face.begin(), face.end());

        /* Check if face is has not been previously encountered */
        if (!unique_faces.count(face))
        {
            if (geo.bnd_faces.count(face))
            {
              geo.nGfpts_bnd += nFptsPerFace;
            }
#ifdef _MPI
            else if (geo.mpi_faces.count(face))
            {
              geo.nGfpts_mpi += nFptsPerFace;
            }
#endif
            else
            {
              geo.nGfpts_int += nFptsPerFace;
            }
        }

        unique_faces.insert(face);
      }
    }

    /* Initialize global flux point indicies (to place boundary fpts at end of global fpt data structure) */
    unsigned int gfpt = 0; unsigned int gfpt_bnd = geo.nGfpts_int;

#ifdef _MPI
    unsigned int gfpt_mpi = geo.nGfpts_int + geo.nGfpts_bnd;
    std::set<std::vector<unsigned int>> mpi_faces_to_process;
#endif

    geo.nFaces = 0;
    geo.faceList.resize(0);

<<<<<<< HEAD
=======
    //std::vector<int> mpiFaces, procR, locF, locF_R;
>>>>>>> f44e59fb
#ifdef _MPI
    geo.mpiFaces.resize(0);
    geo.procR.resize(0);
    geo.mpiLocF.resize(0);
#endif
    geo.ele2face.assign({geo.nFacesPerEle, geo.nEles}, -1);
    geo.face2eles.assign({2, unique_faces.size()}, -1);
    geo.fpt2face.assign(unique_faces.size() * nFptsPerFace, -1);
    geo.face2fpts.assign({nFptsPerFace, unique_faces.size()}, -1);

    std::set<int> overPts, wallPts;
    std::set<std::vector<unsigned int>> overFaces;

    /* Begin loop through faces */
    for (unsigned int ele = 0; ele < geo.nEles; ele++)
    {
      ele2fpts[ele].assign(geo.nFacesPerEle * nFptsPerFace, -1);
      ele2fpts_slot[ele].assign(geo.nFacesPerEle * nFptsPerFace, -1);

      for (unsigned int n = 0; n < geo.nFacesPerEle; n++)
      {
        face.assign(geo.nNodesPerFace, 0);

        /* Get face nodes and sort for consistency */
        for (unsigned int i = 0; i < geo.nNodesPerFace; i++)
        {
          face[i] = geo.ele2nodes(geo.face_nodes(n, i), ele);
        }

        auto face_ordered = face;

        /* Check if face is collapsed */
        std::set<unsigned int> nodes;
        for (auto node : face)
          nodes.insert(node);

        if (nodes.size() <= geo.nDims - 1) /* Fully collapsed face. Assign no fpts. */
        {
          continue;
        }
        else if (nodes.size() == 3) /* Triangular collapsed face. Must tread carefully... */
        {
          face.assign(nodes.begin(), nodes.end());
        }

        std::sort(face.begin(), face.end());

        /* Check if face has been encountered previously */
        std::vector<unsigned int> fpts(nFptsPerFace,0);
        if(!face_fpts.count(face))
        {
          geo.ele2face(n, ele) = geo.nFaces;
          geo.face2eles(0, geo.nFaces) = ele;

          /* Check if face is on boundary */
          if (geo.bnd_faces.count(face))
          {
            unsigned int bcType = geo.bnd_faces[face];
            for (auto &fpt : fpts)
            {
              geo.gfpt2bnd.push_back(bcType);
              fpt = gfpt_bnd;
              gfpt_bnd++;
            }

            bndface2fpts[face] = fpts;
            
            /* Create lists of all wall- and overset-boundary nodes */
            if (input->overset)
            {
              if (bcType == OVERSET)
              {
                for (auto &pt:face) overPts.insert(pt);
                overFaces.insert(face);
              }
              else if (bcType == SLIP_WALL_G || bcType == SLIP_WALL_P ||
                       bcType == ISOTHERMAL_NOSLIP_G ||
                       bcType == ISOTHERMAL_NOSLIP_P ||
                       bcType == ISOTHERMAL_NOSLIP_MOVING_G ||
                       bcType == ISOTHERMAL_NOSLIP_MOVING_P ||
                       bcType == ADIABATIC_NOSLIP_G || bcType == ADIABATIC_NOSLIP_P ||
                       bcType == ADIABATIC_NOSLIP_MOVING_G ||
                       bcType == ADIABATIC_NOSLIP_MOVING_P ||
                       bcType == SYMMETRY_G || bcType == SYMMETRY_P)
              {
                for (auto &pt:face) wallPts.insert(pt);
              }
            }
          }
#ifdef _MPI
          /* Check if face is on MPI boundary */
          else if (geo.mpi_faces.count(face))
          {
            /* Add face to set to process later. */
            mpi_faces_to_process.insert(face);

            // Additional MPI face connectivity data
            geo.mpiFaces.push_back(geo.nFaces);
            auto procs = geo.mpi_faces[face];
            int p;
            for (auto &proc:procs)
              if (proc != rank) p = proc;
            geo.procR.push_back(p);
            geo.mpiLocF.push_back(n);

            for (auto &fpt : fpts)
            {
              fpt = gfpt_mpi;
              gfpt_mpi++;
            }
          }
#endif
          /* Otherwise, internal face */
          else
          {
            for (auto &fpt : fpts)
            {
              fpt = gfpt;
              gfpt++;
            }
          }

          face_fpts[face] = fpts;
          geo.face2ordered[face] = face_ordered;

          for (unsigned int i = 0; i < nFptsPerFace; i++)
          {
            ele2fpts[ele][n*nFptsPerFace + i] = fpts[i];
            ele2fpts_slot[ele][n*nFptsPerFace + i] = 0;
          }

          for (auto &fpt : fpts)
            geo.fpt2face[fpt] = geo.nFaces;

          for (int j = 0; j < nFptsPerFace; j++)
            geo.face2fpts(j, geo.nFaces) = fpts[j];

          geo.faceList.push_back(face);
          geo.nodes_to_face[face] = geo.nFaces;
          geo.nFaces++;
        }
        /* If face has already been encountered, must assign existing global flux points */
        else
        {
          int ff = geo.nodes_to_face[face];
          geo.ele2face(n, ele) = ff;
          geo.face2eles(1, ff) = ele;

          auto fpts = face_fpts[face];
          auto face0_ordered = geo.face2ordered[face];
          
          /* Determine rotation using ordered faces*/
          unsigned int rot = 0;
          if (geo.nDims == 3)
          {
            while (face_ordered[rot] != face0_ordered[0])
            {
              rot++;
            }
          }
          else
          {
            rot = 4;
          }

          /* Based on rotation, couple flux points */
          switch (rot)
          {
            case 0:
              for (unsigned int i = 0; i < nFpts1D; i++)
              {
                for (unsigned int j = 0; j < nFpts1D; j++)
                {
                  ele2fpts[ele][n*nFptsPerFace + i + j*nFpts1D] = fpts[i * nFpts1D + j];
                }
              } break;

            case 1:
              for (unsigned int i = 0; i < nFpts1D; i++)
              {
                for (unsigned int j = 0; j < nFpts1D; j++)
                {
                  ele2fpts[ele][n*nFptsPerFace + i + j*nFpts1D] = fpts[nFpts1D - i + j * nFpts1D - 1];
                }
              } break;

            case 2:
              for (unsigned int i = 0; i < nFpts1D; i++)
              {
                for (unsigned int j = 0; j < nFpts1D; j++)
                {
                  ele2fpts[ele][n*nFptsPerFace + i + j*nFpts1D] = fpts[nFptsPerFace - i * nFpts1D - j - 1];
                }
              } break;

            case 3:
              for (unsigned int i = 0; i < nFpts1D; i++)
              {
                for (unsigned int j = 0; j < nFpts1D; j++)
                {
                  ele2fpts[ele][n*nFptsPerFace + i + j*nFpts1D] = fpts[nFptsPerFace - (j+1) * nFpts1D + i];
                }
              } break;

            case 4:
              for (unsigned int i = 0; i < nFptsPerFace; i++)
              {
                  ele2fpts[ele][n*nFptsPerFace + i] = fpts[nFptsPerFace - i - 1];
              } break;
          }
          
          for (unsigned int i = 0; i < nFptsPerFace; i++)
          {
            ele2fpts_slot[ele][n*nFptsPerFace + i] = 1;
          }
        }
      }
    }

    if (input->overset)
    {
      geo.nWall = wallPts.size();
      geo.nOver = overPts.size();
      geo.wallNodes.resize(0);
      geo.overNodes.resize(0);
      geo.overFaceList.resize(0);
      geo.wallNodes.reserve(geo.nWall);
      geo.overNodes.reserve(geo.nOver);
      for (auto &pt:wallPts) geo.wallNodes.push_back(pt);
      for (auto &pt:overPts) geo.overNodes.push_back(pt);
      for (auto &face:overFaces)
        geo.overFaceList.push_back(geo.nodes_to_face[face]);
    }

    /* Process MPI faces, if needed */
#ifdef _MPI
    geo.nMpiFaces = geo.mpiFaces.size();
    geo.faceID_R.resize(geo.nMpiFaces);
    geo.mpiRotR.resize(geo.nMpiFaces);
    for (const auto &face : mpi_faces_to_process)
    {
      auto ranks = geo.mpi_faces[face];
      int sendRank = *std::min_element(ranks.begin(), ranks.end());
      int recvRank = *std::max_element(ranks.begin(), ranks.end());

      int faceID = geo.nodes_to_face[face];
      int ff = findFirst(geo.mpiFaces, faceID);

      /* Additional note: Deadlock is avoided due to consistent global ordering of mpi_faces map */

      /* If partition has minimum (of 2) ranks assigned to this face, use its flux point order. Send
       * information to other rank. */
      if (rank == sendRank)
      {
        auto fpts = face_fpts[face];
        auto face_ordered = geo.face2ordered[face];

        /* Convert face_ordered node indexing to global indexing */
        for (auto &nd : face_ordered)
          nd = geo.node_map_p2g[nd];

        /* Append flux points to fpt_buffer_map in existing order */
        for (auto fpt : fpts)
          geo.fpt_buffer_map[recvRank].push_back(fpt);

        /* Send ordered face to paired rank */
        MPI_Status temp;
        MPI_Send(face_ordered.data(), geo.nNodesPerFace, MPI_INT, recvRank, 0, geo.myComm);
        MPI_Send(&faceID, 1, MPI_INT, recvRank, 0, geo.myComm);
        MPI_Recv(&geo.faceID_R[ff], 1, MPI_INT, recvRank, 0, geo.myComm, &temp);
        MPI_Recv(&geo.mpiRotR[ff], 1, MPI_INT, recvRank, 0, geo.myComm, &temp);
      }
      else if (rank == recvRank)
      {
        auto fpts = face_fpts[face];
        auto face_ordered = geo.face2ordered[face];
        auto face_ordered_mpi = face_ordered;

        /* Receive ordered face from paired rank */
        MPI_Status temp;
        MPI_Recv(face_ordered_mpi.data(), geo.nNodesPerFace, MPI_INT, sendRank, 0, geo.myComm, &temp);
        MPI_Recv(&geo.faceID_R[ff], 1, MPI_INT, sendRank, 0, geo.myComm, &temp);
        MPI_Send(&faceID, 1, MPI_INT, sendRank, 0, geo.myComm);

        /* Convert received face_ordered node indexing to partition local indexing */
        for (auto &nd : face_ordered_mpi)
          nd = geo.node_map_g2p[nd];

        /* Determine rotation using ordered faces*/
        unsigned int rot = 0;
        if (geo.nDims == 3)
        {
          while (face_ordered[rot] != face_ordered_mpi[0])
          //while (face_ordered_mpi[rot] != face_ordered[0])
          {
            rot++;
          }
        }
        else
        {
          rot = 4;
        }

        geo.mpiRotR[ff] = rot;
        MPI_Send(&geo.mpiRotR[ff], 1, MPI_INT, sendRank, 0, geo.myComm);

        /* Based on rotation, append flux points to fpt_buffer_map (to be consistent with paired rank fpt order) */
        switch (rot)
        {
          case 0:
            for (unsigned int j = 0; j < nFpts1D; j++)
            {
              for (unsigned int i = 0; i < nFpts1D; i++)
              {
                 geo.fpt_buffer_map[sendRank].push_back(fpts[i * nFpts1D + j]);
              }
            } break;

          case 1:
            for (unsigned int j = 0; j < nFpts1D; j++)
            {
              for (unsigned int i = 0; i < nFpts1D; i++)
              {
                geo.fpt_buffer_map[sendRank].push_back(fpts[nFpts1D - i + j * nFpts1D - 1]);
              }
            } break;

          case 2:
            for (unsigned int j = 0; j < nFpts1D; j++)
            {
              for (unsigned int i = 0; i < nFpts1D; i++)
              {
                geo.fpt_buffer_map[sendRank].push_back(fpts[nFptsPerFace - i * nFpts1D - j - 1]);
              }
            } break;

          case 3:
            for (unsigned int j = 0; j < nFpts1D; j++)
            {
              for (unsigned int i = 0; i < nFpts1D; i++)
              {
                geo.fpt_buffer_map[sendRank].push_back(fpts[nFptsPerFace - (j+1) * nFpts1D + i]);
              }
            } break;

          case 4:
            for (unsigned int i = 0; i < nFptsPerFace; i++)
            {
              geo.fpt_buffer_map[sendRank].push_back(fpts[nFptsPerFace - i - 1]);
            } break;
        }
if (rot!=1)
{
  std::cout << "Found rot! Rank " << input->rank;
  std::cout << ", ff " << ff <<std::endl;
}
      }
      else
      {
        ThrowException("Error in mpi_faces. Neither rank is this rank.");
      }
    }

    MPI_Barrier(geo.myComm);

    /* Create MPI Derived type for sends/receives */
    for (auto &entry : geo.fpt_buffer_map)
    {
      unsigned int sendRank = entry.first;
      auto fpts = entry.second;
      std::vector<int> block_len(nVars * fpts.size(), 1);
      std::vector<int> disp(nVars * fpts.size(), 0);
      
      for (unsigned int var = 0; var < nVars; var++)
      {
        for (unsigned int i = 0; i < fpts.size(); i++)
          disp[i + var * fpts.size()] = fpts(i) + var * gfpt_mpi;
      }
      
      MPI_Type_indexed(nVars * fpts.size(), block_len.data(), disp.data(), MPI_DOUBLE, &geo.mpi_types[sendRank]);

      MPI_Type_commit(&geo.mpi_types[sendRank]);
    }

    MPI_Barrier(geo.myComm);

#endif

    // TODO: For periodic MPI, move this up the code, define which faces are periodic first.
    if (geo.per_bnd_flag)
      couple_periodic_bnds(geo);

    /* Pair up periodic flux points if needed */ 
    if (geo.per_bnd_flag)
    {
      /* Creating simple vector of flux point pairs to replace map, since it
       * cannot be used for GPU */
      geo.per_fpt_list.assign({gfpt_bnd - geo.nGfpts_int}, 0);

      for (auto &bnd_face1 : bndface2fpts)
      {
        auto face1 = bnd_face1.first;
        auto fpts1 = bnd_face1.second;
        auto face1_ordered = geo.face2ordered[face1];

        /* If boundary face is not periodic, skip this pairing */
        if (geo.bnd_faces[face1] != PERIODIC)
          continue;

        auto face2 = geo.per_bnd_pairs[face1];
        auto fpts2 = bndface2fpts[face2];
        auto face2_ordered = geo.face2ordered[face2];

        /* Determine rotation using ordered faces*/
        unsigned int rot = 0;
        if (geo.nDims == 3)
        {
          rot = geo.per_bnd_rot[face2];
        }
        else
        {
          rot = 4;
        }

        /* Based on rotation, couple flux points */
        switch (rot)
        {
          case 0:
            for (unsigned int i = 0; i < nFpts1D; i++)
            {
              for (unsigned int j = 0; j < nFpts1D; j++)
              {
                geo.per_fpt_pairs[fpts1[i + j*nFpts1D]] = fpts2[i * nFpts1D + j];
                geo.per_fpt_list(fpts1[i + j*nFpts1D] - geo.nGfpts_int) = fpts2[i * nFpts1D + j];
              }
            } break;

          case 1:
            for (unsigned int i = 0; i < nFpts1D; i++)
            {
              for (unsigned int j = 0; j < nFpts1D; j++)
              {
                geo.per_fpt_pairs[fpts1[i + j*nFpts1D]] = fpts2[nFpts1D - i - 1 + j*nFpts1D];
                geo.per_fpt_list(fpts1[i + j*nFpts1D] - geo.nGfpts_int) = fpts2[nFpts1D - i - 1 + j*nFpts1D];
              }
            } break;

          case 2:
            for (unsigned int i = 0; i < nFpts1D; i++)
            {
              for (unsigned int j = 0; j < nFpts1D; j++)
              {
                geo.per_fpt_pairs[fpts1[i + j*nFpts1D]] = fpts2[nFptsPerFace - 1 - i * nFpts1D - j];
                geo.per_fpt_list(fpts1[i + j*nFpts1D] - geo.nGfpts_int) = fpts2[nFptsPerFace - 1 - i * nFpts1D - j];
              }
            } break;

          case 3:
            for (unsigned int i = 0; i < nFpts1D; i++)
            {
              for (unsigned int j = 0; j < nFpts1D; j++)
              {
                geo.per_fpt_pairs[fpts1[i + j*nFpts1D]] = fpts2[nFptsPerFace - nFpts1D * (j+1) + i];
                geo.per_fpt_list(fpts1[i + j*nFpts1D] - geo.nGfpts_int) = fpts2[nFptsPerFace - nFpts1D * (j+1) + i];
              }
            } break;

          case 4:
            for (unsigned int i = 0; i < nFptsPerFace; i++)
            {
                geo.per_fpt_pairs[fpts1[i]] = fpts2[nFptsPerFace - i - 1];
                geo.per_fpt_list(fpts1[i] - geo.nGfpts_int) = fpts2[nFptsPerFace - i - 1];
            } break;
        }
      } 
    }

    /* Populate data structures */
#ifdef _MPI
    geo.nGfpts = gfpt_mpi;
#else
    geo.nGfpts = gfpt_bnd;
#endif

    geo.nFaces = geo.faceList.size();

    geo.fpt2gfpt.assign({geo.nFacesPerEle * nFptsPerFace, geo.nEles});
    geo.fpt2gfpt_slot.assign({geo.nFacesPerEle * nFptsPerFace, geo.nEles});

    for (unsigned int ele = 0; ele < geo.nEles; ele++)
    {
      for (unsigned int fpt = 0; fpt < geo.nFacesPerEle * nFptsPerFace; fpt++)
      {
        geo.fpt2gfpt(fpt,ele) = ele2fpts[ele][fpt];
        geo.fpt2gfpt_slot(fpt,ele) = ele2fpts_slot[ele][fpt];
      }

      for (unsigned int n = 0; n < geo.nFacesPerEle; n++)
      {
        face.assign(geo.nNodesPerFace, 0);

        for (unsigned int i = 0; i < geo.nNodesPerFace; i++)
        {
          face[i] = geo.ele2nodes(geo.face_nodes(n, i), ele);
        }

        std::sort(face.begin(), face.end());

      }
    }

  }
  else
  {
    ThrowException("nDims is not valid!");
  }
}

void setup_element_colors(InputStruct *input, GeoStruct &geo)
{
  /* Setup element colors */
  geo.ele_color.assign({geo.nEles});
  if (input->nColors == 1)
  {
    geo.nColors = 1;
    geo.ele_color.fill(1);
  }
  else
  {
    geo.nColors = input->nColors;
    std::vector<bool> used(geo.nColors, false);
    std::vector<unsigned int> counts(geo.nColors, 0);
    std::queue<unsigned int> eleQ;
    geo.ele_color.fill(0);
    geo.ele_color(0) = 0;

    eleQ.push(0);

    /* Loop over elements and assign colors using greedy algorithm */
    while (!eleQ.empty())
    {
      unsigned int ele = eleQ.front();
      eleQ.pop();

      if (geo.ele_color(ele) != 0)
        continue;

      for (unsigned int face = 0; face < geo.nFacesPerEle; face++)
      {
        int eleN = geo.ele_adj(face, ele);

        if (eleN != -1 && geo.ele_color(eleN) == 0)
        {
          eleQ.push(eleN);
        }

        if (eleN == -1)
          continue;

        unsigned int colorN = geo.ele_color(eleN);

        /* Record if neighbor is using a given color */
        if (colorN != 0)
          used[colorN - 1] = true;
      }

      unsigned int color = 0;
      unsigned int min_count = 0;
      unsigned int min_color_all = 1;
      unsigned int min_count_all = counts[0];

      /* Set current element color to color unused by neighbors with minimum count in domain */
      for (unsigned int c = 0; c < geo.nColors; c++)
      {
        if (!used[c] and color == 0)
        {
          color = c + 1;
          min_count = counts[c];
        }
        else if (!used[c])
        {
          if (counts[c] < min_count)
          {
            color = c + 1;
            min_count = counts[c];
          }
        }

        if (counts[c] < min_count_all)
        {
          min_count_all = counts[c];
          min_color_all = c + 1;
        }
      }

      if (color == 0)
      {
        ThrowException("Could not color graph with number of colors provided. Increase nColors!");
      }

      geo.ele_color(ele) = color;
      counts[color-1]++;
      used.assign(geo.nColors, false);
    }
  }
}

void shuffle_data_by_color(GeoStruct &geo)
{
  /* Reorganize required geometry data by color */
  std::vector<std::vector<unsigned int>> color2eles(geo.nColors);
  for (unsigned int ele = 0; ele < geo.nEles; ele++)
  {
    color2eles[geo.ele_color(ele) - 1].push_back(ele);
  }

  /* TODO: Consider an in-place permutation to save memory */
  auto ele2nodes_temp = geo.ele2nodes;
  auto fpt2gfpt_temp = geo.fpt2gfpt;
  auto fpt2gfpt_slot_temp = geo.fpt2gfpt_slot;

  unsigned int ele1 = 0;
  for (unsigned int color = 1; color <= geo.nColors; color++)
  {
    for (unsigned int i = 0; i < color2eles[color - 1].size(); i++)
    {
      unsigned int ele2 = color2eles[color - 1][i];

      for (unsigned int node = 0; node < geo.nNodesPerEle; node++)
      {
        geo.ele2nodes(node, ele1) = ele2nodes_temp(node, ele2);
      }

      for (unsigned int fpt = 0; fpt < geo.nFptsPerFace * geo.nFacesPerEle; fpt++) 
      {
        geo.fpt2gfpt(fpt, ele1) = fpt2gfpt_temp(fpt, ele2);
        geo.fpt2gfpt_slot(fpt, ele1) = fpt2gfpt_slot_temp(fpt, ele2);
      }

      geo.ele_color(ele1) = color;

      ele1++;
    }
  }

  /* Setup element color ranges */
  geo.ele_color_nEles.assign(geo.nColors, 0);
  geo.ele_color_range.assign(geo.nColors + 1, 0);

  geo.ele_color_range[1] = color2eles[0].size(); 
  geo.ele_color_nEles[0] = color2eles[0].size(); 
  for (unsigned int color = 2; color <= geo.nColors; color++)
  {
    geo.ele_color_range[color] = geo.ele_color_range[color - 1] + color2eles[color-1].size(); 
    geo.ele_color_nEles[color - 1] = geo.ele_color_range[color] - geo.ele_color_range[color-1];
  }

  /* Print out color distribution */
  std::cout << "color distribution: ";
  for (unsigned int color = 1; color <= geo.nColors; color++)
  {
    std::cout<< geo.ele_color_nEles[color - 1] << " ";
  }
  std::cout << std::endl;
}

#ifdef _MPI
void partition_geometry(InputStruct *input, GeoStruct &geo)
{
  int rank, nRanks;
  MPI_Comm_rank(geo.myComm, &rank);
  MPI_Comm_size(geo.myComm, &nRanks);

  /* Setup METIS */
  idx_t options[METIS_NOPTIONS];
  METIS_SetDefaultOptions(options);

  options[METIS_OPTION_NUMBERING] = 0;
  options[METIS_OPTION_OBJTYPE] = METIS_OBJTYPE_CUT;
  options[METIS_OPTION_PTYPE] = METIS_PTYPE_KWAY;
  options[METIS_OPTION_DBGLVL] = 0;
  options[METIS_OPTION_CONTIG] = 1;
  options[METIS_OPTION_IPTYPE] = METIS_IPTYPE_NODE;
<<<<<<< HEAD
  options[METIS_OPTION_NCUTS] = 5;
=======
>>>>>>> f44e59fb

  /* Form eptr and eind arrays */
  std::vector<int> eptr(geo.nEles + 1); 
  std::vector<int> eind(geo.nEles * geo.nCornerNodes); 
  std::vector<int> vwgt(geo.nEles, 1);
  std::set<unsigned int> nodes;
  std::vector<unsigned int> face;

  int n = 0;
  eptr[0] = 0;
  for (unsigned int i = 0; i < geo.nEles; i++)
  {
    for (unsigned int j = 0; j < geo.nCornerNodes;  j++)
    {
      eind[j + n] = geo.ele2nodes(j, i);
      nodes.insert(geo.ele2nodes(j,i));
    } 

    /* Check for collapsed edge (not fully general yet)*/
    /* TODO: This is hardcoded for first order collapsed triangles, but seems to work. Generalize for
     * better partitioning. */
    if (nodes.size() < geo.nCornerNodes)
    {
      n += geo.nCornerNodes - 1;
    }
    else
    {
      n += geo.nCornerNodes;
    }
    eptr[i + 1] = n;
    nodes.clear();

    /* Loop over faces and search for boundaries */

    /*for (unsigned int k = 0; k < geo.nFacesPerEle; k++)
    {
      face.assign(geo.nNodesPerFace, 0);

      for (unsigned int nd = 0; nd < geo.nNodesPerFace; nd++)
      {
        face[nd] = geo.ele2nodes(geo.face_nodes(k, nd), i);
      }
      std::sort(face.begin(),face.end());

      if (geo.bnd_faces.count(face))
      {
        auto bnd_id = geo.bnd_faces[face];

        switch (bnd_id)
        {
          case CHAR:
            vwgt[i] += 2; break;

          case ISOTHERMAL_NOSLIP_G:
          case ISOTHERMAL_NOSLIP_P:
          case ADIABATIC_NOSLIP_G:
          case ADIABATIC_NOSLIP_P:
          case ISOTHERMAL_NOSLIP_MOVING_G:
          case ISOTHERMAL_NOSLIP_MOVING_P:
          case ADIABATIC_NOSLIP_MOVING_G:
          case ADIABATIC_NOSLIP_MOVING_P:
            vwgt[i] += 1; break;

          case OVERSET:
            vwgt[i] += 2; break;

          default:
            vwgt[i] += 0; break;
        }
//        vwgt[i]++;
      }
    }*/
  }

  int objval;
  std::vector<int> epart(geo.nEles, 0);
  std::vector<int> npart(geo.nNodes);
  /* TODO: Should just not call this entire function if nRanks == 1 */
  if (nRanks > 1) 
  {
    int nNodesPerFace = geo.nNodesPerFace; // TODO: Related to previous TODO
    int nEles = geo.nEles;
    int nNodes = geo.nNodes;

    METIS_PartMeshDual(&nEles, &nNodes, eptr.data(), eind.data(), vwgt.data(), 
        nullptr, &nNodesPerFace, &nRanks, nullptr, options, &objval, epart.data(), 
        npart.data());  
  }

  /* Obtain list of elements on this partition */
  std::vector<unsigned int> myEles;
  for (unsigned int ele = 0; ele < geo.nEles; ele++) 
  {
    if (epart[ele] == rank) 
      myEles.push_back(ele);
  }

  /* Collect map of *ALL* MPI interfaces from METIS partition data */
  //std::vector<unsigned int> face(geo.nNodesPerFace);
  std::map<std::vector<unsigned int>, std::set<int>> face2ranks;    
  std::map<std::vector<unsigned int>, std::set<int>> mpi_faces_glob;

  /* Iterate over faces of complete mesh */
  for (unsigned int ele = 0; ele < geo.nEles; ele++)
  {
    int face_rank = epart[ele];
    for (unsigned int n = 0; n < geo.nFacesPerEle; n++)
    {
      face.assign(geo.nNodesPerFace, 0);
      for (unsigned int i = 0; i < geo.nNodesPerFace; i++)
      {
        face[i] = geo.ele2nodes(geo.face_nodes(n, i), ele);
      }

      /* Check if face is collapsed */
      std::set<unsigned int> nodes;
      for (auto node : face)
        nodes.insert(node);

      if (nodes.size() <= geo.nDims - 1) /* Fully collapsed face. Assign no fpts. */
      {
        geo.ele2face(n, ele) = -2;
        continue;
      }
      else if (nodes.size() == 3) /* Triangular collapsed face. Must tread carefully... */
      {
        face.assign(nodes.begin(), nodes.end());
      }

      /* Sort for consistency */
      std::sort(face.begin(), face.end());
      
      face2ranks[face].insert(face_rank);

      /* If two ranks assigned to same face, add to map of "MPI" faces */
      if (face2ranks[face].size() == 2)
      {
        mpi_faces_glob[face] = face2ranks[face];  
      }
    }
  }

  /* Reduce connectivity to contain only partition local elements */
  auto ele2nodes_glob = geo.ele2nodes;
  geo.ele2nodes.assign({geo.nNodesPerEle, (unsigned int) myEles.size()},0);
  for (unsigned int ele = 0; ele < myEles.size(); ele++)
  {
    for (unsigned int nd = 0; nd < geo.nNodesPerEle; nd++)
    {
      geo.ele2nodes(nd, ele) = ele2nodes_glob(nd, myEles[ele]);
    }
  }

  if (input->dt_scheme == "MCGS")
  {
    /* Reduce color data to only contain partition local elements */
    auto ele_color_glob = geo.ele_color;
    geo.ele_color.assign({(unsigned int) myEles.size()}, 0);
    for (unsigned int ele = 0; ele < myEles.size(); ele++)
    {
      geo.ele_color(ele) = ele_color_glob(myEles[ele]);
    }
  }

  /* Obtain set of unique nodes on this partition */
  std::set<unsigned int> uniqueNodes;
  for (unsigned int ele = 0; ele < myEles.size(); ele++)
  {
    for (unsigned int nd = 0; nd < geo.nNodesPerEle; nd++)
    {
      uniqueNodes.insert(geo.ele2nodes(nd, ele));
    }
  }

  /* Reduce node coordinate data to contain only partition local nodes */
  auto coord_nodes_glob = geo.coord_nodes;
  geo.coord_nodes.assign({geo.nDims, (unsigned int) uniqueNodes.size()}, 0);
  unsigned int idx = 0;
  for (unsigned int nd: uniqueNodes)
  {
    geo.node_map_g2p[nd] = idx; /* Map of global node idx to partition node idx */
    geo.node_map_p2g[idx] = nd; /* Map of parition node idx to global node idx */

    for (unsigned int dim = 0; dim < geo.nDims; dim++)
      geo.coord_nodes(dim, idx) = coord_nodes_glob(dim, nd);

    idx++;
  }

  /* Renumber connectivity data using partition local indexing (via geo.node_map_g2p)*/
  for (unsigned int ele = 0; ele < myEles.size(); ele++)
    for (unsigned int nd = 0; nd < geo.nNodesPerEle; nd++)
      geo.ele2nodes(nd, ele) = geo.node_map_g2p[geo.ele2nodes(nd, ele)];

  /* Reduce boundary faces data to contain only faces on local partition. Also
   * reindex via geo.node_map_g2p */
  auto bnd_faces_glob = geo.bnd_faces;
  geo.bnd_faces.clear();
  
  /* Iterate over all boundary faces */
  for (auto entry : bnd_faces_glob)
  {
    std::vector<unsigned int> bnd_face = entry.first;
    int bnd_id = entry.second;

    /* If all nodes are on this partition, keep face data */
    bool myFace = true;
    for (auto nd : bnd_face)
    {
      if (!uniqueNodes.count(nd))
      {
        myFace = false;
      }
    }

    if (myFace)
    {
      /* Renumber nodes and store */
      for (auto &nd : bnd_face)
      {
        nd = geo.node_map_g2p[nd];
      }
      geo.bnd_faces[bnd_face] = bnd_id;
    }
  }

  /* Reduce MPI face data to contain only MPI faces for local partition. Also
   * reindex via geo.node_map_g2p. */
  for (auto entry : mpi_faces_glob)
  {
    std::vector<unsigned int> mpi_face = entry.first;
    auto face_ranks = entry.second;

    /* If all nodes are on this partition, keep face data */
    bool myFace = true;
    for (auto nd : mpi_face)
    {
      if (!uniqueNodes.count(nd))
      {
        myFace = false;
      }
    }

    if (myFace)
    {
      /* Renumber nodes and store */
      for (auto &nd : mpi_face)
      {
        nd = geo.node_map_g2p[nd];
      }
      geo.mpi_faces[mpi_face] = face_ranks;
    }
  }
  
  /* Set number of nodes/elements to partition local */
  geo.nNodes = (unsigned int) uniqueNodes.size();
  geo.nEles = (unsigned int) myEles.size();

  std::cout << "Rank " << input->rank << ": nEles = " << geo.nEles;
  std::cout << ", nMpiFaces = " << geo.mpi_faces.size() << std::endl;

  if (input->rank == 0)
    std::cout << "Total # MPI Faces: " << mpi_faces_glob.size() << std::endl;
}
#endif<|MERGE_RESOLUTION|>--- conflicted
+++ resolved
@@ -1212,10 +1212,6 @@
     geo.nFaces = 0;
     geo.faceList.resize(0);
 
-<<<<<<< HEAD
-=======
-    //std::vector<int> mpiFaces, procR, locF, locF_R;
->>>>>>> f44e59fb
 #ifdef _MPI
     geo.mpiFaces.resize(0);
     geo.procR.resize(0);
@@ -1899,10 +1895,7 @@
   options[METIS_OPTION_DBGLVL] = 0;
   options[METIS_OPTION_CONTIG] = 1;
   options[METIS_OPTION_IPTYPE] = METIS_IPTYPE_NODE;
-<<<<<<< HEAD
   options[METIS_OPTION_NCUTS] = 5;
-=======
->>>>>>> f44e59fb
 
   /* Form eptr and eind arrays */
   std::vector<int> eptr(geo.nEles + 1); 
