--- conflicted
+++ resolved
@@ -537,18 +537,8 @@
           break;
         }
 
-<<<<<<< HEAD
         default:
           ThrowException("Unrecognized element type detected!"); break;
-=======
-  if (input->motion)
-    geo.coords_init = geo.coord_nodes;
-
-  std::cout << "Rank " << input->rank << ": nEles = " << geo.nEles << ", nMpiFaces = " << geo.nMpiFaces << std::endl;
-#endif
-}
->>>>>>> 6c4e4b42
-
       }
     }
     else
@@ -1126,7 +1116,7 @@
           geo.face2eles(0, geo.nFaces) = geo.eleID[etype](ele);
 #ifdef _BUILD_LIB
           for (int j = 0; j < geo.nNodesPerFaceBT[etype]; j++)
-            geo.face2nodes(j, geo.nFaces) = geo.ele2nodesBT[etype](geo.face_nodesBT[etype](n, j), geo.eleID[etype](ele));
+            geo.face2nodes(j, geo.nFaces) = geo.ele2nodesBT[etype](geo.face_nodesBT[etype][n][j], geo.eleID[etype](ele));
 #endif
 
           /* Check if face is on boundary */
@@ -1844,7 +1834,6 @@
       for (auto &nd : face2)
         nd = geo.node_map_g2p[nd];
 
-<<<<<<< HEAD
       /* Periodic boundary fully within partition, no MPI needed */
       if (myFace1 and myFace2)
       {
@@ -1863,23 +1852,6 @@
       }
     }
   }
-=======
-    geo.nBndFaces = geo.bnd_faces.size();
-
-    /* Additional Connectivity Arrays */
-#ifdef _MPI
-    geo.mpiFaces.resize(0);
-    geo.procR.resize(0);
-    geo.mpiLocF.resize(0);
-#endif
-    geo.ele2face.assign({geo.nFacesPerEle, geo.nEles}, -1);
-    geo.face2eles.assign({2, unique_faces.size()}, -1);
-    geo.fpt2face.assign(unique_faces.size() * nFptsPerFace, -1);
-    geo.face2fpts.assign({nFptsPerFace, unique_faces.size()}, -1);
-#ifdef _BUILD_LIB
-    geo.face2nodes.assign({geo.nNodesPerFace, unique_faces.size()}, -1);
-#endif
->>>>>>> 6c4e4b42
 
   /* Reduce MPI face data to contain only MPI faces for local partition. Also
    * reindex via geo.node_map_g2p. */
@@ -1917,168 +1889,6 @@
     std::cout << "Total # MPI Faces: " << mpi_faces_glob.size() << std::endl;
 }
 #endif
-
-void move_grid(InputStruct *input, GeoStruct &geo, double time)
-{
-  uint nNodes = geo.nNodes;
-
-  switch (input->motion_type)
-  {
-    case 1:
-    {
-      double t0 = 10;
-      double Atx = 2;
-      double Aty = 2;
-      double DX = 5;/// 0.5 * input->periodicDX; /// TODO
-      double DY = 5;/// 0.5 * input->periodicDY; /// TODO
-      #pragma omp parallel for
-      for (int node = 0; node < nNodes; node++)
-      {
-        /// Taken from Kui, AIAA-2010-5031-661
-        double x0 = geo.coords_init(0,node); double y0 = geo.coords_init(1,node);
-        geo.coord_nodes(0,node) = x0 + sin(pi*x0/DX)*sin(pi*y0/DY)*sin(Atx*pi*time/t0);
-        geo.coord_nodes(1,node) = y0 + sin(pi*x0/DX)*sin(pi*y0/DY)*sin(Aty*pi*time/t0);
-        geo.grid_vel_nodes(0,node) = Atx*pi/t0*sin(pi*x0/DX)*sin(pi*y0/DY)*cos(Atx*pi*time/t0);
-        geo.grid_vel_nodes(1,node) = Aty*pi/t0*sin(pi*x0/DX)*sin(pi*y0/DY)*cos(Aty*pi*time/t0);
-      }
-      break;
-    }
-    case 2:
-    {
-      double t0 = 10.*sqrt(5.);
-      double DX = 5;
-      double DY = 5;
-      double DZ = 5;
-      double Atx = 4;
-      double Aty = 8;
-      double Atz = 4;
-      if (geo.nDims == 2)
-      {
-        #pragma omp parallel for
-        for (uint node = 0; node < nNodes; node++)
-        {
-          /// Taken from Liang-Miyaji
-          double x0 = geo.coords_init(0,node); double y0 = geo.coords_init(1,node);
-          geo.coord_nodes(0,node) = x0 + sin(pi*x0/DX)*sin(pi*y0/DY)*sin(Atx*pi*time/t0);
-          geo.coord_nodes(1,node) = y0 + sin(pi*x0/DX)*sin(pi*y0/DY)*sin(Aty*pi*time/t0);
-          geo.grid_vel_nodes(0,node) = Atx*pi/t0*sin(pi*x0/DX)*sin(pi*y0/DY)*cos(Atx*pi*time/t0);
-          geo.grid_vel_nodes(1,node) = Aty*pi/t0*sin(pi*x0/DX)*sin(pi*y0/DY)*cos(Aty*pi*time/t0);
-        }
-      }
-      else
-      {
-        #pragma omp parallel for
-        for (uint node = 0; node < nNodes; node++)
-        {
-          /// Taken from Liang-Miyaji
-          double x0 = geo.coords_init(0,node); double y0 = geo.coords_init(1,node); double z0 = geo.coords_init(2,node);
-          geo.coord_nodes(0,node) = x0 + sin(pi*x0/DX)*sin(pi*y0/DY)*sin(pi*z0/DZ)*sin(Atx*pi*time/t0);
-          geo.coord_nodes(1,node) = y0 + sin(pi*x0/DX)*sin(pi*y0/DY)*sin(pi*z0/DZ)*sin(Aty*pi*time/t0);
-          geo.coord_nodes(2,node) = z0 + sin(pi*x0/DX)*sin(pi*y0/DY)*sin(pi*z0/DZ)*sin(Atz*pi*time/t0);
-          geo.grid_vel_nodes(0,node) = Atx*pi/t0*sin(pi*x0/DX)*sin(pi*y0/DY)*sin(pi*z0/DZ)*cos(Atx*pi*time/t0);
-          geo.grid_vel_nodes(1,node) = Aty*pi/t0*sin(pi*x0/DX)*sin(pi*y0/DY)*sin(pi*z0/DZ)*cos(Aty*pi*time/t0);
-          geo.grid_vel_nodes(2,node) = Atz*pi/t0*sin(pi*x0/DX)*sin(pi*y0/DY)*sin(pi*z0/DZ)*cos(Atz*pi*time/t0);
-        }
-      }
-      break;
-    }
-    case 3:
-    {
-      if (geo.gridID==0)
-      {
-        /// Liangi-Miyaji with easily-modifiable domain width
-        double t0 = 10.*sqrt(5.);
-        double width = 5.;
-        #pragma omp parallel for
-        for (uint node = 0; node < nNodes; node++)
-        {
-          geo.coord_nodes(0,node) = geo.coords_init(0,node) + sin(pi*geo.coords_init(0,node)/width)*sin(pi*geo.coords_init(1,node)/width)*sin(4*pi*time/t0);
-          geo.coord_nodes(1,node) = geo.coords_init(1,node) + sin(pi*geo.coords_init(0,node)/width)*sin(pi*geo.coords_init(1,node)/width)*sin(8*pi*time/t0);
-          geo.grid_vel_nodes(0,node) = 4.*pi/t0*sin(pi*geo.coords_init(0,node)/width)*sin(pi*geo.coords_init(1,node)/width)*cos(4*pi*time/t0);
-          geo.grid_vel_nodes(1,node) = 8.*pi/t0*sin(pi*geo.coords_init(0,node)/width)*sin(pi*geo.coords_init(1,node)/width)*cos(8*pi*time/t0);
-        }
-      }
-      break;
-    }
-    case 4:
-    {
-      /// Rigid oscillation in a circle
-      if (geo.gridID == 0)
-      {
-//        double Ax = input->moveAx; // Amplitude  (m)
-//        double Ay = input->moveAy; // Amplitude  (m)
-//        double fx = input->moveFx; // Frequency  (Hz)
-//        double fy = input->moveFy; // Frequency  (Hz)
-//        #pragma omp parallel for
-//        for (uint node = 0; node < nNodes ; node++)
-//        {
-//          geo.coord_nodes(0,node) = geo.coords_init(0,node) + Ax*sin(2.*pi*fx*time);
-//          geo.coord_nodes(1,node) = geo.coords_init(1,node) + Ay*(1-cos(2.*pi*fy*time));
-//          geo.grid_vel_nodes(0,node) = 2.*pi*fx*Ax*cos(2.*pi*fx*time);
-//          geo.grid_vel_nodes(1,node) = 2.*pi*fy*Ay*sin(2.*pi*fy*time);
-//        }
-      }
-      break;
-    }
-    case 5:
-    {
-      /// Radial Expansion / Contraction
-      if (geo.gridID == 0) {
-        double Ar = 0;///input->moveAr; /// TODO
-        double Fr = 0;///input->moveFr; /// TODO
-        #pragma omp parallel for
-        for (uint node = 0; node < nNodes ; node++)
-        {
-          double r = 1;///rv0(node,0) + Ar*(1. - cos(2.*pi*Fr*time)); /// TODO
-          double rdot = 2.*pi*Ar*Fr*sin(2.*pi*Fr*time);
-          double theta = 1;///rv0(node,1); /// TODO
-          double psi = 1;///rv0(node,2); /// TODO
-          geo.coord_nodes(0,node) = r*sin(psi)*cos(theta);
-          geo.coord_nodes(1,node) = r*sin(psi)*sin(theta);
-          geo.coord_nodes(2,node) = r*cos(psi);
-          geo.grid_vel_nodes(0,node) = rdot*sin(psi)*cos(theta);
-          geo.grid_vel_nodes(1,node) = rdot*sin(psi)*sin(theta);
-          geo.grid_vel_nodes(2,node) = rdot*cos(psi);
-        }
-      }
-      break;
-    }
-    case 10:
-    {
-      /// 6 DOF Rotation / Translation
-
-      // Rotation Component
-      auto rotMat = getRotationMatrix(input->rot_axis,input->rot_angle);
-
-      int m = 3;
-      int k = 3;
-      int n = nNodes;
-
-      auto &A = rotMat(0,0);
-      auto &B = geo.coords_init(0,0);
-      auto &C = geo.coord_nodes(0,0);
-    #ifdef _OMP
-      omp_blocked_dgemm(CblasColMajor, CblasNoTrans, CblasNoTrans, m, n, k,
-                        1.0, &A, k, &B, k, 0.0, &C, m);
-    #else
-      cblas_dgemm(CblasColMajor, CblasNoTrans, CblasNoTrans, m, n, k,
-                  1.0, &A, k, &B, k, 0.0, &C, m);
-    #endif
-
-      // Translation Component
-      for (int i = 0; i < nNodes; i++)
-      {
-        geo.coord_nodes(0,i) += input->dxc[0];
-        geo.coord_nodes(1,i) += input->dxc[1];
-        geo.coord_nodes(2,i) += input->dxc[2];
-
-        geo.grid_vel_nodes(0,i) += input->dvc[0];
-        geo.grid_vel_nodes(1,i) += input->dvc[1];
-        geo.grid_vel_nodes(2,i) += input->dvc[2];
-      }
-    }
-  }
-}
 
 void load_mesh_data_pyfr(InputStruct *input, GeoStruct &geo)
 {
@@ -2610,11 +2420,7 @@
   uint fid = geo.nIntFaces;
   for (uint bnd = 0; bnd < geo.nBounds; bnd++)
   {
-<<<<<<< HEAD
     for (auto &face : geo.bound_faces[bnd])
-=======
-    case TEST1:
->>>>>>> 6c4e4b42
     {
       int ele = face.ic;
       int n = face.loc_f;
@@ -2631,24 +2437,9 @@
         gfpt_bnd++;
         gfpt++;
       }
-<<<<<<< HEAD
 
       // Create lists of all wall- and overset-boundary nodes
       if (input->overset)
-=======
-      break;
-    }
-    case TEST2:
-    {
-      double t0 = 10.*sqrt(5.);
-      double DX = 5;
-      double DY = 5;
-      double DZ = 5;
-      double Atx = 4;
-      double Aty = 8;
-      double Atz = 4;
-      if (geo.nDims == 2)
->>>>>>> 6c4e4b42
       {
         int bcType = geo.bnd_ids[bnd];
         if (bcType == OVERSET)
@@ -2675,7 +2466,6 @@
 
       fid++;
     }
-<<<<<<< HEAD
   }
 
   if (input->overset)
@@ -2707,9 +2497,6 @@
     std::vector<int> rot_tag(nFaces, 0);
 
     if (rank < p2)
-=======
-    case TEST3:
->>>>>>> 6c4e4b42
     {
       if (geo.nDims == 3)
       {
@@ -2733,7 +2520,6 @@
         }
 
       }
-<<<<<<< HEAD
 
       // Setup MPI flux points
       for (int ff = 0; ff < nFaces; ff++)
@@ -2742,7 +2528,147 @@
         int ele = face.ic;
         int n = face.loc_f;
         for (int fpt = 0; fpt < nFptsPerFace; fpt++)
-=======
+        {
+          geo.fpt2gfptBT[etype](n*nFptsPerFace + fpt, ele) = gfpt;
+          geo.fpt2gfpt_slotBT[etype](n*nFptsPerFace + fpt, ele) = 0;
+
+          geo.fpt_buffer_map[p2].push_back(gfpt);
+          geo.face2fpts(fpt, mpiFace) = gfpt;
+          geo.fpt2face[gfpt] = mpiFace;
+          gfpt++;
+        }
+
+        MPI_Status status;
+        MPI_Send(&mpiFace, 1, MPI_INT, p2, 0, geo.myComm);
+        MPI_Recv(&geo.faceID_R[mface], 1, MPI_INT, p2, 0, geo.myComm, &status);
+        geo.mpiFaces[mface] = mpiFace;
+        geo.procR[mface] = p2;
+        mpiFace++;
+        mface++;
+      }
+    }
+    else // 'right' side of MPI boundary
+    {
+      // Setup MPI flux points
+      std::vector<int> fpts(nFptsPerFace);
+      for (int ff = 0; ff < nFaces; ff++)
+      {
+        auto face = geo.mpi_conn[p2][ff];
+        int ele = face.ic;
+        int n = face.loc_f;
+        for (int fpt = 0; fpt < nFptsPerFace; fpt++)
+        {
+          geo.fpt2gfptBT[etype](n*nFptsPerFace + fpt, ele) = gfpt;
+          geo.fpt2gfpt_slotBT[etype](n*nFptsPerFace + fpt, ele) = 0;
+          geo.face2fpts(fpt, mpiFace) = gfpt;
+          geo.fpt2face[gfpt] = mpiFace;
+          fpts[fpt] = gfpt;
+          gfpt++;
+        }
+
+        for (int fpt = 0; fpt < nFptsPerFace; fpt++)
+        {
+          geo.fpt_buffer_map[p2].push_back(fpts[nFptsPerFace - fpt - 1]);
+        }
+
+        MPI_Status status;
+        MPI_Recv(&geo.faceID_R[mface], 1, MPI_INT, p2, 0, geo.myComm, &status);
+        MPI_Send(&mpiFace, 1, MPI_INT, p2, 0, geo.myComm);
+        geo.mpiFaces[mface] = mpiFace;
+        geo.procR[mface] = p2;
+        mpiFace++;
+        mface++;
+      }
+    }
+  }
+
+  if (mface != geo.nMpiFaces)
+    ThrowException("Unused MPI Faces exist within PyFR mesh!");
+
+  MPI_Barrier(geo.myComm);
+#endif
+}
+
+void move_grid(InputStruct *input, GeoStruct &geo, double time)
+{
+  uint nNodes = geo.nNodes;
+
+  switch (input->motion_type)
+  {
+    case TEST1:
+    {
+      double t0 = 10;
+      double Atx = 2;
+      double Aty = 2;
+      double DX = 5;/// 0.5 * input->periodicDX; /// TODO
+      double DY = 5;/// 0.5 * input->periodicDY; /// TODO
+#pragma omp parallel for
+      for (int node = 0; node < nNodes; node++)
+      {
+        /// Taken from Kui, AIAA-2010-5031-661
+        double x0 = geo.coords_init(0,node); double y0 = geo.coords_init(1,node);
+        geo.coord_nodes(0,node) = x0 + sin(pi*x0/DX)*sin(pi*y0/DY)*sin(Atx*pi*time/t0);
+        geo.coord_nodes(1,node) = y0 + sin(pi*x0/DX)*sin(pi*y0/DY)*sin(Aty*pi*time/t0);
+        geo.grid_vel_nodes(0,node) = Atx*pi/t0*sin(pi*x0/DX)*sin(pi*y0/DY)*cos(Atx*pi*time/t0);
+        geo.grid_vel_nodes(1,node) = Aty*pi/t0*sin(pi*x0/DX)*sin(pi*y0/DY)*cos(Aty*pi*time/t0);
+      }
+      break;
+    }
+    case TEST2:
+    {
+      double t0 = 10.*sqrt(5.);
+      double DX = 5;
+      double DY = 5;
+      double DZ = 5;
+      double Atx = 4;
+      double Aty = 8;
+      double Atz = 4;
+      if (geo.nDims == 2)
+      {
+#pragma omp parallel for
+        for (uint node = 0; node < nNodes; node++)
+        {
+          /// Taken from Liang-Miyaji
+          double x0 = geo.coords_init(0,node); double y0 = geo.coords_init(1,node);
+          geo.coord_nodes(0,node) = x0 + sin(pi*x0/DX)*sin(pi*y0/DY)*sin(Atx*pi*time/t0);
+          geo.coord_nodes(1,node) = y0 + sin(pi*x0/DX)*sin(pi*y0/DY)*sin(Aty*pi*time/t0);
+          geo.grid_vel_nodes(0,node) = Atx*pi/t0*sin(pi*x0/DX)*sin(pi*y0/DY)*cos(Atx*pi*time/t0);
+          geo.grid_vel_nodes(1,node) = Aty*pi/t0*sin(pi*x0/DX)*sin(pi*y0/DY)*cos(Aty*pi*time/t0);
+        }
+      }
+      else
+      {
+#pragma omp parallel for
+        for (uint node = 0; node < nNodes; node++)
+        {
+          /// Taken from Liang-Miyaji
+          double x0 = geo.coords_init(0,node); double y0 = geo.coords_init(1,node); double z0 = geo.coords_init(2,node);
+          geo.coord_nodes(0,node) = x0 + sin(pi*x0/DX)*sin(pi*y0/DY)*sin(pi*z0/DZ)*sin(Atx*pi*time/t0);
+          geo.coord_nodes(1,node) = y0 + sin(pi*x0/DX)*sin(pi*y0/DY)*sin(pi*z0/DZ)*sin(Aty*pi*time/t0);
+          geo.coord_nodes(2,node) = z0 + sin(pi*x0/DX)*sin(pi*y0/DY)*sin(pi*z0/DZ)*sin(Atz*pi*time/t0);
+          geo.grid_vel_nodes(0,node) = Atx*pi/t0*sin(pi*x0/DX)*sin(pi*y0/DY)*sin(pi*z0/DZ)*cos(Atx*pi*time/t0);
+          geo.grid_vel_nodes(1,node) = Aty*pi/t0*sin(pi*x0/DX)*sin(pi*y0/DY)*sin(pi*z0/DZ)*cos(Aty*pi*time/t0);
+          geo.grid_vel_nodes(2,node) = Atz*pi/t0*sin(pi*x0/DX)*sin(pi*y0/DY)*sin(pi*z0/DZ)*cos(Atz*pi*time/t0);
+        }
+      }
+      break;
+    }
+    case TEST3:
+    {
+      if (geo.gridID==0)
+      {
+        /// Liangi-Miyaji with easily-modifiable domain width
+        double t0 = 10.*sqrt(5.);
+        double width = 5.;
+#pragma omp parallel for
+        for (uint node = 0; node < nNodes; node++)
+        {
+          geo.coord_nodes(0,node) = geo.coords_init(0,node) + sin(pi*geo.coords_init(0,node)/width)*sin(pi*geo.coords_init(1,node)/width)*sin(4*pi*time/t0);
+          geo.coord_nodes(1,node) = geo.coords_init(1,node) + sin(pi*geo.coords_init(0,node)/width)*sin(pi*geo.coords_init(1,node)/width)*sin(8*pi*time/t0);
+          geo.grid_vel_nodes(0,node) = 4.*pi/t0*sin(pi*geo.coords_init(0,node)/width)*sin(pi*geo.coords_init(1,node)/width)*cos(4*pi*time/t0);
+          geo.grid_vel_nodes(1,node) = 8.*pi/t0*sin(pi*geo.coords_init(0,node)/width)*sin(pi*geo.coords_init(1,node)/width)*cos(8*pi*time/t0);
+        }
+      }
       break;
     }
     case CIRCULAR_TRANS:
@@ -2780,43 +2706,23 @@
       if (geo.gridID == 0) {
         double Ar = 0;///input->moveAr; /// TODO
         double Fr = 0;///input->moveFr; /// TODO
-        #pragma omp parallel for
+#pragma omp parallel for
         for (uint node = 0; node < nNodes ; node++)
->>>>>>> 6c4e4b42
-        {
-          geo.fpt2gfptBT[etype](n*nFptsPerFace + fpt, ele) = gfpt;
-          geo.fpt2gfpt_slotBT[etype](n*nFptsPerFace + fpt, ele) = 0;
-
-          geo.fpt_buffer_map[p2].push_back(gfpt);
-          geo.face2fpts(fpt, mpiFace) = gfpt;
-          geo.fpt2face[gfpt] = mpiFace;
-          gfpt++;
-        }
-
-        MPI_Status status;
-        MPI_Send(&mpiFace, 1, MPI_INT, p2, 0, geo.myComm);
-        MPI_Recv(&geo.faceID_R[mface], 1, MPI_INT, p2, 0, geo.myComm, &status);
-        geo.mpiFaces[mface] = mpiFace;
-        geo.procR[mface] = p2;
-        mpiFace++;
-        mface++;
-      }
-    }
-<<<<<<< HEAD
-    else // 'right' side of MPI boundary
-    {
-      // Setup MPI flux points
-      std::vector<int> fpts(nFptsPerFace);
-      for (int ff = 0; ff < nFaces; ff++)
-      {
-        auto face = geo.mpi_conn[p2][ff];
-        int ele = face.ic;
-        int n = face.loc_f;
-        for (int fpt = 0; fpt < nFptsPerFace; fpt++)
-        {
-          geo.fpt2gfptBT[etype](n*nFptsPerFace + fpt, ele) = gfpt;
-          geo.fpt2gfpt_slotBT[etype](n*nFptsPerFace + fpt, ele) = 0;
-=======
+        {
+          double r = 1;///rv0(node,0) + Ar*(1. - cos(2.*pi*Fr*time)); /// TODO
+          double rdot = 2.*pi*Ar*Fr*sin(2.*pi*Fr*time);
+          double theta = 1;///rv0(node,1); /// TODO
+          double psi = 1;///rv0(node,2); /// TODO
+          geo.coord_nodes(0,node) = r*sin(psi)*cos(theta);
+          geo.coord_nodes(1,node) = r*sin(psi)*sin(theta);
+          geo.coord_nodes(2,node) = r*cos(psi);
+          geo.grid_vel_nodes(0,node) = rdot*sin(psi)*cos(theta);
+          geo.grid_vel_nodes(1,node) = rdot*sin(psi)*sin(theta);
+          geo.grid_vel_nodes(2,node) = rdot*cos(psi);
+        }
+      }
+      break;
+    }
     case RIGID_BODY:
     {
       /// 6 DOF Rotation / Translation
@@ -2830,33 +2736,29 @@
       int m = 3;
       int k = 3;
       int n = nNodes;
->>>>>>> 6c4e4b42
-
-          geo.face2fpts(fpt, mpiFace) = gfpt;
-          geo.fpt2face[gfpt] = mpiFace;
-          fpts[fpt] = gfpt;
-          gfpt++;
-        }
-
-        for (int fpt = 0; fpt < nFptsPerFace; fpt++)
-        {
-          geo.fpt_buffer_map[p2].push_back(fpts[nFptsPerFace - fpt - 1]);
-        }
-
-        MPI_Status status;
-        MPI_Recv(&geo.faceID_R[mface], 1, MPI_INT, p2, 0, geo.myComm, &status);
-        MPI_Send(&mpiFace, 1, MPI_INT, p2, 0, geo.myComm);
-        geo.mpiFaces[mface] = mpiFace;
-        geo.procR[mface] = p2;
-        mpiFace++;
-        mface++;
-      }
-    }
-  }
-
-  if (mface != geo.nMpiFaces)
-    ThrowException("Unused MPI Faces exist within PyFR mesh!");
-
-  MPI_Barrier(geo.myComm);
+
+      auto &A = rotMat(0,0);
+      auto &B = geo.coords_init(0,0);
+      auto &C = geo.coord_nodes(0,0);
+#ifdef _OMP
+      omp_blocked_dgemm(CblasColMajor, CblasNoTrans, CblasNoTrans, m, n, k,
+                        1.0, &A, k, &B, k, 0.0, &C, m);
+#else
+      cblas_dgemm(CblasColMajor, CblasNoTrans, CblasNoTrans, m, n, k,
+                  1.0, &A, k, &B, k, 0.0, &C, m);
 #endif
-}+
+      // Translation Component
+      for (int i = 0; i < nNodes; i++)
+      {
+        geo.coord_nodes(0,i) += input->dxc[0];
+        geo.coord_nodes(1,i) += input->dxc[1];
+        geo.coord_nodes(2,i) += input->dxc[2];
+
+        geo.grid_vel_nodes(0,i) += input->dvc[0];
+        geo.grid_vel_nodes(1,i) += input->dvc[1];
+        geo.grid_vel_nodes(2,i) += input->dvc[2];
+      }
+    }
+  }
+}
