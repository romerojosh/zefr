--- conflicted
+++ resolved
@@ -270,27 +270,14 @@
   char hostname[MPI_MAX_PROCESSOR_NAME];
   int len;
   MPI_Get_processor_name(hostname, &len);
-<<<<<<< HEAD
-//  std::cout << "Global rank " << grank << " is on processor " << hostname << std::endl;
-  //cudaSetDevice(rank%nDevices); /// TODO: use MPI_local_rank % nDevices
-
-  std::string hostName(hostname);
-  if (hostName == "romeo")
-    cudaSetDevice(0);
-  else
-    cudaSetDevice(grank%4); // Hardcoded for ICME K80 nodes for now.
-
-//  printf("My CUDA device for rank %d(%d) is %d / %d\n",rank,grank,grank%4,nDevices);
-=======
 
   int cid;
-  cid = grank%16; // For XStream nodes
+  //cid = grank%16; // For XStream nodes
   //cid = grank%4; // For ICME K80 nodes
-  //cid = rank % nDevices; /// TODO: use MPI_local_rank % nDevices
+  cid = grank % nDevices; /// TODO: use MPI_local_rank % nDevices
   printf("rank %d on grid %d --> CUDA device %d\n",rank,myGrid,cid);
   cudaSetDevice(cid); 
   check_error();
->>>>>>> cf830bd9
 
 //  cudaDeviceProp prop;
 //  cudaGetDeviceProperties(&prop, cid);
