--- conflicted
+++ resolved
@@ -370,11 +370,6 @@
     do_step();
 }
 
-void Zefr::extrapolate_u(void)
-{
-  solver->elesObjs[0]->extrapolate_U(0, solver->elesObjs[0]->nEles);
-}
-
 void Zefr::write_residual(void)
 {
   solver->report_residuals(hist_file, t_start);
@@ -414,7 +409,8 @@
                               int*& overNodes, int& nCellTypes, int &nvert_cell,
                               int &nCells_type, int*& c2v)
 {
-  auto etype = elesObjs[0]->etype;
+  auto etype = solver->elesObjs[0]->etype;
+
   btag = myGrid;
   nnodes = geo->nNodes;
   xyz = geo->coord_nodes.data();
@@ -435,7 +431,7 @@
                               int &nOver, int*& overFaces, int &nMpiFaces, int*& mpiFaces, int*& procR,
                               int*& faceIdR, double*& grid_vel)
 {
-  auto etype = elesObjs[0]->etype;
+  auto etype = solver->elesObjs[0]->etype;
 
   nFaceTypes = 1;
   nvert_face = geo->nNodesPerFaceBT[etype];
@@ -466,36 +462,32 @@
 
 double *Zefr::get_u_spts(int &ele_stride, int &spt_stride, int &var_stride)
 {
-<<<<<<< HEAD
+  ele_stride = solver->elesObjs[0]->nSpts;
+  spt_stride = 1;
+  var_stride = solver->elesObjs[0]->nEles * solver->elesObjs[0]->nSpts;
+
   return solver->elesObjs[0]->U_spts.data();
-=======
-  ele_stride = solver->eles->nSpts;
+}
+
+double *Zefr::get_du_spts(int &ele_stride, int &spt_stride, int &var_stride, int &dim_stride)
+{
+  ele_stride = solver->elesObjs[0]->nSpts;
   spt_stride = 1;
-  var_stride = solver->eles->nEles * solver->eles->nSpts;
-
-  return solver->eles->U_spts.data();
->>>>>>> 6c4e4b42
-}
-
-double *Zefr::get_du_spts(int &ele_stride, int &spt_stride, int &var_stride, int &dim_stride)
-{
-  ele_stride = solver->eles->nSpts;
+  var_stride = solver->elesObjs[0]->nEles * solver->elesObjs[0]->nSpts;
+  dim_stride = solver->elesObjs[0]->nEles * solver->elesObjs[0]->nSpts * solver->elesObjs[0]->nVars;
+
+  return solver->elesObjs[0]->dU_spts.data();
+}
+
+
+double *Zefr::get_u_spts_d(int &ele_stride, int &spt_stride, int &var_stride)
+{
+#ifdef _GPU
+  ele_stride = solver->elesObjs[0]->nSpts;
   spt_stride = 1;
-  var_stride = solver->eles->nEles * solver->eles->nSpts;
-  dim_stride = solver->eles->nEles * solver->eles->nSpts * solver->eles->nVars;
-
-  return solver->eles->dU_spts.data();
-}
-
-
-double *Zefr::get_u_spts_d(int &ele_stride, int &spt_stride, int &var_stride)
-{
-#ifdef _GPU
-  ele_stride = solver->eles->nSpts;
-  spt_stride = 1;
-  var_stride = solver->eles->nEles * solver->eles->nSpts;
-
-  return solver->eles->U_spts_d.data();
+  var_stride = solver->elesObjs[0]->nEles * solver->elesObjs[0]->nSpts;
+
+  return solver->elesObjs[0]->U_spts_d.data();
 #endif
 #ifdef _CPU
   ThrowException("Should not be calling get_u_spts_d - ZEFR not compiled for GPUs!");
@@ -505,12 +497,12 @@
 double *Zefr::get_du_spts_d(int &ele_stride, int &spt_stride, int &var_stride, int &dim_stride)
 {
 #ifdef _GPU
-  ele_stride = solver->eles->nSpts;
+  ele_stride = solver->elesObjs[0]->nSpts;
   spt_stride = 1;
-  var_stride = solver->eles->nEles * solver->eles->nSpts;
-  dim_stride = solver->eles->nEles * solver->eles->nSpts * solver->eles->nVars;
-
-  return solver->eles->dU_spts_d.data();
+  var_stride = solver->elesObjs[0]->nEles * solver->elesObjs[0]->nSpts;
+  dim_stride = solver->elesObjs[0]->nEles * solver->elesObjs[0]->nSpts * solver->elesObjs[0]->nVars;
+
+  return solver->elesObjs[0]->dU_spts_d.data();
 #endif
 #ifdef _CPU
   ThrowException("Should not be calling get_du_spts_d - ZEFR not compiled for GPUs!");
@@ -533,7 +525,7 @@
 
   for (int spt = 0; spt < nNodes; spt++)
     for (int dim = 0; dim < geo->nDims; dim++)
-      xyz[3*spt+dim] = solver->eles->coord_spts(spt, cellID, dim);
+      xyz[3*spt+dim] = solver->elesObjs[0]->coord_spts(spt, cellID, dim);
 }
 
 void Zefr::get_face_nodes(int faceID, int &nNodes, double* xyz)
@@ -625,9 +617,9 @@
 {
 #ifdef _GPU
   if (gradFlag == 0)
-    solver->eles->unblank_u_to_device(fringeIDs, nFringe, data);
+    solver->elesObjs[0]->unblank_u_to_device(fringeIDs, nFringe, data);
 //  else
-//    solver->eles->unblank_grad_to_device(nFringe, data);
+//    solver->elesObjs[0]->unblank_grad_to_device(nFringe, data);
 
   check_error();
 #endif
