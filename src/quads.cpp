--- conflicted
+++ resolved
@@ -182,135 +182,6 @@
 
 }
 
-<<<<<<< HEAD
-
-void Quads::set_transforms(std::shared_ptr<Faces> faces)
-{
-  /* Allocate memory for jacobian matrices and determinant */
-  jaco_spts.assign({nDims, nDims, nSpts, nEles});
-  jaco_ppts.assign({nDims, nDims, nPpts, nEles});
-  jaco_qpts.assign({nDims, nDims, nQpts, nEles});
-  jaco_det_spts.assign({nSpts, nEles});
-  jaco_det_qpts.assign({nQpts, nEles});
-  vol.assign({nEles});
-
-  /* Set jacobian matrix and determinant at solution points */
-  for (unsigned int ele = 0; ele < nEles; ele++)
-  {
-    for (unsigned int spt = 0; spt < nSpts; spt++)
-    {
-      for (unsigned int dimXi = 0; dimXi < nDims; dimXi++)
-      {
-        for (unsigned int dimX = 0; dimX < nDims; dimX++)
-        {
-          for (unsigned int node = 0; node < nNodes; node++)
-          {
-            unsigned int gnd = geo->ele2nodes(node,ele);
-            jaco_spts(dimX, dimXi, spt, ele) += geo->coord_nodes(gnd,dimX) * dshape_spts(node, spt, dimXi); 
-          }
-        }
-      }
-
-      jaco_det_spts(spt,ele) = jaco_spts(0,0,spt,ele) * jaco_spts(1,1,spt,ele) -
-                               jaco_spts(0,1,spt,ele) * jaco_spts(1,0,spt,ele); 
-
-
-      if (jaco_det_spts(spt,ele) < 0.)
-        ThrowException("Nonpositive Jacobian detected: ele: " + std::to_string(ele) + " spt:" + std::to_string(spt));
-
-    }
-
-    /* Compute element area */
-    for (unsigned int spt = 0; spt < nSpts; spt++)
-    {
-      /* Get quadrature weight */
-      unsigned int i = idx_spts(spt,0);
-      unsigned int j = idx_spts(spt,1);
-      double weight = weights_spts(i) * weights_spts(j);
-
-      vol(ele) += weight * jaco_det_spts(spt, ele);
-    }
-
-  }
-
-
-
-  /* Set jacobian matrix at face flux points (do not need the determinant) */
-  for (unsigned int ele = 0; ele < nEles; ele++)
-  {
-    for (unsigned int fpt = 0; fpt < nFpts; fpt++)
-    {
-      for (unsigned int dimXi = 0; dimXi < nDims; dimXi++)
-      {
-        for (unsigned int dimX = 0; dimX < nDims; dimX++)
-        {
-          for (unsigned int node = 0; node < nNodes; node++)
-          {
-            unsigned int gnd = geo->ele2nodes(node,ele);
-            int gfpt = geo->fpt2gfpt(fpt,ele);
-
-            /* Skip fpts on ghost edges */
-            if (gfpt == -1)
-              continue;
-
-            unsigned int slot = geo->fpt2gfpt_slot(fpt,ele);
-
-            faces->jaco(gfpt, dimX, dimXi, slot) += geo->coord_nodes(gnd,dimX) * dshape_fpts(node, fpt, dimXi);
-          }
-        }
-      }
-    }
-  }
-
-  /* Set jacobian matrix and determinant at plot points (do not need the determinant) */
-  for (unsigned int ele = 0; ele < nEles; ele++)
-  {
-    for (unsigned int ppt = 0; ppt < nPpts; ppt++)
-    {
-      for (unsigned int dimXi = 0; dimXi < nDims; dimXi++)
-      {
-        for (unsigned int dimX = 0; dimX < nDims; dimX++)
-        {
-          for (unsigned int node = 0; node < nNodes; node++)
-          {
-            unsigned int gnd = geo->ele2nodes(node,ele);
-            jaco_ppts(dimX,dimXi,ppt,ele) += geo->coord_nodes(gnd,dimX) * dshape_ppts(node, ppt, dimXi); 
-          }
-        }
-      }
-    }
-  }
-  /* Set jacobian matrix and determinant at quadrature points */
-  for (unsigned int ele = 0; ele < nEles; ele++)
-  {
-    for (unsigned int qpt = 0; qpt < nQpts; qpt++)
-    {
-      for (unsigned int dimXi = 0; dimXi < nDims; dimXi++)
-      {
-        for (unsigned int dimX = 0; dimX < nDims; dimX++)
-        {
-          for (unsigned int node = 0; node < nNodes; node++)
-          {
-            unsigned int gnd = geo->ele2nodes(node, ele);
-            jaco_qpts(dimX,dimXi,qpt,ele) += geo->coord_nodes(gnd,dimX) * dshape_qpts(node,qpt,dimXi); 
-          }
-        }
-      }
-
-      jaco_det_qpts(qpt,ele) = jaco_qpts(0,0,qpt,ele) * jaco_qpts(1,1,qpt,ele) -
-                               jaco_qpts(0,1,qpt,ele) * jaco_qpts(1,0,qpt,ele); 
-
-
-      if (jaco_det_qpts(qpt,ele) < 0.)
-        ThrowException("Nonpositive Jacobian detected: ele: " + std::to_string(ele) + " qpt:" + std::to_string(qpt));
-
-    }
-  }
-
-}
-
-=======
->>>>>>> b945e155
 void Quads::set_normals(std::shared_ptr<Faces> faces)
 {
   /* Allocate memory for normals */
