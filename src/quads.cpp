--- conflicted
+++ resolved
@@ -470,47 +470,8 @@
   nSubelements = nSubelements1D * nSubelements1D;
   nNodesPerSubelement = 4;
 
-<<<<<<< HEAD
-        dU_spts(spt, ele, n, 0) /= jaco_det_spts(spt, ele);
-        dU_spts(spt, ele, n, 1) /= jaco_det_spts(spt, ele);
-      }
-    }
-  }
-
-  /* CDG: Transform gradient for each face */
-  if (input->fvisc_type == "CDG")
-  {
-#pragma omp parallel for collapse(4)
-    for (unsigned int face = 0; face < nFaces; face++)
-    {
-      for (unsigned int n = 0; n < nVars; n++)
-      {
-        for (unsigned int ele = startEle; ele < endEle; ele++)
-        {
-          if (input->overset && geo->iblank_cell(ele) != NORMAL) continue;
-
-          for (unsigned int spt = 0; spt < nSpts; spt++)
-          {
-            double dUtemp = dUf_spts(spt, ele, n, 0, face);
-
-            dUf_spts(spt, ele, n, 0, face) = dUf_spts(spt, ele, n, 0, face) * jaco_spts(spt, ele, 1, 1) -
-                                             dUf_spts(spt, ele, n, 1, face) * jaco_spts(spt, ele, 1, 0);
-
-            dUf_spts(spt, ele, n, 1, face) = dUf_spts(spt, ele, n, 1, face) * jaco_spts(spt, ele, 0, 0) -
-                                             dUtemp * jaco_spts(spt, ele, 0, 1);
-
-            dUf_spts(spt, ele, n, 0, face) /= jaco_det_spts(spt, ele);
-            dUf_spts(spt, ele, n, 1, face) /= jaco_det_spts(spt, ele);
-          }
-        }
-      }
-    }
-  }
-#endif
-=======
   /* Allocate memory for local plot point connectivity and solution at plot points */
   ppt_connect.assign({4, nSubelements});
->>>>>>> 365ba10e
 
   /* Setup plot "subelement" connectivity */
   std::vector<unsigned int> nd(4,0);
