/* Copyright (C) 2016 Aerospace Computing Laboratory (ACL).
 * See AUTHORS for contributors to this source code.
 *
 * This file is part of ZEFR.
 *
 * ZEFR is free software: you can redistribute it and/or modify
 * it under the terms of the GNU General Public License as published by
 * the Free Software Foundation, either version 3 of the License, or
 * (at your option) any later version.
 *
 * ZEFR is distributed in the hope that it will be useful,
 * but WITHOUT ANY WARRANTY; without even the implied warranty of
 * MERCHANTABILITY or FITNESS FOR A PARTICULAR PURPOSE.  See the
 * GNU General Public License for more details.
 *
 * You should have received a copy of the GNU General Public License
 * along with ZEFR.  If not, see <http://www.gnu.org/licenses/>.
 */

#include <cmath>
#include <iostream>
#include <string>

#include "faces.hpp"
#include "geometry.hpp"
#include "mdvector.hpp"
#include "macros.hpp"
#include "points.hpp"
#include "polynomials.hpp"
#include "hexas.hpp"
#include "funcs.hpp"

extern "C" {
#include "cblas.h"
}

#ifdef _GPU
#include "elements_kernels.h"
#include "solver_kernels.h"
#endif

Hexas::Hexas(GeoStruct *geo, InputStruct *input, int order)
{
  etype = HEX;
  this->geo = geo;
  this->input = input;  
  this->shape_order = geo->shape_order;  
  this->nEles = geo->nEles;  
  this->nQpts = input->nQpts1D * input->nQpts1D * input->nQpts1D;

  /* Generic hexahedral geometry */
  nDims = 3;
  nFaces = 6;
  nNodes = geo->nNodesPerEle;
  
  geo->nFacesPerEle = 6;
  geo->nNodesPerFace = 4;
  geo->nCornerNodes = 8;

  /* If order argument is not provided, use order in input file */
  if (order == -1)
  {
    nSpts = (input->order+1) * (input->order+1) * (input->order+1);
    nSpts1D = input->order+1;
    this->order = input->order;
  }
  else
  {
    nSpts = (order+1) * (order+1) * (order+1);
    nSpts1D = order+1;
    this->order = order;
  }

  nFptsPerFace = nSpts1D * nSpts1D;
  nFpts = (nSpts1D * nSpts1D) * nFaces;
  nPpts = nSpts;
  
  if (input->equation == AdvDiff || input->equation == Burgers)
  {
    nVars = 1;
  }
  else if (input->equation == EulerNS)
  {
    nVars = 5;
  }
  else
  {
    ThrowException("Equation not recognized: " + input->equation);
  }
  
}

void Hexas::set_locs()
{
  /* Allocate memory for point location structures */
  loc_spts.assign({nSpts,nDims}); idx_spts.assign({nSpts,nDims});
  loc_fpts.assign({nFpts,nDims}); idx_fpts.assign({nFpts,nDims});
  loc_ppts.assign({nPpts,nDims}); idx_ppts.assign({nPpts,nDims});
  loc_qpts.assign({nQpts,nDims}); idx_qpts.assign({nQpts,nDims});

  /* Get positions of points in 1D */
  if (input->spt_type == "Legendre")
   loc_spts_1D = Gauss_Legendre_pts(order+1); 
  else if (input->spt_type == "DFRsp")
    loc_spts_1D = DFRsp_pts(order+1, 0.339842589774454);
  else
    ThrowException("spt_type not recognized: " + input->spt_type);

  // NOTE: Currently assuming solution point locations always at Legendre.
  // Will need extrapolation operation in 1D otherwise
  auto weights_spts_1D = Gauss_Legendre_weights(nSpts1D); 

  // For integration of quantities over faces
  weights_fpts.assign({nSpts1D,nSpts1D});
  for (unsigned int fpt1 = 0; fpt1 < nSpts1D; fpt1++)
    for (unsigned int fpt2 = 0; fpt2 < nSpts1D; fpt2++)
      weights_fpts(fpt1,fpt2) = weights_spts_1D[fpt1] * weights_spts_1D[fpt2];

  loc_DFR_1D = loc_spts_1D;
  loc_DFR_1D.insert(loc_DFR_1D.begin(), -1.0);
  loc_DFR_1D.insert(loc_DFR_1D.end(), 1.0);

  /* Setup solution point locations and quadrature weights */
  weights_spts.assign({nSpts});
  unsigned int spt = 0;
  for (unsigned int i = 0; i < nSpts1D; i++)
  {
    for (unsigned int j = 0; j < nSpts1D; j++)
    {
      for (unsigned int k = 0; k < nSpts1D; k++)
      {
        loc_spts(spt,0) = loc_spts_1D[k];
        loc_spts(spt,1) = loc_spts_1D[j];
        loc_spts(spt,2) = loc_spts_1D[i];
        idx_spts(spt,0) = k;
        idx_spts(spt,1) = j;
        idx_spts(spt,2) = i;
        weights_spts(spt) = weights_spts_1D[i] * weights_spts_1D[j] * weights_spts_1D[k];

        spt++;
      }
    }
  }

  /* Setup flux point locations */
  /* Note: Flux points are ordered progressing from corner nearest
   * to starting face node (see geometry.cpp) and sweeping up to
   * opposite corner.
   * Some diagrams:
   * Bottom/Top Faces:
   * ^ y
   * |
   * 3 ----- 2
   * | 2   3 |
   * | 0   1 |
   * 0-------1 --> x
   *
   * Front/Back Faces:
   * ^ z
   * |
   * 4 ----- 5
   * | 2   3 |
   * | 0   1 |
   * 0-------1 --> x
   *
   * Left/Right Faces:
   *               ^ z
   *               |
   *       7 ----- 4
   *       | 2   3 |
   *       | 0   1 |
   * y <-- 3-------0 
   * */

  unsigned int fpt = 0;
  for (unsigned int i = 0; i < nFaces; i++)
  {
    for (unsigned int j = 0; j < nSpts1D; j++)
    {
      for (unsigned int k = 0; k < nSpts1D; k++)
      {
        switch(i)
        {
          case 0: /* Bottom face */
            loc_fpts(fpt,0) = loc_spts_1D[k];
            loc_fpts(fpt,1) = loc_spts_1D[j]; 
            loc_fpts(fpt,2) = -1.0; 
            idx_fpts(fpt,0) = k;
            idx_fpts(fpt,1) = j;
            idx_fpts(fpt,2) = -1; break;

          case 1: /* Top face */
            loc_fpts(fpt,0) = loc_spts_1D[nSpts1D - k - 1];
            loc_fpts(fpt,1) = loc_spts_1D[j]; 
            loc_fpts(fpt,2) = 1.0; 
            idx_fpts(fpt,0) = nSpts1D - k - 1;
            idx_fpts(fpt,1) = j;
            idx_fpts(fpt,2) = nSpts1D; break;

          case 2: /* Left face */
            loc_fpts(fpt,0) = -1.0;
            loc_fpts(fpt,1) = loc_spts_1D[k];
            loc_fpts(fpt,2) = loc_spts_1D[j];
            idx_fpts(fpt,0) = -1;
            idx_fpts(fpt,1) = k;
            idx_fpts(fpt,2) = j; break;

          case 3: /* Right face */
            loc_fpts(fpt,0) = 1.0;
            loc_fpts(fpt,1) = loc_spts_1D[nSpts1D - k - 1];
            loc_fpts(fpt,2) = loc_spts_1D[j];
            idx_fpts(fpt,0) = nSpts1D;
            idx_fpts(fpt,1) = nSpts1D - k - 1;
            idx_fpts(fpt,2) = j; break;

          case 4: /* Front face */
            loc_fpts(fpt,0) = loc_spts_1D[nSpts1D - k - 1];
            loc_fpts(fpt,1) = -1.0;
            loc_fpts(fpt,2) = loc_spts_1D[j];
            idx_fpts(fpt,0) = nSpts1D - k - 1;
            idx_fpts(fpt,1) = -1;
            idx_fpts(fpt,2) = j; break;

          case 5: /* Back face */
            loc_fpts(fpt,0) = loc_spts_1D[k];
            loc_fpts(fpt,1) = 1.0;
            loc_fpts(fpt,2) = loc_spts_1D[j];
            idx_fpts(fpt,0) = k;
            idx_fpts(fpt,1) = nSpts1D;
            idx_fpts(fpt,2) = j; break;
        }
        fpt++;

      }
    }
  }
  
  /* Setup plot point locations (equidistant) */
  auto loc_ppts_1D = Shape_pts(order);

  unsigned int ppt = 0;
  for (unsigned int i = 0; i < nSpts1D; i++)
  {
    for (unsigned int j = 0; j < nSpts1D; j++)
    {
      for (unsigned int k = 0; k < nSpts1D; k++)
      {
        loc_ppts(ppt,0) = loc_ppts_1D[k];
        loc_ppts(ppt,1) = loc_ppts_1D[j];
        loc_ppts(ppt,2) = loc_ppts_1D[i];
        idx_ppts(ppt,0) = k;
        idx_ppts(ppt,1) = j;
        idx_ppts(ppt,2) = i;
        ppt++;
      }
    }
  }

  /* Setup gauss quadrature point locations and weights */
  loc_qpts_1D = Gauss_Legendre_pts(input->nQpts1D); 
  auto weights_qpts_1D = Gauss_Legendre_weights(input->nQpts1D);
  weights_qpts.assign({input->nQpts1D * input->nQpts1D * input->nQpts1D});

  /* Setup quadrature point locations */
  unsigned int qpt = 0;
  for (unsigned int i = 0; i < input->nQpts1D; i++)
  {
    for (unsigned int j = 0; j < input->nQpts1D; j++)
    {
      for (unsigned int k = 0; k < input->nQpts1D; k++)
      {
        loc_qpts(qpt,0) = loc_qpts_1D[k];
        loc_qpts(qpt,1) = loc_qpts_1D[j];
        loc_qpts(qpt,2) = loc_qpts_1D[i];
        idx_qpts(qpt,0) = k;
        idx_qpts(qpt,1) = j;
        idx_qpts(qpt,2) = i;
        weights_qpts(qpt) =  weights_qpts_1D[i] * weights_qpts_1D[j] * weights_qpts_1D[k];
        qpt++;
      }
    }
  }

}

void Hexas::set_normals(std::shared_ptr<Faces> faces)
{
  /* Allocate memory for normals */
  tnorm.assign({nFpts,nDims});

  /* Setup parent-space (transformed) normals at flux points */
  for (unsigned int fpt = 0; fpt < nFpts; fpt++)
  {
    switch(fpt/(nSpts1D * nSpts1D))
    {
      case 0: /* Bottom */
        tnorm(fpt,0) = 0.0;
        tnorm(fpt,1) = 0.0; 
        tnorm(fpt,2) = -1.0; break;

      case 1: /* Top */
        tnorm(fpt,0) = 0.0;
        tnorm(fpt,1) = 0.0; 
        tnorm(fpt,2) = 1.0; break;

      case 2: /* Left */
        tnorm(fpt,0) = -1.0;
        tnorm(fpt,1) = 0.0; 
        tnorm(fpt,2) = 0.0; break;

      case 3: /* Right */
        tnorm(fpt,0) = 1.0;
        tnorm(fpt,1) = 0.0; 
        tnorm(fpt,2) = 0.0; break;

      case 4: /* Front */
        tnorm(fpt,0) = 0.0;
        tnorm(fpt,1) = -1.0; 
        tnorm(fpt,2) = 0.0; break;

      case 5: /* Back */
        tnorm(fpt,0) = 0.0;
        tnorm(fpt,1) = 1.0; 
        tnorm(fpt,2) = 0.0; break;
    }

  }
}

void Hexas::set_oppRestart(unsigned int order_restart, bool use_shape)
{
  unsigned int nRpts1D = (order_restart + 1);
  unsigned int nRpts2D = nRpts1D * nRpts1D;
  unsigned int nRpts = nRpts1D * nRpts1D * nRpts1D;

  /* Setup extrapolation operator from restart points */
  oppRestart.assign({nSpts, nRpts});

  std::vector<double> loc_rpts_1D;
  if (!use_shape)
    loc_rpts_1D = Gauss_Legendre_pts(order_restart + 1); 
  else
    loc_rpts_1D = Shape_pts(order_restart); 

  std::vector<double> loc(input->nDims);
  for (unsigned int rpt = 0; rpt < nRpts; rpt++)
  {
    for (unsigned int spt = 0; spt < nSpts; spt++)
    {
      for (unsigned int dim = 0; dim < input->nDims; dim++)
        loc[dim] = loc_spts(spt , dim);

      int i = rpt % nRpts1D;
      int j = (rpt / nRpts1D) % nRpts1D;
      int k = rpt / nRpts2D;
      oppRestart(spt,rpt) = Lagrange(loc_rpts_1D, i, loc[0]) * 
                            Lagrange(loc_rpts_1D, j, loc[1]) *
                            Lagrange(loc_rpts_1D, k, loc[2]);
    }
  }
}

double Hexas::calc_nodal_basis(unsigned int spt,
                               const std::vector<double> &loc)
{
  /* Get indices for Lagrange polynomial evaluation */
  unsigned int i = idx_spts(spt,0);
  unsigned int j = idx_spts(spt,1);
  unsigned int k = idx_spts(spt,2);

  double val = Lagrange(loc_spts_1D, i, loc[0]) * Lagrange(loc_spts_1D, j, loc[1]) * Lagrange(loc_spts_1D, k, loc[2]);

  return val;
}

double Hexas::calc_nodal_basis(unsigned int spt, double *loc)
{
  /* Get indices for Lagrange polynomial evaluation */
  unsigned int i = idx_spts(spt,0);
  unsigned int j = idx_spts(spt,1);
  unsigned int k = idx_spts(spt,2);

  double val = Lagrange(loc_spts_1D, i, loc[0]) * Lagrange(loc_spts_1D, j, loc[1]) * Lagrange(loc_spts_1D, k, loc[2]);

  return val;
}

double Hexas::calc_d_nodal_basis_spts(unsigned int spt,
              const std::vector<double> &loc, unsigned int dim)
{
  /* Get indices for Lagrange polynomial evaluation (shifted due to inclusion of
   * boundary points for DFR) */
  unsigned int i = idx_spts(spt,0) + 1;
  unsigned int j = idx_spts(spt,1) + 1;
  unsigned int k = idx_spts(spt,2) + 1;

  double val = 0.0;

  if (dim == 0)
  {
    val = Lagrange_d1(loc_DFR_1D, i, loc[0]) * Lagrange(loc_DFR_1D, j, loc[1]) * Lagrange(loc_DFR_1D, k, loc[2]);
  }
  else if (dim == 1)
  {
    val = Lagrange(loc_DFR_1D, i, loc[0]) * Lagrange_d1(loc_DFR_1D, j, loc[1]) * Lagrange(loc_DFR_1D, k, loc[2]);
  }
  else
  {
    val = Lagrange(loc_DFR_1D, i, loc[0]) * Lagrange(loc_DFR_1D, j, loc[1]) * Lagrange_d1(loc_DFR_1D, k, loc[2]);
  }

  return val;

}

double Hexas::calc_d_nodal_basis_fr(unsigned int spt,
              const std::vector<double> &loc, unsigned int dim)
{
  /* Get indices for Lagrange polynomial evaluation */
  unsigned int i = idx_spts(spt,0);
  unsigned int j = idx_spts(spt,1);
  unsigned int k = idx_spts(spt,2);

  double val = 0.0;

  if (dim == 0)
  {
    val = Lagrange_d1(loc_spts_1D, i, loc[0]) * Lagrange(loc_spts_1D, j, loc[1]) * Lagrange(loc_spts_1D, k, loc[2]);
  }
  else if (dim == 1)
  {
    val = Lagrange(loc_spts_1D, i, loc[0]) * Lagrange_d1(loc_spts_1D, j, loc[1]) * Lagrange(loc_spts_1D, k, loc[2]);
  }
  else
  {
    val = Lagrange(loc_spts_1D, i, loc[0]) * Lagrange(loc_spts_1D, j, loc[1]) * Lagrange_d1(loc_spts_1D, k, loc[2]);
  }

  return val;

}

double Hexas::calc_d_nodal_basis_fpts(unsigned int fpt,
              const std::vector<double> &loc, unsigned int dim)
{
  /* Get indices for Lagrange polynomial evaluation (shifted due to inclusion of
   * boundary points for DFR) */
  unsigned int i = idx_fpts(fpt,0) + 1;
  unsigned int j = idx_fpts(fpt,1) + 1;
  unsigned int k = idx_fpts(fpt,2) + 1;

  double val = 0.0;

  if (dim == 0)
  {
    val = Lagrange_d1(loc_DFR_1D, i, loc[0]) * Lagrange(loc_DFR_1D, j, loc[1]) * Lagrange(loc_DFR_1D, k, loc[2]);
  }
  else if (dim == 1)
  {
    val = Lagrange(loc_DFR_1D, i, loc[0]) * Lagrange_d1(loc_DFR_1D, j, loc[1]) * Lagrange(loc_DFR_1D, k, loc[2]);
  }
  else
  {
    val = Lagrange(loc_DFR_1D, i, loc[0]) * Lagrange(loc_DFR_1D, j, loc[1]) * Lagrange_d1(loc_DFR_1D, k, loc[2]);
  }

  return val;

}

void Hexas::setup_PMG(int pro_order, int res_order)
{
  unsigned int nSpts_pro_1D = pro_order + 1;
  unsigned int nSpts_res_1D = res_order + 1;
  unsigned int nSpts_pro = nSpts_pro_1D * nSpts_pro_1D * nSpts_pro_1D;
  unsigned int nSpts_res = nSpts_res_1D * nSpts_res_1D * nSpts_res_1D;

  std::vector<double> loc(nDims, 0.0);

  if (order != input->order)
  {
    /* Setup prolongation operator */
    oppPro.assign({nSpts_pro, nSpts});

    std::vector<mdvector<double>> opps(pro_order + 1);

    /* Form operator by sequential multiplication of single order prolongation operators */
    for (int P = pro_order; P > order; P--)
    {
      opps[P].assign({(P+1) * (P+1) * (P+1), P * P * P}, 0);

      auto loc_spts_P1_1D = Gauss_Legendre_pts(P+1); 
      auto loc_spts_P2_1D = Gauss_Legendre_pts(P); 

      for (unsigned int spt = 0; spt < P * P * P; spt++)
      {
        int i1 = spt % P;
        int j1 = (spt / P) % P;
        int k1 = spt / (P * P);

        for (unsigned int pspt = 0; pspt < (P+1) * (P+1) * (P+1); pspt++)
        {
          int i2 = pspt % (P+1);
          int j2 = (pspt / (P+1)) % (P+1);
          int k2 = pspt / ((P+1) * (P+1));
          loc[0] = loc_spts_P1_1D[i2];
          loc[1] = loc_spts_P1_1D[j2];
          loc[2] = loc_spts_P1_1D[k2];

          opps[P](pspt, spt) = Lagrange(loc_spts_P2_1D, i1, loc[0]) * 
                               Lagrange(loc_spts_P2_1D, j1, loc[1]) *
                               Lagrange(loc_spts_P2_1D, k1, loc[2]);
        }
      }
    }

    for (int P = pro_order; P > order + 1; P--)
    {
      mdvector<double> opp({nSpts_pro, (P-1) * (P-1) * (P-1)});

      cblas_dgemm(CblasColMajor, CblasNoTrans, CblasNoTrans, nSpts_pro, (P-1) * (P-1) * (P-1),
          P * P * P, 1.0, opps[P].data(), opps[P].ldim(), opps[P-1].data(), opps[P-1].ldim(), 0.0, opp.data(), opp.ldim());

      opps[P-1] = opp;
    }

    oppPro = opps[order + 1];

  }

  if (order != 0)
  {
    /* Setup restriction operator */
    oppRes.assign({nSpts_res, nSpts});

    std::vector<mdvector<double>> opps(order + 1);

    /* Form operator by sequential multiplication of single order restriction operators */
    for (int P = res_order; P < order; P++)
    {
      opps[P].assign({(P+1) * (P+1) * (P+1), (P+2) * (P+2) * (P+2)}, 0);

      auto loc_spts_P1_1D = Gauss_Legendre_pts(P+1); 
      auto loc_spts_P2_1D = Gauss_Legendre_pts(P+2); 

      for (unsigned int spt = 0; spt < (P+2) * (P+2) * (P+2); spt++)
      {
        int i1 = spt % (P+2);
        int j1 = (spt / (P+2)) % (P+2);
        int k1 = spt / ((P+2) * (P+2));

        for (unsigned int rspt = 0; rspt < (P+1) * (P+1) * (P+1); rspt++)
        {
          int i2 = rspt % (P+1);
          int j2 = (rspt / (P+1)) % (P+1);
          int k2 = rspt / ((P+1) * (P+1));

          loc[0] = loc_spts_P1_1D[i2];
          loc[1] = loc_spts_P1_1D[j2];
          loc[2] = loc_spts_P1_1D[k2];

          opps[P](rspt, spt) = Lagrange(loc_spts_P2_1D, i1, loc[0]) * 
                               Lagrange(loc_spts_P2_1D, j1, loc[1]) *
                               Lagrange(loc_spts_P2_1D, k1, loc[2]);
        }
      }
    }

    for (int P = res_order; P < order - 1; P++)
    {
      mdvector<double> opp({nSpts_res, (P+3) * (P+3) * (P+3)});

      cblas_dgemm(CblasColMajor, CblasNoTrans, CblasNoTrans, nSpts_res, (P+3) * (P+3) * (P+3),
          (P+2) * (P+2) * (P+2), 1.0, opps[P].data(), opps[P].ldim(), opps[P+1].data(), opps[P+1].ldim(), 0.0, opp.data(), opp.ldim());

      opps[P+1] = opp;
    }

    oppRes = opps[order - 1];

  }

#ifdef _GPU
  /* Copy PMG operators to device */
  oppPro_d = oppPro;
  oppRes_d = oppRes;
#endif

}

void Hexas::setup_ppt_connectivity()
{
<<<<<<< HEAD
  unsigned int nSubelements1D = nSpts1D+1;
=======
  unsigned int nSubelements1D = nSpts1D - 1;
>>>>>>> d8f40c50
  nSubelements = nSubelements1D * nSubelements1D * nSubelements1D;
  nNodesPerSubelement = 8;

  /* Allocate memory for local plot point connectivity and solution at plot points */
  ppt_connect.assign({8, nSubelements});

  /* Setup plot "subelement" connectivity */
  std::vector<unsigned int> nd(8,0);

  unsigned int ele = 0;
  nd[0] = 0; nd[1] = 1; nd[2] = nSubelements1D + 2; nd[3] = nSubelements1D + 1;
  nd[4] = (nSubelements1D + 1) * (nSubelements1D + 1); nd[5] = nd[4] + 1; 
  nd[6] = nd[4] + nSubelements1D + 2; nd[7] = nd[4] + nSubelements1D + 1;

  for (unsigned int i = 0; i < nSubelements1D; i++)
  {
    for (unsigned int j = 0; j < nSubelements1D; j++)
    {
      for (unsigned int k = 0; k < nSubelements1D; k++)
      {
        for (unsigned int node = 0; node < 8; node ++)
        {
          ppt_connect(node, ele) = nd[node] + k;
        }

        ele++;
      }

      for (unsigned int node = 0; node < 8; node ++)
        nd[node] += (nSubelements1D + 1);

    }

    for (unsigned int node = 0; node < 8; node ++)
      nd[node] += (nSubelements1D + 1);
  }
}

void Hexas::transform_dFdU()
{
#ifdef _CPU
#pragma omp parallel for collapse(4)
  for (unsigned int nj = 0; nj < nVars; nj++)
  {
    for (unsigned int ni = 0; ni < nVars; ni++)
    {
      for (unsigned int ele = 0; ele < nEles; ele++)
      {
        for (unsigned int spt = 0; spt < nSpts; spt++)
        {
          double dFdUtemp0 = dFdU_spts(spt, ele, ni, nj, 0);
          double dFdUtemp1 = dFdU_spts(spt, ele, ni, nj, 1);

          dFdU_spts(spt, ele, ni, nj, 0) = dFdU_spts(spt, ele, ni, nj, 0) * inv_jaco_spts(spt, ele, 0, 0) +
                                           dFdU_spts(spt, ele, ni, nj, 1) * inv_jaco_spts(spt, ele, 0, 1) +
                                           dFdU_spts(spt, ele, ni, nj, 2) * inv_jaco_spts(spt, ele, 0, 2);

          dFdU_spts(spt, ele, ni, nj, 1) = dFdUtemp0 * inv_jaco_spts(spt, ele, 1, 0) +
                                           dFdU_spts(spt, ele, ni, nj, 1) * inv_jaco_spts(spt, ele, 1, 1) +
                                           dFdU_spts(spt, ele, ni, nj, 2) * inv_jaco_spts(spt, ele, 1, 2);
                                    
          dFdU_spts(spt, ele, ni, nj, 2) = dFdUtemp0 * inv_jaco_spts(spt, ele, 2, 0) +
                                           dFdUtemp1 * inv_jaco_spts(spt, ele, 2, 1) +
                                           dFdU_spts(spt, ele, ni, nj, 2) * inv_jaco_spts(spt, ele, 2, 2);
        }
      }
    }
  }

#endif

#ifdef _GPU
  transform_dFdU_hexa_wrapper(dFdU_spts_d, inv_jaco_spts_d, nSpts, nEles, nVars,
      nDims, input->equation);
  check_error();

#endif
}

mdvector<double> Hexas::calc_shape(unsigned int shape_order,
                                   const std::vector<double> &loc)
{
  mdvector<double> shape_val({nNodes}, 0.0);
  double xi = loc[0]; 
  double eta = loc[1];
  double mu = loc[2];

  unsigned int i = 0;
  unsigned int j = 0;
  unsigned int k = 0;

  /* 20-node Seredipity */
  if (nNodes == 20 || (shape_order == 2 and input->serendipity))
  {
    /* Corner Nodes */
    shape_val(0) = 0.125 * (1. - xi) * (1. - eta) * (1. - mu) * (-xi - eta - mu - 2.); 
    shape_val(1) = 0.125 * (1. + xi) * (1. - eta) * (1. - mu) * (xi - eta - mu - 2.);
    shape_val(2) = 0.125 * (1. + xi) * (1. + eta) * (1. - mu) * (xi + eta - mu - 2.);
    shape_val(3) = 0.125 * (1. - xi) * (1. + eta) * (1. - mu) * (-xi + eta - mu - 2.);
    shape_val(4) = 0.125 * (1. - xi) * (1. - eta) * (1. + mu) * (-xi - eta + mu - 2.);
    shape_val(5) = 0.125 * (1. + xi) * (1. - eta) * (1. + mu) * (xi - eta + mu - 2.);
    shape_val(6) = 0.125 * (1. + xi) * (1. + eta) * (1. + mu) * (xi + eta + mu - 2.);
    shape_val(7) = 0.125 * (1. - xi) * (1. + eta) * (1. + mu) * (-xi + eta + mu - 2.);

    /* Edge Nodes */
    shape_val(8) = 0.25 * (1. - xi*xi) * (1. - eta) * (1. - mu);
    shape_val(9) = 0.25 * (1. + xi) * (1. - eta*eta) * (1. - mu);
    shape_val(10) = 0.25 * (1. - xi*xi) * (1. + eta) * (1. - mu);
    shape_val(11) = 0.25 * (1. - xi) * (1. - eta*eta) * (1. - mu);
    shape_val(12) = 0.25 * (1. - xi) * (1. - eta) * (1. - mu*mu);
    shape_val(13) = 0.25 * (1. + xi) * (1. - eta) * (1. - mu*mu);
    shape_val(14) = 0.25 * (1. + xi) * (1. + eta) * (1. - mu*mu);
    shape_val(15) = 0.25 * (1. - xi) * (1. + eta) * (1. - mu*mu);
    shape_val(16) = 0.25 * (1. - xi*xi) * (1. - eta) * (1. + mu);
    shape_val(17) = 0.25 * (1. + xi) * (1. - eta*eta) * (1. + mu);
    shape_val(18) = 0.25 * (1. - xi*xi) * (1. + eta) * (1. + mu);
    shape_val(19) = 0.25 * (1. - xi) * (1. - eta*eta) * (1. + mu);

  }
  else
  {
    int nSide = cbrt(nNodes);

    if (nSide*nSide*nSide != nNodes)
    {
      std::cout << "nNodes = " << nNodes << std::endl;
      ThrowException("For Lagrange hex of order N, must have (N+1)^3 shape points.");
    }

    std::vector<double> xlist(nSide);
    double dxi = 2./(nSide-1);

    for (int i=0; i<nSide; i++)
      xlist[i] = -1. + i*dxi;

    auto ijk2gmsh = structured_to_gmsh_hex(nNodes);

    int pt = 0;
    for (int k = 0; k < nSide; k++)
    {
      for (int j = 0; j < nSide; j++)
      {
        for (int i = 0; i < nSide; i++)
        {
          shape_val(ijk2gmsh[pt]) = Lagrange(xlist, xi, i) * Lagrange(xlist, eta, j) * Lagrange(xlist, mu, k);
          pt++;
        }
      }
    }
  }

  return shape_val;
}

mdvector<double> Hexas::calc_d_shape(unsigned int shape_order,
                                     const std::vector<double> &loc)
{
  mdvector<double> dshape_val({nNodes, nDims}, 0);
  double xi = loc[0];
  double eta = loc[1];
  double mu = loc[2];

  unsigned int i = 0;
  unsigned int j = 0;
  unsigned int k = 0;

  if (shape_order == 2 && input->serendipity)
  {
    dshape_val(0, 0) = -0.125 * (1. - eta) * (1. - mu) * (-2.*xi - eta - mu - 1.); 
    dshape_val(1, 0) = 0.125 * (1. - eta) * (1. - mu) * (2.*xi - eta - mu - 1.); 
    dshape_val(2, 0) = 0.125 * (1. + eta) * (1. - mu) * (2.*xi + eta - mu - 1.); 
    dshape_val(3, 0) = -0.125 * (1. + eta) * (1. - mu) * (-2.*xi + eta - mu - 1.); 
    dshape_val(4, 0) = -0.125 * (1. - eta) * (1. + mu) * (-2.*xi - eta + mu - 1.); 
    dshape_val(5, 0) = 0.125 * (1. - eta) * (1. + mu) * (2.*xi - eta + mu - 1.); 
    dshape_val(6, 0) = 0.125 * (1. + eta) * (1. + mu) * (2.*xi + eta + mu - 1.); 
    dshape_val(7, 0) = -0.125 * (1. + eta) * (1. + mu) * (-2.*xi + eta + mu - 1.); 
    dshape_val(8, 0) = -0.5 * xi * (1. - eta) * (1. - mu); 
    dshape_val(9, 0) = 0.25 * (1. - eta*eta) * (1. - mu); 
    dshape_val(10, 0) = -0.5 * xi * (1. + eta) * (1. - mu); 
    dshape_val(11, 0) = -0.25 * (1. - eta*eta) * (1. - mu); 
    dshape_val(12, 0) = -0.25 * (1. - eta) * (1. - mu*mu); 
    dshape_val(13, 0) = 0.25 * (1. - eta) * (1. - mu*mu); 
    dshape_val(14, 0) = 0.25 * (1. + eta) * (1. - mu*mu); 
    dshape_val(15, 0) = -0.25 * (1. + eta) * (1. - mu*mu); 
    dshape_val(16, 0) = -0.5 * xi * (1. - eta) * (1. + mu); 
    dshape_val(17, 0) = 0.25 * (1. - eta*eta) * (1. + mu); 
    dshape_val(18, 0) = -0.5 * xi * (1. + eta) * (1. + mu); 
    dshape_val(19, 0) = -0.25 * (1. - eta*eta) * (1. + mu); 

    dshape_val(0, 1) = -0.125 * (1. - xi) * (1. - mu) * (-xi -2.*eta - mu - 1.); 
    dshape_val(1, 1) = -0.125 * (1. + xi) * (1. - mu) * (xi - 2.*eta - mu - 1.); 
    dshape_val(2, 1) = 0.125 * (1. + xi) * (1. - mu) * (xi + 2.*eta - mu - 1.); 
    dshape_val(3, 1) = 0.125 * (1. - xi) * (1. - mu) * (-xi + 2.*eta - mu - 1.); 
    dshape_val(4, 1) = -0.125 * (1. - xi) * (1. + mu) * (-xi - 2.*eta + mu - 1.); 
    dshape_val(5, 1) = -0.125 * (1. + xi) * (1. + mu) * (xi - 2.*eta + mu - 1.); 
    dshape_val(6, 1) = 0.125 * (1. + xi) * (1. + mu) * (xi + 2.*eta + mu - 1.); 
    dshape_val(7, 1) = 0.125 * (1. - xi) * (1. + mu) * (-xi + 2.*eta + mu - 1.); 
    dshape_val(8, 1) = -0.25 * (1. - xi*xi) * (1. - mu); 
    dshape_val(9, 1) = -0.5 * eta * (1. + xi) * (1. - mu); 
    dshape_val(10, 1) = 0.25 * (1. - xi*xi) * (1. - mu); 
    dshape_val(11, 1) = -0.5 * eta * (1. - xi) * (1. - mu); 
    dshape_val(12, 1) = -0.25 * (1. - xi) * (1. - mu*mu); 
    dshape_val(13, 1) = -0.25 * (1. + xi) * (1. - mu*mu); 
    dshape_val(14, 1) = 0.25 * (1. + xi) * (1. - mu*mu); 
    dshape_val(15, 1) = 0.25 * (1. - xi) * (1. - mu*mu); 
    dshape_val(16, 1) = -0.25 * (1. - xi*xi) * (1. + mu); 
    dshape_val(17, 1) = -0.5 * eta * (1. + xi) * (1. + mu); 
    dshape_val(18, 1) = 0.25 * (1. - xi*xi) * (1. + mu); 
    dshape_val(19, 1) = -0.5 * eta * (1. - xi) * (1. + mu); 

    dshape_val(0, 2) = -0.125 * (1. - xi) * (1. - eta) * (-xi - eta - 2.*mu - 1.); 
    dshape_val(1, 2) = -0.125 * (1. + xi) * (1. - eta) * (xi - eta - 2.*mu - 1.); 
    dshape_val(2, 2) = -0.125 * (1. + xi) * (1. + eta) * (xi + eta - 2.*mu - 1.); 
    dshape_val(3, 2) = -0.125 * (1. - xi) * (1. + eta) * (-xi + eta - 2.*mu - 1.); 
    dshape_val(4, 2) = 0.125 * (1. - xi) * (1. - eta) * (-xi - eta + 2.*mu - 1.); 
    dshape_val(5, 2) = 0.125 * (1. + xi) * (1. - eta) * (xi - eta + 2.*mu - 1.); 
    dshape_val(6, 2) = 0.125 * (1. + xi) * (1. + eta) * (xi + eta + 2.*mu - 1.); 
    dshape_val(7, 2) = 0.125 * (1. - xi) * (1. + eta) * (-xi + eta + 2.*mu - 1.); 
    dshape_val(8, 2) = -0.25 * (1. - xi*xi) * (1. - eta); 
    dshape_val(9, 2) = -0.25 * (1. + xi) * (1. - eta*eta); 
    dshape_val(10, 2) = -0.25 * (1. - xi*xi) * (1. + eta); 
    dshape_val(11, 2) = -0.25 * (1. - xi) * (1. - eta*eta); 
    dshape_val(12, 2) = -0.5 * mu * (1. - xi) * (1. - eta); 
    dshape_val(13, 2) = -0.5 * mu * (1. + xi) * (1. - eta); 
    dshape_val(14, 2) = -0.5 * mu * (1. + xi) * (1. + eta); 
    dshape_val(15, 2) = -0.5 * mu * (1. - xi) * (1. + eta); 
    dshape_val(16, 2) = 0.25 * (1. - xi*xi) * (1. - eta); 
    dshape_val(17, 2) = 0.25 * (1. + xi) * (1. - eta*eta); 
    dshape_val(18, 2) = 0.25 * (1. - xi*xi) * (1. + eta); 
    dshape_val(19, 2) = 0.25 * (1. - xi) * (1. - eta*eta); 

  }
  else
  {
    int nSide = cbrt(nNodes);

    if (nSide*nSide*nSide != nNodes)
      ThrowException("For Lagrange hex of order N, must have (N+1)^3 shape points.");

    std::vector<double> xlist(nSide);
    double dxi = 2./(nSide-1);

    for (int i=0; i<nSide; i++)
      xlist[i] = -1. + i*dxi;

    auto ijk2gmsh = structured_to_gmsh_hex(nNodes);

    int pt = 0;
    for (int k = 0; k < nSide; k++)
    {
      for (int j = 0; j < nSide; j++)
      {
        for (int i = 0; i < nSide; i++)
        {
          dshape_val(ijk2gmsh[pt],0) = dLagrange(xlist, xi, i) *  Lagrange(xlist, eta, j) *  Lagrange(xlist, mu, k);
          dshape_val(ijk2gmsh[pt],1) =  Lagrange(xlist, xi, i) * dLagrange(xlist, eta, j) *  Lagrange(xlist, mu, k);
          dshape_val(ijk2gmsh[pt],2) =  Lagrange(xlist, xi, i) *  Lagrange(xlist, eta, j) * dLagrange(xlist, mu, k);
          pt++;
        }
      }
    }
  }

  return dshape_val;
}<|MERGE_RESOLUTION|>--- conflicted
+++ resolved
@@ -590,11 +590,7 @@
 
 void Hexas::setup_ppt_connectivity()
 {
-<<<<<<< HEAD
-  unsigned int nSubelements1D = nSpts1D+1;
-=======
   unsigned int nSubelements1D = nSpts1D - 1;
->>>>>>> d8f40c50
   nSubelements = nSubelements1D * nSubelements1D * nSubelements1D;
   nNodesPerSubelement = 8;
 
