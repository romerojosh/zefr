--- conflicted
+++ resolved
@@ -679,16 +679,12 @@
 #endif
 }
 
-<<<<<<< HEAD
 void Hexas::transform_dFdU()
 {
   ThrowException("Implicit method not implemented for Hex element type yet!");
 }
 
-double Hexas::calc_shape(unsigned int shape_order, unsigned int idx, 
-=======
 mdvector<double> Hexas::calc_shape(unsigned int shape_order, 
->>>>>>> 4693977b
                          std::vector<double> &loc)
 {
   mdvector<double> shape_val({nNodes}, 0.0);
