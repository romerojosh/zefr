--- conflicted
+++ resolved
@@ -829,9 +829,9 @@
 #endif
 }
 
-void FRSolver::compute_RHS_source(mdvector<double> &source, unsigned int color)
-{
 #ifdef _CPU
+void FRSolver::compute_RHS_source(const mdvector<double> &source, unsigned int color)
+{
 #pragma omp parallel for collapse(3)
   for (unsigned int n = 0; n < eles->nVars; n++)
   {
@@ -853,12 +853,15 @@
       }
     }
   }
-#endif
-
-#ifdef _GPU
-  //compute_RHS_source_wrapper(eles->divF_spts_d, source, eles->jaco_det_spts_d, dt_d, eles->RHS_d, input->dt_type, eles->nSpts, eles->nEles, eles->nVars);
-#endif
-}
+}
+#endif
+
+#ifdef _GPU
+void FRSolver::compute_RHS_source(const mdvector_gpu<double> &source, unsigned int color)
+{
+  compute_RHS_source_wrapper(eles->divF_spts_d, source, eles->jaco_det_spts_d, dt_d, eles->RHS_d, input->dt_type, eles->nSpts, eles->nEles, eles->nVars);
+}
+#endif
 
 void FRSolver::compute_deltaU(unsigned int color)
 {
@@ -1313,9 +1316,38 @@
   }
 }
 
-<<<<<<< HEAD
 void FRSolver::add_source(unsigned int stage)
-=======
+{
+#ifdef _CPU
+#pragma omp parallel for collapse(3)
+  for (unsigned int n = 0; n < eles->nVars; n++)
+  {
+    for (unsigned int ele =0; ele < eles->nEles; ele++)
+    {
+      for (unsigned int spt = 0; spt < eles->nSpts; spt++)
+      {
+          double x = geo.coord_spts(spt, ele, 0);
+          double y = geo.coord_spts(spt, ele, 1);
+          double z = 0;
+          if (eles->nDims == 3)
+            z = geo.coord_spts(spt, ele, 2);
+
+          eles->divF_spts(spt, ele, n, stage) += compute_source_term(x, y, z, flow_time, n, input) * 
+            eles->jaco_det_spts(spt, ele);
+      }
+    }
+  }
+
+#endif
+
+#ifdef _GPU
+  add_source_wrapper(eles->divF_spts_d, eles->jaco_det_spts_d, geo.coord_spts_d, eles->nSpts, eles->nEles,
+      eles->nVars, eles->nDims, input->equation, flow_time, stage);
+  check_error();
+#endif
+
+}
+
 /* Note: Source term in update() is used primarily for multigrid. To add a true source term, define
  * a source term in funcs.cpp and set source input flag to 1. */
 #ifdef _CPU
@@ -1324,39 +1356,6 @@
 #ifdef _GPU
 void FRSolver::update(const mdvector_gpu<double> &source)
 #endif
->>>>>>> 54b1d725
-{
-#ifdef _CPU
-#pragma omp parallel for collapse(3)
-  for (unsigned int n = 0; n < eles->nVars; n++)
-  {
-    for (unsigned int ele =0; ele < eles->nEles; ele++)
-    {
-      for (unsigned int spt = 0; spt < eles->nSpts; spt++)
-      {
-          double x = geo.coord_spts(spt, ele, 0);
-          double y = geo.coord_spts(spt, ele, 1);
-          double z = 0;
-          if (eles->nDims == 3)
-            z = geo.coord_spts(spt, ele, 2);
-
-          eles->divF_spts(spt, ele, n, stage) += compute_source_term(x, y, z, flow_time, n, input) * 
-            eles->jaco_det_spts(spt, ele);
-      }
-    }
-  }
-
-#endif
-
-#ifdef _GPU
-  add_source_wrapper(eles->divF_spts_d, eles->jaco_det_spts_d, geo.coord_spts_d, eles->nSpts, eles->nEles,
-      eles->nVars, eles->nDims, input->equation, flow_time, stage);
-  check_error();
-#endif
-
-}
-
-void FRSolver::update()
 {
   if (input->dt_scheme != "BDF1" && input->dt_scheme != "LUJac" && input->dt_scheme != "LUSGS")
   {
@@ -1386,314 +1385,8 @@
       }
 
 #ifdef _CPU
-    if (source.size() == 0)
-    {
-#pragma omp parallel for collapse(3)
-      for (unsigned int n = 0; n < eles->nVars; n++)
-        for (unsigned int ele = 0; ele < eles->nEles; ele++)
-          for (unsigned int spt = 0; spt < eles->nSpts; spt++)
-<<<<<<< HEAD
-=======
-          {
-            if (input->dt_type != 2)
-            {
-              eles->U_spts(spt, ele, n) = U_ini(spt, ele, n) - rk_alpha(stage) * dt(0) / 
-                eles->jaco_det_spts(spt, ele) * eles->divF_spts(spt, ele, n, stage);
-            }
-            else
-            {
-              eles->U_spts(spt, ele, n) = U_ini(spt, ele, n) - rk_alpha(stage) * dt(ele) / 
-                eles->jaco_det_spts(spt, ele) * eles->divF_spts(spt, ele, n, stage);
-            }
-          }
-    }
-    else
-    {
-#pragma omp parallel for collapse(3)
-      for (unsigned int n = 0; n < eles->nVars; n++)
-        for (unsigned int ele = 0; ele < eles->nEles; ele++)
-          for (unsigned int spt = 0; spt < eles->nSpts; spt++)
->>>>>>> 54b1d725
-          {
-            if (input->dt_type != 2)
-            {
-              eles->U_spts(spt, ele, n) = U_ini(spt, ele, n) - rk_alpha(stage) * dt(0) / 
-<<<<<<< HEAD
-                eles->jaco_det_spts(spt, ele) * eles->divF_spts(spt, ele, n, stage);
-=======
-                eles->jaco_det_spts(spt,ele) * (eles->divF_spts(spt, ele, n, stage) + source(spt, ele, n));
->>>>>>> 54b1d725
-            }
-            else
-            {
-              eles->U_spts(spt, ele, n) = U_ini(spt, ele, n) - rk_alpha(stage) * dt(ele) / 
-<<<<<<< HEAD
-                eles->jaco_det_spts(spt, ele) * eles->divF_spts(spt, ele, n, stage);
-            }
-          }
-=======
-                eles->jaco_det_spts(spt,ele) * (eles->divF_spts(spt, ele, n, stage) + source(spt, ele, n));
-            }
-          }
-    }
->>>>>>> 54b1d725
-#endif
-
-#ifdef _GPU
-      /* Increase last_stage if using RKj timestepping to bypass final stage branch in kernel. */
-      unsigned int last_stage = (input->dt_scheme == "RKj") ? nStages + 1 : nStages;
-
-<<<<<<< HEAD
-      RK_update_wrapper(eles->U_spts_d, U_ini_d, eles->divF_spts_d, eles->jaco_det_spts_d, dt_d, 
-          rk_alpha_d, input->dt_type, eles->nSpts, eles->nEles, eles->nVars, eles->nDims, 
-          input->equation, stage, last_stage, false);
-      check_error();
-=======
-    if (source.size() == 0)
-    {
-      RK_update_wrapper(eles->U_spts_d, U_ini_d, eles->divF_spts_d, eles->jaco_det_spts_d, dt_d, 
-          rk_alpha_d, input->dt_type, eles->nSpts, eles->nEles, eles->nVars, eles->nDims, 
-          input->equation, stage, last_stage, false);
-    }
-    else
-    {
-      RK_update_source_wrapper(eles->U_spts_d, U_ini_d, eles->divF_spts_d, source, eles->jaco_det_spts_d, dt_d, 
-          rk_alpha_d, input->dt_type, eles->nSpts, eles->nEles, eles->nVars, eles->nDims, 
-          input->equation, stage, last_stage, false);
-    }
-    check_error();
->>>>>>> 54b1d725
-#endif
-
-    }
-
-    /* Final stage combining residuals for full Butcher table style RK timestepping*/
-    if (input->dt_scheme != "RKj")
-    {
-      compute_residual(nStages-1);
-#ifdef _CPU
-      eles->U_spts = U_ini;
-#endif
-#ifdef _GPU
-      device_copy(eles->U_spts_d, U_ini_d, eles->U_spts_d.get_nvals());
-#endif
-
-#ifdef _CPU
-<<<<<<< HEAD
-      for (unsigned int stage = 0; stage < nStages; stage++)
-      {
-#pragma omp parallel for collapse(3)
-        for (unsigned int n = 0; n < eles->nVars; n++)
-        {
-          for (unsigned int ele = 0; ele < eles->nEles; ele++)
-          {
-=======
-    for (unsigned int stage = 0; stage < nStages; stage++)
-    {
       if (source.size() == 0)
       {
-#pragma omp parallel for collapse(3)
-        for (unsigned int n = 0; n < eles->nVars; n++)
-          for (unsigned int ele = 0; ele < eles->nEles; ele++)
-            for (unsigned int spt = 0; spt < eles->nSpts; spt++)
-              if (input->dt_type != 2)
-              {
-                eles->U_spts(spt, ele, n) -= rk_beta(stage) * dt(0) / eles->jaco_det_spts(spt,ele) * 
-                  eles->divF_spts(spt, ele, n, stage);
-              }
-              else
-              {
-                eles->U_spts(spt, ele, n) -= rk_beta(stage) * dt(ele) / eles->jaco_det_spts(spt,ele) * 
-                  eles->divF_spts(spt, ele, n, stage);
-              }
-      }
-      else
-      {
-#pragma omp parallel for collapse(3)
-        for (unsigned int n = 0; n < eles->nVars; n++)
-          for (unsigned int ele = 0; ele < eles->nEles; ele++)
->>>>>>> 54b1d725
-            for (unsigned int spt = 0; spt < eles->nSpts; spt++)
-            {
-              if (input->dt_type != 2)
-              {
-<<<<<<< HEAD
-                eles->U_spts(spt, ele, n) -= rk_beta(stage) * dt(0) / eles->jaco_det_spts(spt,ele) * 
-                  eles->divF_spts(spt, ele, n, stage);
-              }
-              else
-              {
-                eles->U_spts(spt, ele, n) -= rk_beta(stage) * dt(ele) / eles->jaco_det_spts(spt,ele) * 
-                  eles->divF_spts(spt, ele, n, stage);
-=======
-                eles->U_spts(spt, ele, n) -= rk_beta(stage) * dt(0) / eles->jaco_det_spts(spt,ele) *
-                  (eles->divF_spts(spt, ele, n, stage) + source(spt, ele, n));
-              }
-              else
-              {
-                eles->U_spts(spt, ele, n) -= rk_beta(stage) * dt(ele) / eles->jaco_det_spts(spt,ele) *
-                  (eles->divF_spts(spt, ele, n, stage) + source(spt, ele, n));
->>>>>>> 54b1d725
-              }
-            }
-      }
-#endif
-
-#ifdef _GPU
-<<<<<<< HEAD
-        RK_update_wrapper(eles->U_spts_d, eles->U_spts_d, eles->divF_spts_d, eles->jaco_det_spts_d, dt_d, 
-            rk_beta_d, input->dt_type, eles->nSpts, eles->nEles, eles->nVars, eles->nDims,
-            input->equation, 0, nStages, true);
-        check_error();
-#endif
-    }
-  }
-
-  else if (input->dt_scheme == "BDF1")
-  {
-#ifdef _CPU
-    ThrowException("BDF1 not implemented on CPU yet.");
-#endif
-
-#ifdef _GPU
-    compute_residual(0);
-
-    /* Freeze Jacobian */
-    int iter = current_iter - restart_iter;
-    if (iter%input->Jfreeze_freq == 0)
-    {
-      // TODO: Revisit this as it is kind of expensive.
-      if (input->dt_type != 0)
-      {
-        compute_element_dt();
-      }
-      dt = dt_d;
-
-      /* Compute SER time step growth */
-      if (input->SER)
-      {
-        eles->divF_spts = eles->divF_spts_d;
-        compute_SER_dt();
-        dt_d = dt;
-      }
-
-      /* Compute LHS implicit Jacobian */
-      compute_LHS();
-    }
-
-    /* Prepare RHS vector */
-    compute_RHS_wrapper(eles->divF_spts_d, eles->jaco_det_spts_d, dt_d, eles->RHS_d, input->dt_type, eles->nSpts, eles->nEles, eles->nVars);
-
-    /* Solve system for deltaU */
-    eles->deltaU.fill(0); //TODO: Whoops! We shouldn't be resetting the guess to zero every iteration!
-    eles->deltaU_d = eles->deltaU;
-    compute_deltaU_globalLHS_wrapper(eles->GLHS_d, eles->deltaU_d, eles->RHS_d, GMRES_conv);
-
-    /* Add deltaU to solution */
-    compute_U();
-#endif
-  }
-
-  else if (input->dt_scheme == "LUJac" || input->dt_scheme == "LUSGS")
-  {
-
-#ifdef _GPU
-    if (nColors > 1)
-      ThrowException("Only block-jacobi supported on GPU currently!");
-#endif
-
-    for (unsigned int color = 1; color <= nColors; color++)
-    {
-      compute_residual(0);
-
-      /* Freeze Jacobian */
-      int iter = current_iter - restart_iter;
-      if (color == 1 && iter%input->Jfreeze_freq == 0)
-      {
-        // TODO: Revisit this as it is kind of expensive.
-        if (input->dt_type != 0)
-        {
-          compute_element_dt();
-#ifdef _GPU
-          dt = dt_d; // Copy timestep out to CPU for LHS computation
-#endif
-        }
-
-        /* Compute SER time step growth */
-        if (input->SER)
-        {
-          compute_SER_dt();
-#ifdef _GPU
-          ThrowException("SER not available on GPU!");
-#endif
-        }
-
-        /* Compute LHS implicit Jacobian */
-          compute_LHS();
-      }
-
-      /* Prepare RHS vector */
-      compute_RHS(color);
-
-      /* Solve system for deltaU */
-      compute_deltaU(color);
-
-      /* Add deltaU to solution */
-      compute_U(color);
-    }
-  }
-  flow_time += dt(0);
-  current_iter++;
-}
-
-void FRSolver::update_with_source(mdvector<double> &source)
-{
-  if (input->dt_scheme != "BDF1" && input->dt_scheme != "LUJac" && input->dt_scheme != "LUSGS")
-  {
-    U_ini = eles->U_spts;
-
-    unsigned int nSteps = (input->dt_scheme == "RKj") ? nStages : nStages - 1;
-
-    /* Main stage loop. Complete for Jameson-style RK timestepping */
-    for (unsigned int stage = 0; stage < nSteps; stage++)
-    {
-      compute_residual(stage);
-
-      /* If in first stage, compute stable timestep */
-      if (stage == 0)
-      {
-        // TODO: Revisit this as it is kind of expensive.
-        if (input->dt_type != 0)
-        {
-          compute_element_dt();
-        }
-      }
-
-#pragma omp parallel for collapse(3)
-      for (unsigned int n = 0; n < eles->nVars; n++)
-        for (unsigned int ele = 0; ele < eles->nEles; ele++)
-          for (unsigned int spt = 0; spt < eles->nSpts; spt++)
-          {
-            if (input->dt_type != 2)
-            {
-              eles->U_spts(spt, ele, n) = U_ini(spt, ele, n) - rk_alpha(stage) * dt(0) / 
-                eles->jaco_det_spts(spt,ele) * (eles->divF_spts(spt, ele, n, stage) + source(spt, ele, n));
-            }
-            else
-            {
-              eles->U_spts(spt, ele, n) = U_ini(spt, ele, n) - rk_alpha(stage) * dt(ele) / 
-                eles->jaco_det_spts(spt,ele) * (eles->divF_spts(spt, ele, n, stage) + source(spt, ele, n));
-            }
-          }
-    }
-
-    /* Final stage combining residuals for full Butcher table style RK timestepping*/
-    if (input->dt_scheme != "RKj")
-    {
-      compute_residual(nStages-1);
-      eles->U_spts = U_ini;
-
-      for (unsigned int stage = 0; stage < nStages; stage++)
 #pragma omp parallel for collapse(3)
         for (unsigned int n = 0; n < eles->nVars; n++)
           for (unsigned int ele = 0; ele < eles->nEles; ele++)
@@ -1701,45 +1394,230 @@
             {
               if (input->dt_type != 2)
               {
-                eles->U_spts(spt, ele, n) -= rk_beta(stage) * dt(0) / eles->jaco_det_spts(spt,ele) *
-                  (eles->divF_spts(spt, ele, n, stage) + source(spt, ele, n));
+                eles->U_spts(spt, ele, n) = U_ini(spt, ele, n) - rk_alpha(stage) * dt(0) / 
+                  eles->jaco_det_spts(spt, ele) * eles->divF_spts(spt, ele, n, stage);
               }
               else
               {
-                eles->U_spts(spt, ele, n) -= rk_beta(stage) * dt(ele) / eles->jaco_det_spts(spt,ele) *
-                  (eles->divF_spts(spt, ele, n, stage) + source(spt, ele, n));
+                eles->U_spts(spt, ele, n) = U_ini(spt, ele, n) - rk_alpha(stage) * dt(ele) / 
+                  eles->jaco_det_spts(spt, ele) * eles->divF_spts(spt, ele, n, stage);
               }
             }
+      }
+      else
+      {
+#pragma omp parallel for collapse(3)
+        for (unsigned int n = 0; n < eles->nVars; n++)
+          for (unsigned int ele = 0; ele < eles->nEles; ele++)
+            for (unsigned int spt = 0; spt < eles->nSpts; spt++)
+            {
+              if (input->dt_type != 2)
+              {
+                eles->U_spts(spt, ele, n) = U_ini(spt, ele, n) - rk_alpha(stage) * dt(0) / 
+                  eles->jaco_det_spts(spt,ele) * (eles->divF_spts(spt, ele, n, stage) + source(spt, ele, n));
+              }
+              else
+              {
+                eles->U_spts(spt, ele, n) = U_ini(spt, ele, n) - rk_alpha(stage) * dt(ele) / 
+                  eles->jaco_det_spts(spt,ele) * (eles->divF_spts(spt, ele, n, stage) + source(spt, ele, n));
+              }
+            }
+      }
+#endif
+
+#ifdef _GPU
+      /* Increase last_stage if using RKj timestepping to bypass final stage branch in kernel. */
+      unsigned int last_stage = (input->dt_scheme == "RKj") ? nStages + 1 : nStages;
+
+      if (source.size() == 0)
+      {
+        RK_update_wrapper(eles->U_spts_d, U_ini_d, eles->divF_spts_d, eles->jaco_det_spts_d, dt_d, 
+            rk_alpha_d, input->dt_type, eles->nSpts, eles->nEles, eles->nVars, eles->nDims, 
+            input->equation, stage, last_stage, false);
+      }
+      else
+      {
+        RK_update_source_wrapper(eles->U_spts_d, U_ini_d, eles->divF_spts_d, source, eles->jaco_det_spts_d, dt_d, 
+            rk_alpha_d, input->dt_type, eles->nSpts, eles->nEles, eles->nVars, eles->nDims, 
+            input->equation, stage, last_stage, false);
+      }
+      check_error();
+#endif
+    }
+
+    /* Final stage combining residuals for full Butcher table style RK timestepping*/
+    if (input->dt_scheme != "RKj")
+    {
+      compute_residual(nStages-1);
+#ifdef _CPU
+      eles->U_spts = U_ini;
+#endif
+#ifdef _GPU
+      device_copy(eles->U_spts_d, U_ini_d, eles->U_spts_d.get_nvals());
+#endif
+
+      for (unsigned int stage = 0; stage < nStages; stage++)
+      {
+
+#ifdef _CPU
+        if (source.size() == 0)
+        {
+#pragma omp parallel for collapse(3)
+          for (unsigned int n = 0; n < eles->nVars; n++)
+            for (unsigned int ele = 0; ele < eles->nEles; ele++)
+              for (unsigned int spt = 0; spt < eles->nSpts; spt++)
+                if (input->dt_type != 2)
+                {
+                  eles->U_spts(spt, ele, n) -= rk_beta(stage) * dt(0) / eles->jaco_det_spts(spt,ele) * 
+                    eles->divF_spts(spt, ele, n, stage);
+                }
+                else
+                {
+                  eles->U_spts(spt, ele, n) -= rk_beta(stage) * dt(ele) / eles->jaco_det_spts(spt,ele) * 
+                    eles->divF_spts(spt, ele, n, stage);
+                }
+        }
+        else
+        {
+#pragma omp parallel for collapse(3)
+          for (unsigned int n = 0; n < eles->nVars; n++)
+            for (unsigned int ele = 0; ele < eles->nEles; ele++)
+              for (unsigned int spt = 0; spt < eles->nSpts; spt++)
+              {
+                if (input->dt_type != 2)
+                {
+                  eles->U_spts(spt, ele, n) -= rk_beta(stage) * dt(0) / eles->jaco_det_spts(spt,ele) *
+                    (eles->divF_spts(spt, ele, n, stage) + source(spt, ele, n));
+                }
+                else
+                {
+                  eles->U_spts(spt, ele, n) -= rk_beta(stage) * dt(ele) / eles->jaco_det_spts(spt,ele) *
+                    (eles->divF_spts(spt, ele, n, stage) + source(spt, ele, n));
+                }
+              }
+        }
+#endif
+
+#ifdef _GPU
+        if (source.size() == 0)
+        {
+          RK_update_wrapper(eles->U_spts_d, eles->U_spts_d, eles->divF_spts_d, eles->jaco_det_spts_d, dt_d, 
+              rk_beta_d, input->dt_type, eles->nSpts, eles->nEles, eles->nVars, eles->nDims,
+              input->equation, 0, nStages, true);
+        }
+        else
+        {
+          RK_update_source_wrapper(eles->U_spts_d, eles->U_spts_d, eles->divF_spts_d, source, eles->jaco_det_spts_d, dt_d, 
+              rk_beta_d, input->dt_type, eles->nSpts, eles->nEles, eles->nVars, eles->nDims,
+              input->equation, 0, nStages, true);
+        }
+
+        check_error();
+#endif
+      }
     }
   }
 
   else if (input->dt_scheme == "BDF1")
   {
+#ifdef _CPU
     ThrowException("BDF1 not implemented on CPU yet.");
+#endif
+
+#ifdef _GPU
+    compute_residual(0);
+
+    /* Freeze Jacobian */
+    int iter = current_iter - restart_iter;
+    if (iter%input->Jfreeze_freq == 0)
+    {
+      // TODO: Revisit this as it is kind of expensive.
+      if (input->dt_type != 0)
+      {
+        compute_element_dt();
+      }
+      dt = dt_d;
+
+      /* Compute SER time step growth */
+      if (input->SER)
+      {
+        eles->divF_spts = eles->divF_spts_d;
+        compute_SER_dt();
+        dt_d = dt;
+      }
+
+      /* Compute LHS implicit Jacobian */
+      compute_LHS();
+    }
+
+    /* Prepare RHS vector */
+    if (source.size() == 0)
+    {
+      compute_RHS();
+    }
+    else
+    {
+      compute_RHS_source(source);
+    }
+
+    /* Solve system for deltaU */
+    eles->deltaU.fill(0); //TODO: Whoops! We shouldn't be resetting the guess to zero every iteration!
+    eles->deltaU_d = eles->deltaU;
+    compute_deltaU_globalLHS_wrapper(eles->GLHS_d, eles->deltaU_d, eles->RHS_d, GMRES_conv);
+
+    /* Add deltaU to solution */
+    compute_U();
+
+#endif
   }
 
   else if (input->dt_scheme == "LUJac" || input->dt_scheme == "LUSGS")
   {
+
+#ifdef _GPU
+    if (nColors > 1)
+      ThrowException("Only block-jacobi supported on GPU currently!");
+#endif
+
     for (unsigned int color = 1; color <= nColors; color++)
     {
       compute_residual(0);
 
       /* Freeze Jacobian */
       int iter = current_iter - restart_iter;
-      if (color == 1 && iter%(2*input->Jfreeze_freq*input->smooth_steps) == 0)
+      if (color == 1 && iter%input->Jfreeze_freq == 0)
       {
         // TODO: Revisit this as it is kind of expensive.
         if (input->dt_type != 0)
         {
           compute_element_dt();
+#ifdef _GPU
+          dt = dt_d; // Copy timestep out to CPU for LHS computation
+#endif
+        }
+
+        /* Compute SER time step growth */
+        if (input->SER)
+        {
+          compute_SER_dt();
+#ifdef _GPU
+          ThrowException("SER not available on GPU!");
+#endif
         }
 
         /* Compute LHS implicit Jacobian */
-        compute_LHS();
+          compute_LHS();
       }
 
       /* Prepare RHS vector */
-      compute_RHS_source(source, color);
+      if (source.size() == 0)
+      {
+        compute_RHS(color);
+      }
+      else
+      {
+        compute_RHS_source(source, color);
+      }
 
       /* Solve system for deltaU */
       compute_deltaU(color);
@@ -1748,146 +1626,9 @@
       compute_U(color);
     }
   }
-  current_iter++;
-}
-
-#ifdef _GPU
-void FRSolver::update_with_source(mdvector_gpu<double> &source)
-{
-  if (input->dt_scheme != "BDF1" && input->dt_scheme != "LUJac" && input->dt_scheme != "LUSGS")
-  {
-    device_copy(U_ini_d, eles->U_spts_d, eles->U_spts_d.get_nvals());
-
-    unsigned int nSteps = (input->dt_scheme == "RKj") ? nStages : nStages - 1;
-
-    /* Main stage loop. Complete for Jameson-style RK timestepping */
-    for (unsigned int stage = 0; stage < nSteps; stage++)
-    {
-      compute_residual(stage);
-
-      /* If in first stage, compute stable timestep */
-      if (stage == 0)
-      {
-        // TODO: Revisit this as it is kind of expensive.
-        if (input->dt_type != 0)
-        {
-          compute_element_dt();
-        }
-      }
-
-      /* Increase last_stage if using RKj timestepping to bypass final stage branch in kernel. */
-      unsigned int last_stage = (input->dt_scheme == "RKj") ? nStages + 1 : nStages;
-
-      RK_update_source_wrapper(eles->U_spts_d, U_ini_d, eles->divF_spts_d, source, eles->jaco_det_spts_d, dt_d, 
-          rk_alpha_d, input->dt_type, eles->nSpts, eles->nEles, eles->nVars, eles->nDims, 
-          input->equation, stage, last_stage, false);
-      check_error();
-    }
-
-    if (input->dt_scheme != "RKj")
-    {
-      compute_residual(nStages-1);
-      device_copy(eles->U_spts_d, U_ini_d, eles->U_spts_d.get_nvals());
-
-      RK_update_source_wrapper(eles->U_spts_d, eles->U_spts_d, eles->divF_spts_d, source, eles->jaco_det_spts_d, dt_d, 
-          rk_beta_d, input->dt_type, eles->nSpts, eles->nEles, eles->nVars, eles->nDims,
-          input->equation, 0, nStages, true);
-      check_error();
-    }
-  }
-
-  else if (input->dt_scheme == "BDF1")
-  {
-    compute_residual(0);
-
-    /* Freeze Jacobian */
-    int iter = current_iter - restart_iter;
-    if (iter%(2*input->Jfreeze_freq*input->smooth_steps) == 0)
-    {
-      // TODO: Revisit this as it is kind of expensive.
-      if (input->dt_type != 0)
-      {
-        compute_element_dt();
-      }
-      dt = dt_d;
-
-      /* Compute LHS implicit Jacobian */
-      compute_LHS();
-    }
-
-    /* Prepare RHS vector */
-    compute_RHS_source_wrapper(eles->divF_spts_d, source, eles->jaco_det_spts_d, dt_d, eles->RHS_d, input->dt_type, eles->nSpts, eles->nEles, eles->nVars);
-
-    /* Solve system for deltaU */
-    eles->deltaU.fill(0);
-    eles->deltaU_d = eles->deltaU;
-    compute_deltaU_globalLHS_wrapper(eles->GLHS_d, eles->deltaU_d, eles->RHS_d, GMRES_conv);
-=======
-    if (source.size() == 0)
-    {
-      RK_update_wrapper(eles->U_spts_d, eles->U_spts_d, eles->divF_spts_d, eles->jaco_det_spts_d, dt_d, 
-          rk_beta_d, input->dt_type, eles->nSpts, eles->nEles, eles->nVars, eles->nDims,
-          input->equation, 0, nStages, true);
-    }
-    else
-    {
-
-      RK_update_source_wrapper(eles->U_spts_d, eles->U_spts_d, eles->divF_spts_d, source, eles->jaco_det_spts_d, dt_d, 
-          rk_beta_d, input->dt_type, eles->nSpts, eles->nEles, eles->nVars, eles->nDims,
-          input->equation, 0, nStages, true);
-    }
-
-    check_error();
-#endif
->>>>>>> 54b1d725
-
-    /* Add deltaU to solution */
-    compute_U();
-  }
-
-<<<<<<< HEAD
-  else if (input->dt_scheme == "LUJac" || input->dt_scheme == "LUSGS")
-  {
-    if (nColors > 1)
-      ThrowException("Only block-jacobi supported on GPU currently!");
-
-    for (unsigned int color = 1; color <= nColors; color++)
-    {
-      compute_residual(0);
-
-      /* Freeze Jacobian */
-      int iter = current_iter - restart_iter;
-      if (color == 1 && iter%(2*input->Jfreeze_freq*input->smooth_steps) == 0)
-      {
-        // TODO: Revisit this as it is kind of expensive.
-        if (input->dt_type != 0)
-        {
-          compute_element_dt();
-        }
-
-        dt = dt_d;
-
-        /* Compute LHS implicit Jacobian */
-        compute_LHS();
-      }
-
-      /* Prepare RHS vector */
-      compute_RHS_source_wrapper(eles->divF_spts_d, source, eles->jaco_det_spts_d, dt_d, eles->RHS_d, input->dt_type, eles->nSpts, eles->nEles, eles->nVars);
-
-      /* Solve system for deltaU */
-      compute_deltaU(color);
-
-      /* Add deltaU to solution */
-      compute_U(color);
-    }
-
-  }
-  current_iter++;
-=======
+
   flow_time += dt(0);
   current_iter++;
- 
->>>>>>> 54b1d725
 }
 
 void FRSolver::compute_element_dt()
