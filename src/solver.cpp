#include <algorithm>
#include <cmath>
#include <cstdlib>
#include <fstream>
#include <iostream>
#include <iomanip>
#include <memory>

#include "cblas.h"

#include "elements.hpp"
#include "faces.hpp"
#include "funcs.hpp"
#include "geometry.hpp"
#include "hexas.hpp"
#include "points.hpp"
#include "polynomials.hpp"
#include "quads.hpp"
#include "input.hpp"
#include "mdvector.hpp"
#include "solver.hpp"

#ifdef _MPI
#include "mpi.h"
#endif

#include "metis.h"

#ifdef _GPU
#include "mdvector_gpu.h"
#include "solver_kernels.h"
#include "cublas_v2.h"
#endif

//FRSolver::FRSolver(const InputStruct *input, int order)
FRSolver::FRSolver(InputStruct *input, int order, bool FV_mode)
{
  this->input = input;
  if (order == -1)
    this->order = input->order;
  else
    this->order = order;

  this->FV_mode = FV_mode;
}

void FRSolver::setup()
{
  if (input->rank == 0) std::cout << "Reading mesh: " << input->meshfile << std::endl;
  geo = process_mesh(input, order, input->nDims);

  if (input->rank == 0) std::cout << "Setting up elements and faces..." << std::endl;

  if (input->nDims == 2)
    eles = std::make_shared<Quads>(&geo, input, order);
  else if (input->nDims == 3)
    eles = std::make_shared<Hexas>(&geo, input, order);

  faces = std::make_shared<Faces>(&geo, input);

  faces->setup(eles->nDims, eles->nVars);
  eles->setup(faces);

  if (input->rank == 0) std::cout << "Setting up timestepping..." << std::endl;
  setup_update();

  if (input->rank == 0) std::cout << "Setting up output..." << std::endl;
  setup_output();

  if (input->rank == 0) std::cout << "Initializing solution..." << std::endl;
  initialize_U();

  if (FV_mode)
  {
    if (input->rank == 0) std::cout << "Setting up H levels..." << std::endl;
    setup_h_levels();
    write_partition_file();
  }

  if (input->restart and order == input->order)
  {
    if (input->rank == 0) std::cout << "Restarting solution from " + input->restart_file +" ..." << std::endl;
    restart(input->restart_file);
  }

  
#ifdef _GPU
  solver_data_to_device();
#endif

}

void FRSolver::setup_update()
{
  /* Setup variables for timestepping scheme */
  if (input->dt_scheme == "Euler")
  {
    nStages = 1;
    rk_beta.assign({nStages},1.0);

  }
  else if (input->dt_scheme == "RK44")
  {
    nStages = 4;
    
    rk_alpha.assign({nStages-1});
    rk_alpha(0) = 0.5; rk_alpha(1) = 0.5; rk_alpha(2) = 1.0;

    rk_beta.assign({nStages});
    rk_beta(0) = 1./6.; rk_beta(1) = 1./3.; 
    rk_beta(2) = 1./3.; rk_beta(3) = 1./6.;
  }
  else if (input->dt_scheme == "RK54")
  {
    nStages = 5;

    rk_alpha.assign({nStages-1});
    rk_alpha(0) = -0.417890474499852; rk_alpha(1) = -1.192151694642677; 
    rk_alpha(2) = -1.697784692471528; rk_alpha(3) = -1.514183444257156;

    rk_beta.assign({nStages});
    rk_beta(0) = 0.149659021999229; rk_beta(1) = 0.379210312999627; 
    rk_beta(3) = 0.822955029386982; rk_beta(3) = 0.699450455949122;
    rk_beta(4) = 0.153057247968152;
  }
  else if (input->dt_scheme == "RKj")
  {
    //nStages = 3;
    nStages = 4;
    rk_alpha.assign({nStages});

    rk_alpha = get_alpha_opt(input->order, nStages, input->CFL);
    //rk_alpha = get_alpha_opt(order, nStages, input->CFL);
  }
  else
  {
    ThrowException("dt_scheme not recognized!");
  }

  U_ini.assign({eles->nSpts, eles->nEles, eles->nVars});
  dt.assign({eles->nEles},input->dt);
  if (FV_mode)
    dt_part.assign({eles->nEles},input->dt);

}

void FRSolver::setup_output()
{
  /* Create output directory to store data files */
  if (input->rank == 0)
  {
    std::string cmd = "mkdir " + input->output_prefix;
    system(cmd.c_str());
  }

  if (eles->nDims == 2)
  {
    unsigned int nSubelements1D = eles->nSpts1D+1;
    eles->nSubelements = nSubelements1D * nSubelements1D;
    eles->nNodesPerSubelement = 4;

    /* Allocate memory for local plot point connectivity and solution at plot points */
    geo.ppt_connect.assign({4, eles->nSubelements});

    /* Setup plot "subelement" connectivity */
    std::vector<unsigned int> nd(4,0);

    unsigned int ele = 0;
    nd[0] = 0; nd[1] = 1; nd[2] = nSubelements1D + 2; nd[3] = nSubelements1D + 1;

    for (unsigned int i = 0; i < nSubelements1D; i++)
    {
      for (unsigned int j = 0; j < nSubelements1D; j++)
      {
        for (unsigned int node = 0; node < 4; node ++)
        {
          geo.ppt_connect(node, ele) = nd[node] + j;
        }

        ele++;
      }

      for (unsigned int node = 0; node < 4; node ++)
        nd[node] += nSubelements1D + 1;
    }
  }
  else if (eles->nDims == 3)
  {
    unsigned int nSubelements1D = eles->nSpts1D+1;
    eles->nSubelements = nSubelements1D * nSubelements1D * nSubelements1D;
    eles->nNodesPerSubelement = 8;

    /* Allocate memory for local plot point connectivity and solution at plot points */
    geo.ppt_connect.assign({8, eles->nSubelements});

    /* Setup plot "subelement" connectivity */
    std::vector<unsigned int> nd(8,0);

    unsigned int ele = 0;
    nd[0] = 0; nd[1] = 1; nd[2] = nSubelements1D + 2; nd[3] = nSubelements1D + 1;
    nd[4] = (nSubelements1D + 1) * (nSubelements1D + 1); nd[5] = nd[4] + 1; 
    nd[6] = nd[4] + nSubelements1D + 2; nd[7] = nd[4] + nSubelements1D + 1;

    for (unsigned int i = 0; i < nSubelements1D; i++)
    {
      for (unsigned int j = 0; j < nSubelements1D; j++)
      {
        for (unsigned int k = 0; k < nSubelements1D; k++)
        {
          for (unsigned int node = 0; node < 8; node ++)
          {
            geo.ppt_connect(node, ele) = nd[node] + k;
          }

          ele++;
        }

        for (unsigned int node = 0; node < 8; node ++)
          nd[node] += (nSubelements1D + 1);

      }

      for (unsigned int node = 0; node < 8; node ++)
        nd[node] += (nSubelements1D + 1);
    }

  }

}

void FRSolver::setup_h_levels()
{
  //Allocate space for partition average storage, eparts
  eparts.assign({eles->nEles, input->hmg_levels});
  U_avg.assign({eles->nEles, eles->nVars});
  vols.resize(input->hmg_levels);

  //Setup partitions using METIS
  /* Setup METIS */
  idx_t options[METIS_NOPTIONS];
  METIS_SetDefaultOptions(options);
  options[METIS_OPTION_MINCONN] = 1;
  options[METIS_OPTION_CONTIG] = 1;
  options[METIS_OPTION_NCUTS] = 5;
  options[METIS_OPTION_IPTYPE] = METIS_IPTYPE_NODE;


  /* Form eptr and eind arrays */
  std::vector<int> eptr(geo.nEles + 1); 
  std::vector<int> eind(geo.nEles * geo.nCornerNodes); 
  std::set<unsigned int> nodes;

  int n = 0;
  eptr[0] = 0;
  for (unsigned int i = 0; i < geo.nEles; i++)
  {
    for (unsigned int j = 0; j < geo.nCornerNodes;  j++)
    {
      eind[j + n] = geo.nd2gnd(j, i);
      nodes.insert(geo.nd2gnd(j,i));
    } 

    /* Check for collapsed edge (not fully general yet)*/
    if (nodes.size() < geo.nCornerNodes)
    {
      n += geo.nCornerNodes - 1;
    }
    else
    {
      n += geo.nCornerNodes;
    }
    eptr[i + 1] = n;
    nodes.clear();
  }

  int scale_fac = 1 << eles->nDims;

  for (unsigned int H = 0; H < input->hmg_levels; H++)
  {
    int nPartitions = eles->nEles / (unsigned int) std::pow(2, eles->nDims*(H + 1));
    //int nPartitions = eles->nEles / (unsigned int) std::pow(2, H + 1);
    std::cout << nPartitions << std::endl;
    //int nPartitions = eles->nEles / (unsigned int) std::pow(2, H);
    vols[H].assign(nPartitions, 0);

    /* Coarsening using METIS (not too great) */
    if (input->coarse_mode == 0)
    {
      int objval;
      std::vector<int> npart(geo.nNodes);
      int nNodesPerFace = geo.nNodesPerFace; // TODO: What should this be?
      int nEles = geo.nEles;
      int nNodes = geo.nNodes;

      METIS_PartMeshDual(&nEles, &nNodes, eptr.data(), eind.data(), nullptr, 
          nullptr, &nNodesPerFace, &nPartitions, nullptr, options, &objval, &eparts(0,H), 
          npart.data());  


    }
    /* Coarsening using structured blocking (better, but specific) */
    else if (input->coarse_mode == 1)
    {
      if (eles->nDims != 2)
        ThrowException("Structured coarsening not supported in 3D yet!");
      unsigned int nElesX = input->nElesX;
      unsigned int nElesY = input->nElesY;
      unsigned int nSegmentsX = nElesX / (1 << (H+1));
      unsigned int nSegmentsY = nElesY / (1 << (H+1));
      unsigned int segmentWidthX = nElesX / nSegmentsX;
      unsigned int segmentWidthY = nElesY / nSegmentsY;
      unsigned int part = 0;

      for (unsigned int I = 0; I < nSegmentsX; I++)
      {
        for (unsigned int J = 0; J < nSegmentsY; J++)
        {
          for (unsigned int i = 0; i < segmentWidthX; i++)
          {
            for (unsigned int j = 0; j < segmentWidthY; j++)
            {
              eparts((I*segmentWidthX + i) * nElesY + (J*segmentWidthY +j), H) = part;
            }
          }
          part++;
        }
      }
    }
    else
    {
      ThrowException("coarse_mode not recognized!");
    }

    double sum = 0;
    for (unsigned int ele = 0; ele < eles->nEles; ele++)
    {
      //TESTING:
      //eparts(ele, H) = ele;
      vols[H][eparts(ele, H)] += scale_fac * eles->jaco_det_spts(0, ele);
      sum += scale_fac * eles->jaco_det_spts(0,ele);
    }
    std::cout << sum << std::endl;

  }
  
  
}

void FRSolver::restart(std::string restart_file)
{
  size_t pos;
#ifdef _MPI
  /* From .pvtu, form partition specific filename */
  pos = restart_file.rfind(".pvtu");
  if (pos == std::string::npos)
  {
    ThrowException("Must provide .pvtu file for parallel restart!");
  }

  restart_file = restart_file.substr(0, pos);

  std::stringstream ss;
  ss << std::setw(3) << std::setfill('0') << input->rank;

  restart_file += "_" + ss.str() + ".vtu";
#endif

  /* Open .vtu file */
  std::ifstream f(restart_file);
  pos = restart_file.rfind(".vtu");
  if (pos == std::string::npos)
  {
    ThrowException("Must provide .vtu file for restart!");
  }

  if (!f.is_open())
  {
    ThrowException("Could not open restart file " + restart_file + "!");
  }

  std::string param, line;
  double val;
  unsigned int order_restart;
  mdvector<double> U_restart, oppRestart;

  /* Load data from restart file */
  while (f >> param)
  {
    if (param == "TIME")
    {
      f >> flow_time;
    }
    if (param == "ITER")
    {
      f >> current_iter;
    }
    if (param == "ORDER")
    {
      f >> order_restart;
    }

    if (param == "<PointData>")
    {

      unsigned int nSpts1D_restart = order_restart + 1;
      unsigned int nSpts2D_restart = nSpts1D_restart * nSpts1D_restart;
      unsigned int nPpts1D = nSpts1D_restart + 2;
      unsigned int nPpts2D = nPpts1D * nPpts1D;

      unsigned int nSpts_restart = (unsigned int) std::pow(nSpts1D_restart, input->nDims);
      unsigned int nPpts = (unsigned int) std::pow(nPpts1D, input->nDims);

      U_restart.assign({nSpts_restart, eles->nEles, eles->nVars});

      /* Setup extrapolation operator from restart points */
      oppRestart.assign({eles->nSpts, nSpts_restart});
      auto loc_spts_restart_1D = Gauss_Legendre_pts(order_restart + 1); 

      std::vector<double> loc(input->nDims);
      for (unsigned int rpt = 0; rpt < nSpts_restart; rpt++)
      {
        for (unsigned int spt = 0; spt < eles->nSpts; spt++)
        {
          for (unsigned int dim = 0; dim < input->nDims; dim++)
            loc[dim] = eles->loc_spts(spt , dim);

          if (input->nDims == 2)
          {
            int i = rpt % nSpts1D_restart;
            int j = rpt / nSpts1D_restart;
            oppRestart(spt,rpt) = Lagrange(loc_spts_restart_1D, i, loc[0]) * 
                                  Lagrange(loc_spts_restart_1D, j, loc[1]);
          }
          else
          {
            int i = rpt % nSpts1D_restart;
            int j = (rpt / nSpts1D_restart) % nSpts1D_restart;
            int k = rpt / nSpts2D_restart;
            oppRestart(spt,rpt) = Lagrange(loc_spts_restart_1D, i, loc[0]) * 
                                  Lagrange(loc_spts_restart_1D, j, loc[1]) *
                                  Lagrange(loc_spts_restart_1D, k, loc[2]);
          }
        }
      }

      for (unsigned int n = 0; n < eles->nVars; n++)
      {
        std::getline(f,line);
        std::getline(f,line);

        for (unsigned int ele = 0; ele < eles->nEles; ele++)
        {
          unsigned int spt = 0;
          for (unsigned int ppt = 0; ppt < nPpts; ppt++)
          {
            f >> val;

            /* Logic to deal with extra plot point (corner nodes and flux points). */
            if (input->nDims == 2)
            {
              if (ppt < nPpts1D || ppt > nPpts1D * (nPpts1D-1) || ppt%nPpts1D == 0 || 
                  (ppt+1)%nPpts1D == 0)
                continue;
            }
            else
            {
              int shift = (ppt / nPpts2D) * nPpts2D;
              if (ppt < nPpts2D || ppt < nPpts1D + shift || ppt > nPpts1D * (nPpts1D-1) + shift || 
                  (ppt-shift) % nPpts1D == 0 || (ppt+1-shift)%nPpts1D == 0 || ppt > nPpts2D * (nPpts2D - 1))
                continue;
            }

            U_restart(spt, ele, n) = val;
            spt++;
          }
        }
        std::getline(f,line);
      }

      /* Extrapolate values from restart points to solution points */
      auto &A = oppRestart(0, 0);
      auto &B = U_restart(0, 0, 0);
      auto &C = eles->U_spts(0, 0, 0);

#ifdef _OMP
      omp_blocked_dgemm(CblasColMajor, CblasNoTrans, CblasNoTrans, eles->nSpts, 
          eles->nEles * eles->nVars, nSpts_restart, 1.0, &A, eles->nSpts, &B, 
          nSpts_restart, 0.0, &C, eles->nSpts);
#else
      cblas_dgemm(CblasColMajor, CblasNoTrans, CblasNoTrans, eles->nSpts, 
          eles->nEles * eles->nVars, nSpts_restart, 1.0, &A, eles->nSpts, &B, 
          nSpts_restart, 0.0, &C, eles->nSpts);
#endif

    }
  }

  f.close();
}

#ifdef _GPU
void FRSolver::solver_data_to_device()
{
  /* Initial copy of data to GPU. Assignment operator will allocate data on device when first
   * used. */

  /* FR operators */
  eles->oppE_d = eles->oppE;
  eles->oppD_d = eles->oppD;
  eles->oppD_fpts_d = eles->oppD_fpts;

  /* If using multigrid, copy relevant operators */
  if (input->p_multi)
  {
    eles->oppPro_d = eles->oppPro;
    eles->oppRes_d = eles->oppRes;
  }

  /* Solver data structures */
  U_ini_d = U_ini;
  rk_alpha_d = rk_alpha;
  rk_beta_d = rk_beta;
  dt_d = dt;

  /* Solution data structures (element local) */
  eles->U_spts_d = eles->U_spts;
  eles->U_fpts_d = eles->U_fpts;
  eles->Ucomm_d = eles->Ucomm;
  eles->Uavg_d = eles->Uavg;
  eles->weights_spts_d = eles->weights_spts;
  eles->dU_spts_d = eles->dU_spts;
  eles->dU_fpts_d = eles->dU_fpts;
  eles->Fcomm_d = eles->Fcomm;
  eles->F_spts_d = eles->F_spts;
  eles->dF_spts_d = eles->dF_spts;
  eles->divF_spts_d = eles->divF_spts;
  eles->jaco_spts_d = eles->jaco_spts;
  eles->inv_jaco_spts_d = eles->inv_jaco_spts;
  eles->jaco_det_spts_d = eles->jaco_det_spts;
  eles->vol_d = eles->vol;

  /* Solution data structures (faces) */
  faces->U_d = faces->U;
  faces->dU_d = faces->dU;
  faces->Fconv_d = faces->Fconv;
  faces->Fvisc_d = faces->Fvisc;
  faces->P_d = faces->P;
  faces->Ucomm_d = faces->Ucomm;
  faces->Fcomm_d = faces->Fcomm;
  faces->Fcomm_temp_d = faces->Fcomm_temp;
  faces->norm_d = faces->norm;
  faces->outnorm_d = faces->outnorm;
  faces->dA_d = faces->dA;
  faces->waveSp_d = faces->waveSp;
  faces->LDG_bias_d = faces->LDG_bias;

  /* Additional data */
  /* Geometry */
  geo.fpt2gfpt_d = geo.fpt2gfpt;
  geo.fpt2gfpt_slot_d = geo.fpt2gfpt_slot;
  geo.gfpt2bnd_d = geo.gfpt2bnd;
  geo.per_fpt_list_d = geo.per_fpt_list;
  geo.coord_spts_d = geo.coord_spts;

  /* Input parameters */
  input->V_fs_d = input->V_fs;
  input->V_wall_d = input->V_wall;
  input->norm_fs_d = input->norm_fs;
  input->AdvDiff_A_d = input->AdvDiff_A;

#ifdef _MPI
  /* MPI data */
  for (auto &entry : geo.fpt_buffer_map) 
  {
    int pairedRank = entry.first;
    auto &fpts = entry.second;
    geo.fpt_buffer_map_d[pairedRank] = fpts;
    faces->U_sbuffs_d[pairedRank] = faces->U_sbuffs[pairedRank];
    faces->U_rbuffs_d[pairedRank] = faces->U_rbuffs[pairedRank];
  }

#endif

}
#endif

void FRSolver::compute_residual(unsigned int stage, int level)
//void FRSolver::compute_residual(unsigned int stage, bool FV_mode)
{
  /* Extrapolate solution to flux points */
  eles->extrapolate_U();

  /* If "squeeze" stabilization enabled, apply  it */
  if (input->squeeze)
  {
    eles->compute_Uavg();
    eles->poly_squeeze();
  }

  /* Copy flux point data from element local to face local storage */
  U_to_faces();

#ifdef _MPI
  /* Commence sending U data to other processes */
  faces->send_U_data();
#endif

  /* Apply boundary conditions to state variables */
  faces->apply_bcs();

  /* Compute convective flux at solution points */
  eles->compute_Fconv();

  /* If running inviscid, use this scheduling. */
  if(!input->viscous)
  {

#ifdef _MPI
  /* Compute convective flux and common flux at non-MPI flux points */
  faces->compute_Fconv(0, geo.nGfpts_int + geo.nGfpts_bnd);
  faces->compute_common_F(0, geo.nGfpts_int + geo.nGfpts_bnd);
  
  /* Receive U data */
  faces->recv_U_data();

  /* Complete computation on remaning flux points. */
  faces->compute_Fconv(geo.nGfpts_int + geo.nGfpts_bnd, geo.nGfpts);
  faces->compute_common_F(geo.nGfpts_int + geo.nGfpts_bnd, geo.nGfpts);

#else
  /* Compute convective and common fluxes at flux points */
  faces->compute_Fconv(0, geo.nGfpts);
  faces->compute_common_F(0, geo.nGfpts);
#endif
  }

  /* If running viscous, use this scheduling */
  else
  {
#ifdef _MPI
    /* Compute common interface solution at non-MPI flux points */
    faces->compute_common_U(0, geo.nGfpts_int + geo.nGfpts_bnd);

    /* Receieve U data */
    faces->recv_U_data();

    /* Finish computation of common interface solution */
    faces->compute_common_U(geo.nGfpts_int + geo.nGfpts_bnd, geo.nGfpts);

#else
    /* Compute common interface solution at flux points */
    faces->compute_common_U(0, geo.nGfpts);
#endif

    /* Copy solution data at flux points from face local to element local
     * storage */
    U_from_faces();

    /* Compute gradient of state variables at solution points */
    eles->compute_dU();

    /* Transform gradient of state variables to physical space from 
     * reference space */
    eles->transform_dU();

    /* Extrapolate solution gradient to flux points */
    eles->extrapolate_dU();

    /* Copy gradient data from element local to face local storage */
    dU_to_faces();

#ifdef _MPI
    /* Commence sending gradient data to other processes */
    faces->send_dU_data();

    /* Apply boundary conditions to the gradient */
    faces->apply_bcs_dU();

    /* Compute viscous flux at solution points */
    eles->compute_Fvisc();

    /* Compute viscous and convective flux and common interface flux 
     * at non-MPI flux points */
    faces->compute_Fvisc(0, geo.nGfpts_int + geo.nGfpts_bnd);
    faces->compute_Fconv(0, geo.nGfpts_int + geo.nGfpts_bnd);
    faces->compute_common_F(0, geo.nGfpts_int + geo.nGfpts_bnd);

    /* Receive gradient data */
    faces->recv_dU_data();

    /* Complete computation of fluxes */
    faces->compute_Fvisc(geo.nGfpts_int + geo.nGfpts_bnd, geo.nGfpts);
    faces->compute_Fconv(geo.nGfpts_int + geo.nGfpts_bnd, geo.nGfpts);
    faces->compute_common_F(geo.nGfpts_int + geo.nGfpts_bnd, geo.nGfpts);

#else
    /* Apply boundary conditions to the gradient */
    faces->apply_bcs_dU();

    /* Compute viscous flux at solution points */
    eles->compute_Fvisc();

    /* Compute viscous and convective flux and common interface fluxes 
     * at flux points*/ 
    faces->compute_Fvisc(0, geo.nGfpts);
    faces->compute_Fconv(0, geo.nGfpts);
    faces->compute_common_F(0, geo.nGfpts);
#endif

  }

  /* Transform fluxes from physical to reference space */
  eles->transform_flux();
  faces->transform_flux();

  /* Copy flux data from face local storage to element local storage */
  F_from_faces();

  if (FV_mode)
  {
    eles->compute_intF(stage);

    /* Add source term (if required) */
    if (input->source)
      add_source(stage);

    accumulate_partition_divF(stage, level);
  }
  else
  {
    /* Compute flux gradients and divergence */
    eles->compute_dF();
    eles->compute_divF(stage);

    /* Add source term (if required) */
    if (input->source)
      add_source(stage);
  }
}

void FRSolver::initialize_U()
{
  /* Allocate memory for solution data structures */
  /* Solution and Flux Variables */
  eles->U_spts.assign({eles->nSpts, eles->nEles, eles->nVars});
  eles->U_fpts.assign({eles->nFpts, eles->nEles, eles->nVars});
  eles->Ucomm.assign({eles->nFpts, eles->nEles, eles->nVars});
  eles->U_ppts.assign({eles->nPpts, eles->nEles, eles->nVars});
  eles->U_qpts.assign({eles->nQpts, eles->nEles, eles->nVars});
  eles->Uavg.assign({eles->nEles, eles->nVars});

  eles->F_spts.assign({eles->nSpts, eles->nEles, eles->nVars, eles->nDims});
  eles->F_fpts.assign({eles->nFpts, eles->nEles, eles->nVars, eles->nDims});
  eles->Fcomm.assign({eles->nFpts, eles->nEles, eles->nVars});

  eles->dU_spts.assign({eles->nSpts, eles->nEles, eles->nVars, eles->nDims});
  eles->dU_fpts.assign({eles->nFpts, eles->nEles, eles->nVars, eles->nDims});
  eles->dU_qpts.assign({eles->nQpts, eles->nEles, eles->nVars, eles->nDims});
  eles->dF_spts.assign({eles->nSpts, eles->nEles, eles->nVars, eles->nDims});

  eles->divF_spts.assign({eles->nSpts, eles->nEles, eles->nVars, nStages});

  /* Initialize solution */
  if (input->equation == AdvDiff)
  {
    if (input->ic_type == 0)
    {
      // Do nothing for now
    }
    else if (input->ic_type == 1)
    {
      if (input->nDims == 2)
      {
        for (unsigned int ele = 0; ele < eles->nEles; ele++)
        {
          for (unsigned int spt = 0; spt < eles->nSpts; spt++)
          {
            double x = geo.coord_spts(spt, ele, 0);
            double y = geo.coord_spts(spt, ele, 1);

            eles->U_spts(spt, ele, 0) = compute_U_true(x, y, 0, 0, 0, input);
          }
        }
      }
      else if (input->nDims == 3)
      {
        for (unsigned int ele = 0; ele < eles->nEles; ele++)
        {
          for (unsigned int spt = 0; spt < eles->nSpts; spt++)
          {
            double x = geo.coord_spts(spt, ele, 0);
            double y = geo.coord_spts(spt, ele, 1);
            double z = geo.coord_spts(spt, ele, 2);

            eles->U_spts(spt, ele, 0) = compute_U_true(x, y, z, 0, 0, input);

          }
        }

      }
    }
    else
    {
      ThrowException("ic_type not recognized!");
    }
  }
  else if (input->equation == EulerNS)
  {
    if (input->ic_type == 0)
    {
      for (unsigned int ele = 0; ele < eles->nEles; ele++)
      {
        for (unsigned int spt = 0; spt < eles->nSpts; spt++)
        {
          eles->U_spts(spt, ele, 0)  = input->rho_fs;

          double Vsq = 0.0;
          for (unsigned int dim = 0; dim < eles->nDims; dim++)
          {
            eles->U_spts(spt, ele, dim+1)  = input->rho_fs * input->V_fs(dim);
            Vsq += input->V_fs(dim) * input->V_fs(dim);
          }

          eles->U_spts(spt, ele, eles->nDims + 1)  = input->P_fs/(input->gamma-1.0) +
            0.5*input->rho_fs * Vsq;
        }
      }

    }
    else if (input->ic_type == 1)
    {
      for (unsigned int n = 0; n < eles->nVars; n++)
      {
        for (unsigned int ele = 0; ele < eles->nEles; ele++)
        {
          for (unsigned int spt = 0; spt < eles->nSpts; spt++)
          {
            double x = geo.coord_spts(spt, ele, 0);
            double y = geo.coord_spts(spt, ele, 1);

            eles->U_spts(spt, ele, n) = compute_U_true(x, y, 0, 0, n, input);
          }
        }
      }
    }
  }
  else
  {
    ThrowException("Solution initialization not recognized!");
  }
}

void FRSolver::U_to_faces()
{
#ifdef _CPU
#pragma omp parallel for collapse(3)
  for (unsigned int n = 0; n < eles->nVars; n++)
  {
    for (unsigned int ele = 0; ele < eles->nEles; ele++)
    {
      for (unsigned int fpt = 0; fpt < eles->nFpts; fpt++)
      {
        int gfpt = geo.fpt2gfpt(fpt,ele);
        /* Check if flux point is on ghost edge */
        if (gfpt == -1)
        {
          if (input->viscous) // if viscous, put extrapolated solution into Ucomm
            eles->Ucomm(fpt, ele, n) = eles->U_fpts(fpt, ele, n);
          continue;
        }
        int slot = geo.fpt2gfpt_slot(fpt,ele);

        faces->U(gfpt, n, slot) = eles->U_fpts(fpt, ele, n);
      }
    }
  }
#endif

#ifdef _GPU
  U_to_faces_wrapper(eles->U_fpts_d, faces->U_d, eles->Ucomm_d, geo.fpt2gfpt_d,
      geo.fpt2gfpt_slot_d, eles->nVars, eles->nEles, eles->nFpts, eles->nDims,
      input->equation, input->viscous);

  check_error();
#endif
}

void FRSolver::U_from_faces()
{
#ifdef _CPU
#pragma omp parallel for collapse(3)
  for (unsigned int n = 0; n < eles->nVars; n++)
  {
    for (unsigned int ele = 0; ele < eles->nEles; ele++)
    {
      for (unsigned int fpt = 0; fpt < eles->nFpts; fpt++)
      {
        int gfpt = geo.fpt2gfpt(fpt,ele);
        /* Check if flux point is on ghost edge */
        if (gfpt == -1)
          continue;
        int slot = geo.fpt2gfpt_slot(fpt,ele);

        eles->Ucomm(fpt, ele, n) = faces->Ucomm(gfpt, n, slot);
      }
    }
  }
#endif

#ifdef _GPU
  U_from_faces_wrapper(faces->Ucomm_d, eles->Ucomm_d, geo.fpt2gfpt_d,
      geo.fpt2gfpt_slot_d, eles->nVars, eles->nEles, eles->nFpts,
      eles->nDims, input->equation);

  check_error();
#endif

}

void FRSolver::dU_to_faces()
{
#ifdef _CPU
#pragma omp parallel for collapse(4)
  for (unsigned int dim = 0; dim < eles->nDims; dim++) 
  {
    for (unsigned int n = 0; n < eles->nVars; n++) 
    {
      for (unsigned int ele = 0; ele < eles->nEles; ele++)
      {
        for (unsigned int fpt = 0; fpt < eles->nFpts; fpt++)
        {
          int gfpt = geo.fpt2gfpt(fpt,ele);
          /* Check if flux point is on ghost edge */
          if (gfpt == -1)
            continue;
          int slot = geo.fpt2gfpt_slot(fpt,ele);

          faces->dU(gfpt, n, dim, slot) = eles->dU_fpts(fpt, ele, n, dim);
        }
      }
    }
  }
#endif

#ifdef _GPU
  dU_to_faces_wrapper(eles->dU_fpts_d, faces->dU_d, geo.fpt2gfpt_d, geo.fpt2gfpt_slot_d, 
      eles->nVars, eles->nEles, eles->nFpts, eles->nDims, input->equation);

  check_error();
#endif
}

void FRSolver::F_from_faces()
{
#ifdef _CPU
#pragma omp parallel for collapse(3)
  for (unsigned int n = 0; n < eles->nVars; n++) 
  {
    for (unsigned int ele = 0; ele < eles->nEles; ele++)
    {
      for (unsigned int fpt = 0; fpt < eles->nFpts; fpt++)
      {
        int gfpt = geo.fpt2gfpt(fpt,ele);
        /* Check if flux point is on ghost edge */
        if (gfpt == -1)
          continue;
        int slot = geo.fpt2gfpt_slot(fpt,ele);

        eles->Fcomm(fpt, ele, n) = faces->Fcomm(gfpt, n, slot);

      }
    }
  }
#endif

#ifdef _GPU
  /* Can reuse kernel here */
  U_from_faces_wrapper(faces->Fcomm_d, eles->Fcomm_d, geo.fpt2gfpt_d, 
      geo.fpt2gfpt_slot_d, eles->nVars, eles->nEles, eles->nFpts, 
      eles->nDims, input->equation);

  check_error();
#endif
}

void FRSolver::add_source(unsigned int stage)
{
  int scale_fac = 1;
  if (FV_mode)
    scale_fac = 1 << eles->nDims;

#ifdef _CPU
#pragma omp parallel for collapse(3)
  for (unsigned int n = 0; n < eles->nVars; n++)
  {
    for (unsigned int ele =0; ele < eles->nEles; ele++)
    {
      for (unsigned int spt = 0; spt < eles->nSpts; spt++)
      {
          double x = geo.coord_spts(spt, ele, 0);
          double y = geo.coord_spts(spt, ele, 1);
          double z = 0;
          if (eles->nDims == 3)
            z = geo.coord_spts(spt, ele, 2);

            eles->divF_spts(spt, ele, n, stage) += compute_source_term(x, y, z, flow_time, n, input) * 
              scale_fac * eles->jaco_det_spts(spt, ele);

          //eles->divF_spts(spt, ele, n, stage) += compute_source_term(x, y, z, flow_time, n, input);
      }
    }
  }


#endif

#ifdef _GPU
  add_source_wrapper(eles->divF_spts_d, eles->jaco_det_spts_d, geo.coord_spts_d, eles->nSpts, eles->nEles,
      eles->nVars, eles->nDims, input->equation, flow_time, stage);
  check_error();
#endif

}

void FRSolver::add_source(unsigned int stage, mdvector<double> &source)
{
#ifdef _CPU
#pragma omp parallel for collapse(3)
  for (unsigned int n = 0; n < eles->nVars; n++)
  {
    for (unsigned int ele =0; ele < eles->nEles; ele++)
    {
      for (unsigned int spt = 0; spt < eles->nSpts; spt++)
      {

          eles->divF_spts(spt, ele, n, stage) += source(spt, ele, n);
      }
    }
  }

#endif

#ifdef _GPU
  add_source_wrapper(eles->divF_spts_d, eles->jaco_det_spts_d, geo.coord_spts_d, eles->nSpts, eles->nEles,
      eles->nVars, eles->nDims, input->equation, flow_time, stage);
  check_error();
#endif

}

void FRSolver::accumulate_partition_U(int level)
{
  int scale_fac = 1 << eles->nDims; 

  /* Compute partition average solutions */
  U_avg.fill(0.0);
  for (unsigned int n = 0; n < eles->nVars; n++)
  {
    for (unsigned int ele = 0; ele < eles->nEles; ele++)
    {
      int part = eparts(ele, level);
      U_avg(part, n) += eles->U_spts(0, ele, n) * (scale_fac * eles->jaco_det_spts(0, ele));
    }
  }

  /* Set solution point solutions to corresponding partition average */
  for (unsigned int n = 0; n < eles->nVars; n++)
  {
    for (unsigned int ele = 0; ele < eles->nEles; ele++)
    {
      int part = eparts(ele, level);
      eles->U_spts(0, ele, n) = U_avg(part, n)/vols[level][part];
    }
  }
}

void FRSolver::accumulate_partition_divF(unsigned int stage, int level)
{
    /* Accumulate subelement residual components */
    U_avg.fill(0.0);
    for (unsigned int n = 0; n < eles->nVars; n++)
    {
      for (unsigned int ele = 0; ele < eles->nEles; ele++)
      {
        int part = eparts(ele, level);
        U_avg(part, n) += eles->divF_spts(0, ele, n, stage);
      }
    }

    /* Set residual to accumulated partition residuals */
    for (unsigned int n = 0; n < eles->nVars; n++)
    {
      for (unsigned int ele = 0; ele < eles->nEles; ele++)
      {
        int part = eparts(ele, level);
        eles->divF_spts(0, ele, n, stage) = U_avg(part, n);// / vols[level][part];
      }
    }
}

void FRSolver::update()
{
  
#ifdef _CPU
  U_ini = eles->U_spts;
#endif

#ifdef _GPU
  device_copy(U_ini_d, eles->U_spts_d, eles->U_spts_d.get_nvals());
#endif

  /* Loop over stages to get intermediate residuals. (Inactive for Euler) */
  for (unsigned int stage = 0; stage < (nStages-1); stage++)
  {
    compute_residual(stage);

    /* If in first stage, compute stable timestep */
    if (stage == 0)
    {
      // TODO: Revisit this as it is kind of expensive.
      if (input->dt_type != 0)
      {
        compute_element_dt();
      }
    }

#ifdef _CPU
#pragma omp parallel for collapse(3)
    for (unsigned int n = 0; n < eles->nVars; n++)
      for (unsigned int ele = 0; ele < eles->nEles; ele++)
        for (unsigned int spt = 0; spt < eles->nSpts; spt++)
        {
          if (input->dt_type != 2)
          {
            eles->U_spts(spt, ele, n) = U_ini(spt, ele, n) - rk_alpha(stage) * dt(0) * eles->divF_spts(spt, ele, n, stage) / eles->jaco_det_spts(spt, ele);
          }
          else
          {
            eles->U_spts(spt, ele, n) = U_ini(spt, ele, n) - rk_alpha(stage) * dt(ele) * eles->divF_spts(spt, ele, n, stage) / eles->jaco_det_spts(spt, ele);
          }
        }
#endif

#ifdef _GPU
    RK_update_wrapper(eles->U_spts_d, U_ini_d, eles->divF_spts_d, eles->jaco_det_spts_d, dt_d, 
        rk_alpha_d, input->dt_type, eles->nSpts, eles->nEles, eles->nVars, eles->nDims, 
        input->equation, stage, nStages, false);
    check_error();
#endif

  }

  /* Final stage */
  compute_residual(nStages-1);

  if (input->dt_scheme == "RKj")
  {
#ifdef _CPU
#pragma omp parallel for collapse(3)
    for (unsigned int n = 0; n < eles->nVars; n++)
      for (unsigned int ele = 0; ele < eles->nEles; ele++)
        for (unsigned int spt = 0; spt < eles->nSpts; spt++)
        {
          if (input->dt_type != 2)
          {
            eles->U_spts(spt, ele, n) = U_ini(spt, ele, n) - rk_alpha(nStages - 1) * dt(0) * eles->divF_spts(spt, ele, n, nStages - 1) / eles->jaco_det_spts(spt, ele);
          }
          else
          {
            eles->U_spts(spt, ele, n) = U_ini(spt, ele, n) - rk_alpha(nStages - 1) * dt(ele) * eles->divF_spts(spt, ele, n, nStages - 1) / eles->jaco_det_spts(spt, ele);
          }
        }
#endif

#ifdef _GPU
    RK_update_wrapper(eles->U_spts_d, U_ini_d, eles->divF_spts_d, eles->jaco_det_spts_d, dt_d, 
        rk_alpha_d, input->dt_type, eles->nSpts, eles->nEles, eles->nVars, eles->nDims, 
        input->equation, nStages - 1, nStages, false);
    check_error();
#endif

  }
  else
  {
#ifdef _CPU
    eles->U_spts = U_ini;
#endif
#ifdef _GPU
    device_copy(eles->U_spts_d, U_ini_d, eles->U_spts_d.get_nvals());
#endif

#ifdef _CPU
    for (unsigned int stage = 0; stage < nStages; stage++)
    {
#pragma omp parallel for collapse(3)
      for (unsigned int n = 0; n < eles->nVars; n++)
      {
        for (unsigned int ele = 0; ele < eles->nEles; ele++)
        {
          for (unsigned int spt = 0; spt < eles->nSpts; spt++)
          {
            if (input->dt_type != 2)
            {
              eles->U_spts(spt, ele, n) -= rk_beta(stage) * dt(0) * eles->divF_spts(spt, ele, n, stage) / eles->jaco_det_spts(spt, ele);
            }
            else
            {
              eles->U_spts(spt, ele, n) -= rk_beta(stage) * dt(ele) * eles->divF_spts(spt, ele, n, stage) / eles->jaco_det_spts(spt, ele);
            }
          }
        }
      }
    }
#endif

#ifdef _GPU
      RK_update_wrapper(eles->U_spts_d, eles->U_spts_d, eles->divF_spts_d, eles->jaco_det_spts_d, dt_d, 
          rk_beta_d, input->dt_type, eles->nSpts, eles->nEles, eles->nVars, eles->nDims,
          input->equation, 0, nStages, true);
      check_error();
#endif
  }

  flow_time += dt(0);
  current_iter++;
 
}

void FRSolver::update_FV(int level)
{
  
#ifdef _CPU
  U_ini = eles->U_spts;
#endif

#ifdef _GPU
  device_copy(U_ini_d, eles->U_spts_d, eles->U_spts_d.get_nvals());
#endif

  /* Loop over stages to get intermediate residuals. (Inactive for Euler) */
  for (unsigned int stage = 0; stage < (nStages-1); stage++)
  {
    compute_residual(stage, level);

    /* If in first stage, compute stable timestep */
    if (stage == 0)
    {
      // TODO: Revisit this as it is kind of expensive.
      if (input->dt_type != 0)
      {
        compute_element_dt(level);
      }
    }

#ifdef _CPU
    for (unsigned int n = 0; n < eles->nVars; n++)
    {
      for (unsigned int ele = 0; ele < eles->nEles; ele++)
      {
        int part = eparts(ele, level); 
        for (unsigned int spt = 0; spt < eles->nSpts; spt++)
        {
          if (input->dt_type != 2)
          {
            eles->U_spts(spt, ele, n) = U_ini(spt, ele, n) - rk_alpha(stage) * dt_part(0) * eles->divF_spts(spt, ele, n, stage) / vols[level][part];
          }
          else
          {
            eles->U_spts(spt, ele, n) = U_ini(spt, ele, n) - rk_alpha(stage) * dt_part(part) * eles->divF_spts(spt, ele, n, stage) / vols[level][part];
          }
        }
      }
    }
#endif

#ifdef _GPU
    RK_update_wrapper(eles->U_spts_d, U_ini_d, eles->divF_spts_d, eles->jaco_det_spts_d, dt_d, 
        rk_alpha_d, input->dt_type, eles->nSpts, eles->nEles, eles->nVars, eles->nDims, 
        input->equation, stage, nStages, false);
    check_error();
#endif

  }

  /* Final stage */
  compute_residual(nStages-1, level);

  if (input->dt_scheme == "RKj")
  {
#ifdef _CPU
    for (unsigned int n = 0; n < eles->nVars; n++)
    {
      for (unsigned int ele = 0; ele < eles->nEles; ele++)
      {
        int part = eparts(ele, level); 
        for (unsigned int spt = 0; spt < eles->nSpts; spt++)
        {
          if (input->dt_type != 2)
          {
            eles->U_spts(spt, ele, n) = U_ini(spt, ele, n) - rk_alpha(nStages - 1) * dt_part(0) * eles->divF_spts(spt, ele, n, nStages - 1) / vols[level][part];
          }
          else
          {
            eles->U_spts(spt, ele, n) = U_ini(spt, ele, n) - rk_alpha(nStages - 1) * dt_part(part) * eles->divF_spts(spt, ele, n, nStages - 1) / vols[level][part];
          }
        }
      }
    }
#endif

#ifdef _GPU
    RK_update_wrapper(eles->U_spts_d, U_ini_d, eles->divF_spts_d, eles->jaco_det_spts_d, dt_d, 
        rk_alpha_d, input->dt_type, eles->nSpts, eles->nEles, eles->nVars, eles->nDims, 
        input->equation, nStages - 1, nStages, false);
    check_error();
#endif

  }
  else
  {
#ifdef _CPU
    eles->U_spts = U_ini;
#endif
#ifdef _GPU
    device_copy(eles->U_spts_d, U_ini_d, eles->U_spts_d.get_nvals());
#endif

#ifdef _CPU
    for (unsigned int stage = 0; stage < nStages; stage++)
    {
      for (unsigned int n = 0; n < eles->nVars; n++)
      {
        for (unsigned int ele = 0; ele < eles->nEles; ele++)
        {
          int part = eparts(ele, level);
          for (unsigned int spt = 0; spt < eles->nSpts; spt++)
          {
            if (input->dt_type != 2)
            {
              eles->U_spts(spt, ele, n) -= rk_beta(stage) * dt_part(0) * eles->divF_spts(spt, ele, n, stage) / vols[level][part];
            }
            else
            {
              eles->U_spts(spt, ele, n) -= rk_beta(stage) * dt_part(part) * eles->divF_spts(spt, ele, n, stage) / vols[level][part];
            }
          }
        }
      }
    }
#endif

#ifdef _GPU
      RK_update_wrapper(eles->U_spts_d, eles->U_spts_d, eles->divF_spts_d, eles->jaco_det_spts_d, dt_d, 
          rk_beta_d, input->dt_type, eles->nSpts, eles->nEles, eles->nVars, eles->nDims,
          input->equation, 0, nStages, true);
      check_error();
#endif
  }

  flow_time += dt(0);
  current_iter++;
 
}

void FRSolver::update_with_source(mdvector<double> &source)
{
  
    U_ini = eles->U_spts;

  /* Loop over stages to get intermediate residuals. (Inactive for Euler) */
  for (unsigned int stage = 0; stage < (nStages-1); stage++)
  {
    compute_residual(stage);

    /* If in first stage, compute stable timestep */
    if (stage == 0)
    {
      // TODO: Revisit this as it is kind of expensive.
      if (input->dt_type != 0)
      {
        compute_element_dt();
      }
    }

#pragma omp parallel for collapse(3)
    for (unsigned int n = 0; n < eles->nVars; n++)
      for (unsigned int ele = 0; ele < eles->nEles; ele++)
        for (unsigned int spt = 0; spt < eles->nSpts; spt++)
        {
          if (input->dt_type != 2)
          {
            eles->U_spts(spt, ele, n) = U_ini(spt, ele, n) - rk_alpha(stage) * dt(0) * (eles->divF_spts(spt, ele, n, stage)
                + source(spt, ele, n))/ eles->jaco_det_spts(spt, ele);
          }
          else
          {
            eles->U_spts(spt, ele, n) = U_ini(spt, ele, n) - rk_alpha(stage) * dt(ele) * (eles->divF_spts(spt, ele, n, stage)
                + source(spt, ele, n))  / eles->jaco_det_spts(spt, ele);
          }
        }
  }

  /* Final stage */
  compute_residual(nStages-1);

  if (input->dt_scheme == "RKj")
  {
#pragma omp parallel for collapse(3)
    for (unsigned int n = 0; n < eles->nVars; n++)
      for (unsigned int ele = 0; ele < eles->nEles; ele++)
        for (unsigned int spt = 0; spt < eles->nSpts; spt++)
        {
          if (input->dt_type != 2)
          {
            eles->U_spts(spt, ele, n) = U_ini(spt, ele, n) - rk_alpha(nStages - 1) * dt(0) * (eles->divF_spts(spt, ele, n, nStages - 1)
                + source(spt, ele, n))/ eles->jaco_det_spts(spt, ele);
          }
          else
          {
            eles->U_spts(spt, ele, n) = U_ini(spt, ele, n) - rk_alpha(nStages - 1) * dt(ele) * (eles->divF_spts(spt, ele, n, nStages - 1)
                + source(spt, ele, n))  / eles->jaco_det_spts(spt, ele);
          }
        }
  }
  else
  {
    eles->U_spts = U_ini;

    for (unsigned int stage = 0; stage < nStages; stage++)
#pragma omp parallel for collapse(3)
      for (unsigned int n = 0; n < eles->nVars; n++)
        for (unsigned int ele = 0; ele < eles->nEles; ele++)
          for (unsigned int spt = 0; spt < eles->nSpts; spt++)
          {
            if (input->dt_type != 2)
            {
              eles->U_spts(spt, ele, n) -= rk_beta(stage) * dt(0) * (eles->divF_spts(spt, ele, n, stage) 
                  + source(spt, ele, n))  / eles->jaco_det_spts(spt, ele);
            }
            else
            {
              eles->U_spts(spt, ele, n) -= rk_beta(stage) * dt(ele) * (eles->divF_spts(spt, ele, n, stage)
                  + source(spt, ele, n))  / eles->jaco_det_spts(spt, ele);
            }
          }
  }

  current_iter++;

}

#ifdef _GPU
void FRSolver::update_with_source(mdvector_gpu<double> &source)
{
  
  device_copy(U_ini_d, eles->U_spts_d, eles->U_spts_d.get_nvals());

  /* Loop over stages to get intermediate residuals. (Inactive for Euler) */
  for (unsigned int stage = 0; stage < (nStages-1); stage++)
  {
    compute_residual(stage);

    /* If in first stage, compute stable timestep */
    if (stage == 0)
    {
      // TODO: Revisit this as it is kind of expensive.
      if (input->dt_type != 0)
      {
        compute_element_dt();
      }
    }

    RK_update_source_wrapper(eles->U_spts_d, U_ini_d, eles->divF_spts_d, source, eles->jaco_det_spts_d, dt_d, 
        rk_alpha_d, input->dt_type, eles->nSpts, eles->nEles, eles->nVars, eles->nDims, 
        input->equation, stage, nStages, false);
    check_error();

  }

  /* Final stage */
  compute_residual(nStages-1);
  device_copy(eles->U_spts_d, U_ini_d, eles->U_spts_d.get_nvals());

  RK_update_source_wrapper(eles->U_spts_d, eles->U_spts_d, eles->divF_spts_d, source, eles->jaco_det_spts_d, dt_d, 
      rk_beta_d, input->dt_type, eles->nSpts, eles->nEles, eles->nVars, eles->nDims,
      input->equation, 0, nStages, true);
  check_error();

}
#endif

void FRSolver::update_with_source_FV(mdvector<double> &source, int level)
{
  U_ini = eles->U_spts;

  /* Loop over stages to get intermediate residuals. (Inactive for Euler) */
  for (unsigned int stage = 0; stage < (nStages-1); stage++)
  {
    compute_residual(stage, level);

    /* If in first stage, compute stable timestep */
    if (stage == 0)
    {
      // TODO: Revisit this as it is kind of expensive.
      if (input->dt_type != 0)
      {
        compute_element_dt(level);
      }
    }

    for (unsigned int n = 0; n < eles->nVars; n++)
    {
      for (unsigned int ele = 0; ele < eles->nEles; ele++)
      {
        int part = eparts(ele, level);
        for (unsigned int spt = 0; spt < eles->nSpts; spt++)
        {
          if (input->dt_type != 2)
          {
            eles->U_spts(spt, ele, n) = U_ini(spt, ele, n) - rk_alpha(stage) * dt_part(0) * (eles->divF_spts(spt, ele, n, stage)
                + source(spt, ele, n)) / vols[level][part];
          }
          else
          {
            eles->U_spts(spt, ele, n) = U_ini(spt, ele, n) - rk_alpha(stage) * dt_part(part) * (eles->divF_spts(spt, ele, n, stage)
                + source(spt, ele, n)) / vols[level][part];
          }
        }
      }
    }
  }

  /* Final stage */
  compute_residual(nStages-1, level);

  if (input->dt_scheme == "RKj")
  {
    for (unsigned int n = 0; n < eles->nVars; n++)
      {
        for (unsigned int ele = 0; ele < eles->nEles; ele++)
        {
          int part = eparts(ele, level);
          for (unsigned int spt = 0; spt < eles->nSpts; spt++)
          {
            if (input->dt_type != 2)
            {
              eles->U_spts(spt, ele, n) = U_ini(spt, ele, n) - rk_alpha(nStages - 1) * dt_part(0) * (eles->divF_spts(spt, ele, n, nStages - 1)
                  + source(spt, ele, n)) / vols[level][part];
            }
            else
            {
              eles->U_spts(spt, ele, n) = U_ini(spt, ele, n) - rk_alpha(nStages - 1) * dt_part(part) * (eles->divF_spts(spt, ele, n, nStages - 1)
                  + source(spt, ele, n)) / vols[level][part];
            }
          }
        }
      }

  }
  else
  {
    eles->U_spts = U_ini;

    for (unsigned int stage = 0; stage < nStages; stage++)
    {
      for (unsigned int n = 0; n < eles->nVars; n++)
      {
        for (unsigned int ele = 0; ele < eles->nEles; ele++)
        {
          int part = eparts(ele, level);
          for (unsigned int spt = 0; spt < eles->nSpts; spt++)
          {
            if (input->dt_type != 2)
            {
              eles->U_spts(spt, ele, n) -= rk_beta(stage) * dt_part(0) * (eles->divF_spts(spt, ele, n, stage)
                  + source(spt, ele, n))  / vols[level][part];
            }
            else
            {
              eles->U_spts(spt, ele, n) -= rk_beta(stage) * dt_part(part) * (eles->divF_spts(spt, ele, n, stage)
                  + source(spt, ele, n))  / vols[level][part];
            }
          }
        }
      }
    }
  }

  current_iter++;

}

void FRSolver::compute_element_dt(int level)
{
#ifdef _CPU
  if (FV_mode)
    dt_part.fill(100);

//#pragma omp parallel for
  for (unsigned int ele = 0; ele < eles->nEles; ele++)
  { 
    double int_waveSp = 0.;  /* Edge/Face integrated wavespeed */

    for (unsigned int fpt = 0; fpt < eles->nFpts; fpt++)
    {
      /* Skip if on ghost edge. */
      int gfpt = geo.fpt2gfpt(fpt,ele);
      if (gfpt == -1)
        continue;

<<<<<<< HEAD
      double waveSp = faces->waveSp(gfpt);

      //if (!FV_mode)
        waveSp /= faces->dA(gfpt);
=======
      if (eles->nDims == 2)
      {
        int_waveSp += eles->weights_spts(fpt % eles->nSpts1D) * faces->waveSp(gfpt) * faces->dA(gfpt);
      }
      else
      {
        int idx = fpt % (eles->nSpts1D * eles->nSpts1D);
        int i = idx % eles->nSpts1D;
        int j = idx / eles->nSpts1D;
>>>>>>> 3ca2c0d0

        int_waveSp += eles->weights_spts(i) * eles->weights_spts(j) * faces->waveSp(gfpt) * faces->dA(gfpt);
      }
    }

<<<<<<< HEAD
    /* Note: CFL is applied to parent space element with width 2 */
   // if (!FV_mode)
      dt(ele) = (input->CFL) * get_cfl_limit(order) * (2.0 / (waveSp_max+1.e-10));
    //else
   //   dt(ele) = (input->CFL_fv) * (vols[level][eparts(ele,level)]) / (waveSp_max+1.e-10);

    if (FV_mode)
      dt_part(eparts(ele,level)) = std::min(dt_part(eparts(ele, level)), dt(ele));
=======
    /* CFL-estimate used by Liang, Lohner, and others. Factor of 2 to be 
     * consistent with 1D CFL estimates. */
    dt(ele) = 2.0 * input->CFL * get_cfl_limit(order) * eles->vol(ele) / int_waveSp;
>>>>>>> 3ca2c0d0
  }


  if (input->dt_type == 1) /* Global minimum */
  {
    if (!FV_mode)
    {
      dt(0) = *std::min_element(dt.data(), dt.data()+eles->nEles);
      //std::cout << eles->order << " " << dt(0) << std::endl;
    }
    if (FV_mode)
    {
      dt_part(0) = *std::min_element(dt_part.data(), dt_part.data() + vols[level].size());
      //std::cout << level << " " << dt_part(0) << std::endl;
    }


#ifdef _MPI
    MPI_Allreduce(MPI_IN_PLACE, &dt(0), 1, MPI_DOUBLE, MPI_MIN, MPI_COMM_WORLD); 
#endif

  }
#endif

#ifdef _GPU
  compute_element_dt_wrapper(dt_d, faces->waveSp_d, faces->dA_d, geo.fpt2gfpt_d, 
      eles->weights_spts_d, eles->vol_d, eles->nSpts1D, input->CFL, order, 
      input->dt_type, eles->nFpts, eles->nEles, eles->nDims);
#endif
}

void FRSolver::write_solution(std::string prefix)
{
#ifdef _GPU
  eles->U_spts = eles->U_spts_d;
#endif

  if (input->rank == 0) std::cout << "Writing data to file..." << std::endl;

  std::stringstream ss;
#ifdef _MPI

  /* Write .pvtu file on rank 0 if running in parallel */
  if (input->rank == 0)
  {
    ss << input->output_prefix << "/";
    ss << prefix << "_" << std::setw(9) << std::setfill('0');
    ss << current_iter << ".pvtu";
   
    std::ofstream f(ss.str());
    f << "<?xml version=\"1.0\"?>" << std::endl;
    f << "<VTKFile type=\"PUnstructuredGrid\" version=\"0.1\" ";
    f << "byte_order=\"LittleEndian\" ";
    f << "compressor=\"vtkZLibDataCompressor\">" << std::endl;

    f << "<PUnstructuredGrid GhostLevel=\"0\">" << std::endl;
    f << "<PPointData>" << std::endl;
    if (input->equation == AdvDiff)
    {
      f << "<PDataArray type=\"Float32\" Name=\"u\" format=\"ascii\"/>";
      f << std::endl;

    }
    else if (input->equation == EulerNS)
    {
      std::vector<std::string> var;
      if (eles->nDims == 2)
        var = {"rho", "xmom", "ymom", "energy"};
      else
        var = {"rho", "xmom", "ymom", "zmom", "energy"};

      for (unsigned int n = 0; n < eles->nVars; n++)
      {
        f << "<PDataArray type=\"Float32\" Name=\"" << var[n];
        f << "\" format=\"ascii\"/>";
        f << std::endl;
      }
    }

    f << "</PPointData>" << std::endl;
    f << "<PPoints>" << std::endl;
    f << "<PDataArray type=\"Float32\" NumberOfComponents=\"3\" ";
    f << "format=\"ascii\"/>" << std::endl;
    f << "</PPoints>" << std::endl;

    for (unsigned int n = 0; n < input->nRanks; n++)
    { 
      ss.str("");
      ss << prefix << "_" << std::setw(9) << std::setfill('0') << current_iter;
      ss << "_" << std::setw(3) << std::setfill('0') << n << ".vtu";
      f << "<Piece Source=\"" << ss.str() << "\"/>" << std::endl;
    }

    f << "</PUnstructuredGrid>" << std::endl;
    f << "</VTKFile>" << std::endl;

    f.close();
  }
#endif

  ss.str("");
#ifdef _MPI
  ss << input->output_prefix << "/";
  ss << prefix << "_" << std::setw(9) << std::setfill('0') << current_iter;
  ss << "_" << std::setw(3) << std::setfill('0') << input->rank << ".vtu";
#else
  ss << input->output_prefix << "/";
  ss << prefix << "_" << std::setw(9) << std::setfill('0') << current_iter;
  ss << ".vtu";
#endif

  auto outputfile = ss.str();

  /* Write parition solution to file in .vtu format */
  std::ofstream f(outputfile);


  /* Write header */
  f << "<?xml version=\"1.0\"?>" << std::endl;
  f << "<VTKFile type=\"UnstructuredGrid\" version=\"0.1\" ";
  f << "byte_order=\"LittleEndian\" ";
  f << "compressor=\"vtkZLibDataCompressor\">" << std::endl;

  /* Write comments for solution order, iteration number and flowtime */
  f << "<!-- ORDER " << input->order << " -->" << std::endl;
  f << "<!-- TIME " << std::scientific << std::setprecision(16) << flow_time << " -->" << std::endl;
  f << "<!-- ITER " << current_iter << " -->" << std::endl;

  f << "<UnstructuredGrid>" << std::endl;
  f << "<Piece NumberOfPoints=\"" << eles->nPpts * eles->nEles << "\" ";
  f << "NumberOfCells=\"" << eles->nSubelements * eles->nEles << "\">";
  f << std::endl;

  
  /* Write plot point coordinates */
  f << "<Points>" << std::endl;
  f << "<DataArray type=\"Float32\" NumberOfComponents=\"3\" ";
  f << "format=\"ascii\">" << std::endl; 

  if (eles->nDims == 2)
  {
    // TODO: Change order of ppt structures for better looping 
    for (unsigned int ele = 0; ele < eles->nEles; ele++)
    {
      for (unsigned int ppt = 0; ppt < eles->nPpts; ppt++)
      {
        f << geo.coord_ppts(ppt, ele, 0) << " ";
        f << geo.coord_ppts(ppt, ele, 1) << " ";
        f << 0.0 << std::endl;
      }
    }
  }
  else
  {
    for (unsigned int ele = 0; ele < eles->nEles; ele++)
    {
      for (unsigned int ppt = 0; ppt < eles->nPpts; ppt++)
      {
        f << geo.coord_ppts(ppt, ele, 0) << " ";
        f << geo.coord_ppts(ppt, ele, 1) << " ";
        f << geo.coord_ppts(ppt, ele, 2) << std::endl;
      }
    }
  }

  f << "</DataArray>" << std::endl;
  f << "</Points>" << std::endl;

  /* Write cell information */
  f << "<Cells>" << std::endl;
  f << "<DataArray type=\"Int32\" Name=\"connectivity\" ";
  f << "format=\"ascii\">"<< std::endl;
  for (unsigned int ele = 0; ele < eles->nEles; ele++)
  {
    for (unsigned int subele = 0; subele < eles->nSubelements; subele++)
    {
      for (unsigned int i = 0; i < eles->nNodesPerSubelement; i++)
      {
        f << geo.ppt_connect(i, subele) + ele*eles->nPpts << " ";
      }
      f << std::endl;
    }
  }
  f << "</DataArray>" << std::endl;

  f << "<DataArray type=\"Int32\" Name=\"offsets\" ";
  f << "format=\"ascii\">"<< std::endl;
  unsigned int offset = eles->nNodesPerSubelement;
  for (unsigned int ele = 0; ele < eles->nEles; ele++)
  {
    for (unsigned int subele = 0; subele < eles->nSubelements; subele++)
    {
      f << offset << " ";
      offset += eles->nNodesPerSubelement;
    }
  }
  f << std::endl;
  f << "</DataArray>" << std::endl;

  f << "<DataArray type=\"UInt8\" Name=\"types\" ";
  f << "format=\"ascii\">"<< std::endl;
  unsigned int nCells = eles->nSubelements * eles->nEles;
  if (eles->nDims == 2)
  {
    for (unsigned int cell = 0; cell < nCells; cell++)
      f << 9 << " ";
  }
  else
  {
    for (unsigned int cell = 0; cell < nCells; cell++)
      f << 12 << " ";
  }
  f << std::endl;
  f << "</DataArray>" << std::endl;
  f << "</Cells>" << std::endl;

  /* Write solution information */
  f << "<PointData>" << std::endl;

  /* TEST: Write cell average solution */
  //eles->compute_Uavg();

  /* Extrapolate solution to plot points */
  auto &A = eles->oppE_ppts(0, 0);
  auto &B = eles->U_spts(0, 0, 0);
  auto &C = eles->U_ppts(0, 0, 0);

#ifdef _OMP
  omp_blocked_dgemm(CblasColMajor, CblasNoTrans, CblasNoTrans, eles->nPpts, 
      eles->nEles * eles->nVars, eles->nSpts, 1.0, &A, eles->nPpts, &B, 
      eles->nSpts, 0.0, &C, eles->nPpts);
#else
  cblas_dgemm(CblasColMajor, CblasNoTrans, CblasNoTrans, eles->nPpts, 
      eles->nEles * eles->nVars, eles->nSpts, 1.0, &A, eles->nPpts, &B, 
      eles->nSpts, 0.0, &C, eles->nPpts);
#endif

  /* Apply squeezing if needed */
  if (input->squeeze)
  {
    eles->compute_Uavg();

#ifdef _GPU
    eles->Uavg = eles->Uavg_d;
#endif

    eles->poly_squeeze_ppts();
  }

  if (input->equation == AdvDiff)
  {
    f << "<DataArray type=\"Float32\" Name=\"u\" ";
    f << "format=\"ascii\">"<< std::endl;
    for (unsigned int ele = 0; ele < eles->nEles; ele++)
    {
      for (unsigned int ppt = 0; ppt < eles->nPpts; ppt++)
      {
        f << std::scientific << std::setprecision(16) << eles->U_ppts(ppt, ele, 0);
        f  << " ";
      }
      f << std::endl;
    }
    f << "</DataArray>" << std::endl;
  }
  else if(input->equation == EulerNS)
  {
    std::vector<std::string> var;
    if (eles->nDims == 2)
      var = {"rho", "xmom", "ymom", "energy"};
    else
      var = {"rho", "xmom", "ymom", "zmom", "energy"};

    for (unsigned int n = 0; n < eles->nVars; n++)
    {
      f << "<DataArray type=\"Float32\" Name=\"" << var[n] << "\" ";
      f << "format=\"ascii\">"<< std::endl;
      
      for (unsigned int ele = 0; ele < eles->nEles; ele++)
      {
        for (unsigned int ppt = 0; ppt < eles->nPpts; ppt++)
        {
          f << std::scientific << std::setprecision(16);
          f << eles->U_ppts(ppt, ele, n) << " ";
        }

        f << std::endl;
      }
      f << "</DataArray>" << std::endl;
    }
  }

  f << "</PointData>" << std::endl;
  f << "</Piece>" << std::endl;
  f << "</UnstructuredGrid>" << std::endl;
  f << "</VTKFile>" << std::endl;
  f.close();
}

void FRSolver::write_partition_file()
{

  if (input->rank == 0) std::cout << "Writing data to file..." << std::endl;

  std::stringstream ss;
#ifdef _MPI

  /* Write .pvtu file on rank 0 if running in parallel */
  if (input->rank == 0)
  {
    ss << input->output_prefix << "/";
    ss << "partitions.pvtu";
   
    std::ofstream f(ss.str());
    f << "<?xml version=\"1.0\"?>" << std::endl;
    f << "<VTKFile type=\"PUnstructuredGrid\" version=\"0.1\" ";
    f << "byte_order=\"LittleEndian\" ";
    f << "compressor=\"vtkZLibDataCompressor\">" << std::endl;

    f << "<PUnstructuredGrid GhostLevel=\"0\">" << std::endl;
    f << "<PPointData>" << std::endl;

    for (unsigned int H = 0; H < input->hmg_levels; h++)
    {
      f << "<PDataArray type=\"Int32\" Name=\"" << H;
      f << "\" format=\"ascii\"/>";
      f << std::endl;
    }

    f << "</PPointData>" << std::endl;
    f << "<PPoints>" << std::endl;
    f << "<PDataArray type=\"Float32\" NumberOfComponents=\"3\" ";
    f << "format=\"ascii\"/>" << std::endl;
    f << "</PPoints>" << std::endl;

    for (unsigned int n = 0; n < input->nRanks; n++)
    { 
      ss.str("");
      ss << "partitions_" << std::setw(3) << std::setfill('0') << n << ".vtu";
      f << "<Piece Source=\"" << ss.str() << "\"/>" << std::endl;
    }

    f << "</PUnstructuredGrid>" << std::endl;
    f << "</VTKFile>" << std::endl;

    f.close();
  }
#endif

  ss.str("");
#ifdef _MPI
  ss << input->output_prefix << "/";
  ss << "partitions_" << std::setw(3) << std::setfill('0') << input->rank << ".vtu";
#else
  ss << input->output_prefix << "/";
  ss << "partitions.vtu";
#endif

  auto outputfile = ss.str();

  /* Write parition solution to file in .vtu format */
  std::ofstream f(outputfile);


  /* Write header */
  f << "<?xml version=\"1.0\"?>" << std::endl;
  f << "<VTKFile type=\"UnstructuredGrid\" version=\"0.1\" ";
  f << "byte_order=\"LittleEndian\" ";
  f << "compressor=\"vtkZLibDataCompressor\">" << std::endl;

  /* Write comments for iteration number and flowtime */
  f << "<!-- TIME " << flow_time << " -->" << std::endl;
  f << "<!-- ITER " << current_iter << " -->" << std::endl;

  f << "<UnstructuredGrid>" << std::endl;
  f << "<Piece NumberOfPoints=\"" << eles->nPpts * eles->nEles << "\" ";
  f << "NumberOfCells=\"" << eles->nSubelements * eles->nEles << "\">";
  f << std::endl;

  
  /* Write plot point coordinates */
  f << "<Points>" << std::endl;
  f << "<DataArray type=\"Float32\" NumberOfComponents=\"3\" ";
  f << "format=\"ascii\">" << std::endl; 

  if (eles->nDims == 2)
  {
    // TODO: Change order of ppt structures for better looping 
    for (unsigned int ele = 0; ele < eles->nEles; ele++)
    {
      for (unsigned int ppt = 0; ppt < eles->nPpts; ppt++)
      {
        f << geo.coord_ppts(ppt, ele, 0) << " ";
        f << geo.coord_ppts(ppt, ele, 1) << " ";
        f << 0.0 << std::endl;
      }
    }
  }
  else
  {
    for (unsigned int ele = 0; ele < eles->nEles; ele++)
    {
      for (unsigned int ppt = 0; ppt < eles->nPpts; ppt++)
      {
        f << geo.coord_ppts(ppt, ele, 0) << " ";
        f << geo.coord_ppts(ppt, ele, 1) << " ";
        f << geo.coord_ppts(ppt, ele, 2) << std::endl;
      }
    }
  }

  f << "</DataArray>" << std::endl;
  f << "</Points>" << std::endl;

  /* Write cell information */
  f << "<Cells>" << std::endl;
  f << "<DataArray type=\"Int32\" Name=\"connectivity\" ";
  f << "format=\"ascii\">"<< std::endl;
  for (unsigned int ele = 0; ele < eles->nEles; ele++)
  {
    for (unsigned int subele = 0; subele < eles->nSubelements; subele++)
    {
      for (unsigned int i = 0; i < eles->nNodesPerSubelement; i++)
      {
        f << geo.ppt_connect(i, subele) + ele*eles->nPpts << " ";
      }
      f << std::endl;
    }
  }
  f << "</DataArray>" << std::endl;

  f << "<DataArray type=\"Int32\" Name=\"offsets\" ";
  f << "format=\"ascii\">"<< std::endl;
  unsigned int offset = eles->nNodesPerSubelement;
  for (unsigned int ele = 0; ele < eles->nEles; ele++)
  {
    for (unsigned int subele = 0; subele < eles->nSubelements; subele++)
    {
      f << offset << " ";
      offset += eles->nNodesPerSubelement;
    }
  }
  f << std::endl;
  f << "</DataArray>" << std::endl;

  f << "<DataArray type=\"UInt8\" Name=\"types\" ";
  f << "format=\"ascii\">"<< std::endl;
  unsigned int nCells = eles->nSubelements * eles->nEles;
  if (eles->nDims == 2)
  {
    for (unsigned int cell = 0; cell < nCells; cell++)
      f << 9 << " ";
  }
  else
  {
    for (unsigned int cell = 0; cell < nCells; cell++)
      f << 12 << " ";
  }
  f << std::endl;
  f << "</DataArray>" << std::endl;
  f << "</Cells>" << std::endl;

  /* Write solution information */
  f << "<PointData>" << std::endl;

  /* TEST: Write cell average solution */
  //eles->compute_Uavg();

  for (unsigned int H = 0; H < input->hmg_levels; H++)
  {
    f << "<DataArray type=\"Int32\" Name=\"" << H << "\" ";
    f << "format=\"ascii\">"<< std::endl;
    
    for (unsigned int ele = 0; ele < eles->nEles; ele++)
    {
      for (unsigned int ppt = 0; ppt < eles->nPpts; ppt++)
      {
        f << eparts(ele, H) << " ";
      }

      f << std::endl;
    }
    f << "</DataArray>" << std::endl;
  }

  f << "</PointData>" << std::endl;
  f << "</Piece>" << std::endl;
  f << "</UnstructuredGrid>" << std::endl;
  f << "</VTKFile>" << std::endl;
  f.close();
}

void FRSolver::report_residuals(std::ofstream &f, std::chrono::high_resolution_clock::time_point t1, int level)
{

  /* If running on GPU, copy out divergence */
#ifdef _GPU
  eles->divF_spts = eles->divF_spts_d;
  dt = dt_d;
#endif

  std::vector<double> res(eles->nVars,0.0);

//#pragma omp parallel for collapse(3)
  for (unsigned int n = 0; n < eles->nVars; n++)
  {
    for (unsigned int ele =0; ele < eles->nEles; ele++)
    {
      for (unsigned int spt = 0; spt < eles->nSpts; spt++)
      {
        if (!FV_mode)
        {
          //eles->divF_spts(spt, ele, n, nStages-1) /= eles->jaco_det_spts(spt, ele);
          eles->divF_spts(spt, ele, n, 0) /= eles->jaco_det_spts(spt, ele);
        }
        else
        {
          int part = eparts(ele, level);
          //eles->divF_spts(spt, ele, n, nStages-1) /= vols[level][part];
          eles->divF_spts(spt, ele, n, 0) /= vols[level][part];
        }
      }
    }
  }

  for (unsigned int n = 0; n < eles->nVars; n++)
  {
    /* Infinity norm */
    if (input->res_type == 0)
      res[n] =*std::max_element(&eles->divF_spts(0, 0, n, 0), 
          &eles->divF_spts(0, 0, n+1, 1));

    /* L1 norm */
    else if (input->res_type == 1)
      res[n] = std::accumulate(&eles->divF_spts(0, 0, n, 0), 
          &eles->divF_spts(0, 0, n+1, 1), 0.0, abs_sum<double>());

    /* L2 norm */
    else if (input->res_type == 2)
      res[n] = std::accumulate(&eles->divF_spts(0, 0, n, 0), 
            &eles->divF_spts(0, 0, n+1, 1), 0.0, square<double>());
  }

  unsigned int nDoF =  (eles->nSpts * eles->nEles);

#ifdef _MPI
  MPI_Op oper = MPI_SUM;
  if (input->res_type == 0)
    oper = MPI_MAX;

  if (input->rank == 0)
  {
    MPI_Reduce(MPI_IN_PLACE, res.data(), eles->nVars, MPI_DOUBLE, oper, 0, MPI_COMM_WORLD);
    MPI_Reduce(MPI_IN_PLACE, &nDoF, 1, MPI_INT, MPI_SUM, 0, MPI_COMM_WORLD);
  }
  else
  {
    MPI_Reduce(res.data(), res.data(), eles->nVars, MPI_DOUBLE, oper, 0, MPI_COMM_WORLD);
    MPI_Reduce(&nDoF, &nDoF, 1, MPI_INT, MPI_SUM, 0, MPI_COMM_WORLD);
  }
#endif

  /* Print residual to terminal (normalized by number of solution points) */
  if (input->rank == 0) 
  {
    if (input->res_type == 2)
    {
      for (auto &val : res)  
        val = std::sqrt(val);
    }

    std::cout << current_iter << " ";
    for (auto val : res)
      std::cout << std::scientific << val / nDoF << " ";

    if (input->dt_type == 2)
    {
      std::cout << "dt: " <<  *std::min_element(dt.data(), dt.data()+eles->nEles) << " (min) ";
      std::cout << *std::max_element(dt.data(), dt.data()+eles->nEles) << " (max)";
    }
    else
    {
      std::cout << "dt: " << dt(0);
    }

    std::cout << std::endl;
    
    /* Write to history file */
    auto t2 = std::chrono::high_resolution_clock::now();
    auto current_runtime = std::chrono::duration_cast<std::chrono::duration<double>>(t2-t1);
    f << current_iter << " " << current_runtime.count() << " ";

    for (auto val : res)
      f << std::scientific << val / nDoF << " ";
    f << std::endl;
  }
}

void FRSolver::report_forces(std::ofstream &f)
{
  /* If using GPU, copy out solution, gradient and pressure */
#ifdef _GPU
  faces->U = faces->U_d;
  faces->dU = faces->dU_d;
  faces->P = faces->P_d;
#endif

  std::array<double, 3> force_conv, force_visc, taun;
  force_conv.fill(0.0); force_visc.fill(0.0); taun.fill(0.0);

  std::stringstream ss;
#ifdef _MPI
  ss << input->output_prefix << "/";
  ss << input->output_prefix << "_" << std::setw(9) << std::setfill('0') << current_iter;
  ss << "_" << std::setw(3) << std::setfill('0') << input->rank << ".cp";
#else
  ss << input->output_prefix << "/";
  ss << input->output_prefix << "_" << std::setw(9) << std::setfill('0') << current_iter;
  ss << ".cp";
#endif

  auto cpfile = ss.str();
  std::ofstream g(cpfile);

  /* Get angle of attack (and sideslip) */
  double aoa = std::atan2(input->V_fs(1), input->V_fs(0)); 
  double aos = 0.0;
  if (eles->nDims == 3)
    aos = std::atan2(input->V_fs(2), input->V_fs(0));

  /* Compute factor for non-dimensional coefficients */
  double Vsq = 0.0;
  for (unsigned int dim = 0; dim < eles->nDims; dim++)
    Vsq += input->V_fs(dim) * input->V_fs(dim);

  double fac = 1.0 / (0.5 * input->rho_fs * Vsq);

  unsigned int count = 0;
  /* Loop over boundary faces */
  for (unsigned int fpt = geo.nGfpts_int; fpt < geo.nGfpts_int + geo.nGfpts_bnd; fpt++)
  {
    /* Get boundary ID */
    unsigned int bnd_id = geo.gfpt2bnd(fpt - geo.nGfpts_int);

    if (bnd_id >= 8) /* On wall boundary */
    {
      /* Get pressure */
      double PL = faces->P(fpt, 0);

      double CP = (PL - input->P_fs) * fac;

      /* Write CP distrubtion to file */
      for(unsigned int dim = 0; dim < eles->nDims; dim++)
        g << std::scientific << faces->coord(fpt, dim) << " ";
      g << std::scientific << CP << std::endl;

      /* Sum inviscid force contributions */
      for (unsigned int dim = 0; dim < eles->nDims; dim++)
      {
        force_conv[dim] += eles->weights_spts(count%eles->nSpts1D) * CP * 
          faces->norm(fpt, dim, 0) * faces->dA(fpt);
      }

      if (input->viscous)
      {
        if (eles->nDims == 2)
        {
          /* Setting variables for convenience */
          /* States */
          double rho = faces->U(fpt, 0, 0);
          double momx = faces->U(fpt, 1, 0);
          double momy = faces->U(fpt, 2, 0);
          double e = faces->U(fpt, 3, 0);

          double u = momx / rho;
          double v = momy / rho;
          double e_int = e / rho - 0.5 * (u*u + v*v);

          /* Gradients */
          double rho_dx = faces->dU(fpt, 0, 0, 0);
          double momx_dx = faces->dU(fpt, 1, 0, 0);
          double momy_dx = faces->dU(fpt, 2, 0, 0);
          
          double rho_dy = faces->dU(fpt, 0, 1, 0);
          double momx_dy = faces->dU(fpt, 1, 1, 0);
          double momy_dy = faces->dU(fpt, 2, 1, 0);

          /* Set viscosity */
          double mu;
          if (input->fix_vis)
          {
            mu = input->mu;
          }
          /* If desired, use Sutherland's law */
          else
          {
            double rt_ratio = (input->gamma - 1.0) * e_int / (input->rt);
            mu = input->mu * std::pow(rt_ratio,1.5) * (1. + input->c_sth) / (rt_ratio + 
                input->c_sth);
          }

          double du_dx = (momx_dx - rho_dx * u) / rho;
          double du_dy = (momx_dy - rho_dy * u) / rho;

          double dv_dx = (momy_dx - rho_dx * v) / rho;
          double dv_dy = (momy_dy - rho_dy * v) / rho;

          double diag = (du_dx + dv_dy) / 3.0;

          double tauxx = 2.0 * mu * (du_dx - diag);
          double tauxy = mu * (du_dy + dv_dx);
          double tauyy = 2.0 * mu * (dv_dy - diag);

          /* Get viscous normal stress */
          taun[0] = tauxx * faces->norm(fpt, 0, 0) + tauxy * faces->norm(fpt, 1, 0);
          taun[1] = tauxy * faces->norm(fpt, 0, 0) + tauyy * faces->norm(fpt, 1, 0);

          for (unsigned int dim = 0; dim < eles->nDims; dim++)
            force_visc[dim] -= eles->weights_spts(count%eles->nSpts1D) * taun[dim] * 
              faces->dA(fpt) * fac;

        }
        else if (eles->nDims == 3)
        {
          /* Setting variables for convenience */
          /* States */
          double rho = faces->U(fpt, 0, 0);
          double momx = faces->U(fpt, 1, 0);
          double momy = faces->U(fpt, 2, 0);
          double momz = faces->U(fpt, 3, 0);
          double e = faces->U(fpt, 4, 0);

          double u = momx / rho;
          double v = momy / rho;
          double w = momz / rho;
          double e_int = e / rho - 0.5 * (u*u + v*v + w*w);

           /* Gradients */
          double rho_dx = faces->dU(fpt, 0, 0, 0);
          double momx_dx = faces->dU(fpt, 1, 0, 0);
          double momy_dx = faces->dU(fpt, 2, 0, 0);
          double momz_dx = faces->dU(fpt, 3, 0, 0);
          
          double rho_dy = faces->dU(fpt, 0, 1, 0);
          double momx_dy = faces->dU(fpt, 1, 1, 0);
          double momy_dy = faces->dU(fpt, 2, 1, 0);
          double momz_dy = faces->dU(fpt, 3, 1, 0);

          double rho_dz = faces->dU(fpt, 0, 2, 0);
          double momx_dz = faces->dU(fpt, 1, 2, 0);
          double momy_dz = faces->dU(fpt, 2, 2, 0);
          double momz_dz = faces->dU(fpt, 3, 2, 0);

          /* Set viscosity */
          double mu;
          if (input->fix_vis)
          {
            mu = input->mu;
          }
          /* If desired, use Sutherland's law */
          else
          {
            double rt_ratio = (input->gamma - 1.0) * e_int / (input->rt);
            mu = input->mu * std::pow(rt_ratio,1.5) * (1. + input->c_sth) / (rt_ratio + 
                input->c_sth);
          }

          double du_dx = (momx_dx - rho_dx * u) / rho;
          double du_dy = (momx_dy - rho_dy * u) / rho;
          double du_dz = (momx_dz - rho_dz * u) / rho;

          double dv_dx = (momy_dx - rho_dx * v) / rho;
          double dv_dy = (momy_dy - rho_dy * v) / rho;
          double dv_dz = (momy_dz - rho_dz * v) / rho;

          double dw_dx = (momz_dx - rho_dx * w) / rho;
          double dw_dy = (momz_dy - rho_dy * w) / rho;
          double dw_dz = (momz_dz - rho_dz * w) / rho;

          double diag = (du_dx + dv_dy + dw_dz) / 3.0;

          double tauxx = 2.0 * mu * (du_dx - diag);
          double tauyy = 2.0 * mu * (dv_dy - diag);
          double tauzz = 2.0 * mu * (dw_dz - diag);
          double tauxy = mu * (du_dy + dv_dx);
          double tauxz = mu * (du_dz + dw_dx);
          double tauyz = mu * (dv_dz + dw_dy);

          /* Get viscous normal stress */
          taun[0] = tauxx * faces->norm(fpt, 0, 0) + tauxy * faces->norm(fpt, 1, 0) + tauxz * faces->norm(fpt, 2, 0);
          taun[1] = tauxy * faces->norm(fpt, 0, 0) + tauyy * faces->norm(fpt, 1, 0) + tauyz * faces->norm(fpt, 2, 0);
          taun[3] = tauxz * faces->norm(fpt, 0, 0) + tauyz * faces->norm(fpt, 1, 0) + tauzz * faces->norm(fpt, 2, 0);

          for (unsigned int dim = 0; dim < eles->nDims; dim++)
            force_visc[dim] -= eles->weights_spts(count%eles->nSpts1D) * taun[dim] * 
              faces->dA(fpt) * fac;

        }
        
      }
      count++;
    }
  }

  /* Compute lift and drag coefficients */
  double CL_conv, CD_conv, CL_visc, CD_visc;

#ifdef _MPI
  if (input->rank == 0)
  {
    MPI_Reduce(MPI_IN_PLACE, force_conv.data(), eles->nDims, MPI_DOUBLE, MPI_SUM, 0, MPI_COMM_WORLD);
    MPI_Reduce(MPI_IN_PLACE, force_visc.data(), eles->nDims, MPI_DOUBLE, MPI_SUM, 0, MPI_COMM_WORLD);
  }
  else
  {
    MPI_Reduce(force_conv.data(), force_conv.data(), eles->nDims, MPI_DOUBLE, MPI_SUM, 0, MPI_COMM_WORLD);
    MPI_Reduce(force_visc.data(), force_visc.data(), eles->nDims, MPI_DOUBLE, MPI_SUM, 0, MPI_COMM_WORLD);
  }
#endif

  if (input->rank == 0)
  {
    if (eles->nDims == 2)
    {
      CL_conv = -force_conv[0] * std::sin(aoa) + force_conv[1] * std::cos(aoa);
      CD_conv = force_conv[0] * std::cos(aoa) + force_conv[1] * std::sin(aoa);
      CL_visc = -force_visc[0] * std::sin(aoa) + force_visc[1] * std::cos(aoa);
      CD_visc = force_visc[0] * std::cos(aoa) + force_visc[1] * std::sin(aoa);
    }
    else if (eles->nDims == 3)
    {
      CL_conv = -force_conv[0] * std::sin(aoa) + force_conv[1] * std::cos(aoa);
      CD_conv = force_conv[0] * std::cos(aoa) * std::cos(aos) + force_conv[1] * std::sin(aoa) + 
        force_conv[2] * std::sin(aoa) * std::cos(aos);
      CL_visc = -force_visc[0] * std::sin(aoa) + force_visc[1] * std::cos(aoa);
      CD_visc = force_visc[0] * std::cos(aoa) * std::cos(aos) + force_visc[1] * std::sin(aoa) + 
        force_visc[2] * std::sin(aoa) * cos(aos);
    }

    std::cout << "CL_conv = " << CL_conv << " CD_conv = " << CD_conv;
    f << current_iter << " ";
    f << std::scientific << std::setprecision(16) << CL_conv << " " << CD_conv;

    if (input->viscous)
    {
      std::cout << " CL_visc = " << CL_visc << " CD_visc = " << CD_visc;
      f << std::scientific << std::setprecision(16) << " " << CL_visc << " " << CD_visc;
    }

    std::cout << std::endl;
    f << std::endl;
  }
}

void FRSolver::report_error(std::ofstream &f)
{
  /* If using GPU, copy out solution */
#ifdef _GPU
  eles->U_spts = eles->U_spts_d;
  eles->dU_spts = eles->dU_spts_d;
#endif

  /* Extrapolate solution to quadrature points */
  auto &A = eles->oppE_qpts(0, 0);
  auto &B = eles->U_spts(0, 0, 0);
  auto &C = eles->U_qpts(0, 0, 0);

#ifdef _OMP
  omp_blocked_dgemm(CblasColMajor, CblasNoTrans, CblasNoTrans, eles->nQpts, 
      eles->nEles * eles->nVars, eles->nSpts, 1.0, &A, eles->nQpts, &B, 
      eles->nSpts, 0.0, &C, eles->nQpts);
#else
  cblas_dgemm(CblasColMajor, CblasNoTrans, CblasNoTrans, eles->nQpts, 
      eles->nEles * eles->nVars, eles->nSpts, 1.0, &A, eles->nQpts, &B, 
      eles->nSpts, 0.0, &C, eles->nQpts);
#endif

  /* Extrapolate derivatives to quadrature points */
  for (unsigned int dim = 0; dim < eles->nDims; dim++)
  {
      auto &A = eles->oppE_qpts(0, 0);
      auto &B = eles->dU_spts(0, 0, 0, dim);
      auto &C = eles->dU_qpts(0, 0, 0, dim);

#ifdef _OMP
      omp_blocked_dgemm(CblasColMajor, CblasNoTrans, CblasNoTrans, eles->nQpts, 
          eles->nEles * eles->nVars, eles->nSpts, 1.0, &A, eles->nQpts, &B, 
          eles->nSpts, 0.0, &C, eles->nQpts);
#else
      cblas_dgemm(CblasColMajor, CblasNoTrans, CblasNoTrans, eles->nQpts, 
          eles->nEles * eles->nVars, eles->nSpts, 1.0, &A, eles->nQpts, &B, 
          eles->nSpts, 0.0, &C, eles->nQpts);
#endif

  }

  std::vector<double> l2_error(2,0.0);

  unsigned int n = input->err_field;
  std::vector<double> dU_true(2, 0.0), dU_error(2, 0.0);
#pragma omp for collapse (2)
    for (unsigned int ele = 0; ele < eles->nEles; ele++)
    {
      for (unsigned int qpt = 0; qpt < eles->nQpts; qpt++)
      {
        double U_true = 0.0;
        double weight = 0.0;

        if (eles->nDims == 2)
        {
          /* Compute true solution and derivatives */
          if (input->test_case == 3) // Isentropic Bump
          {
            U_true = input->P_fs / std::pow(input->rho_fs, input->gamma);
          }
          else 
          {
            U_true = compute_U_true(geo.coord_qpts(qpt,ele,0), geo.coord_qpts(qpt,ele,1), 0, 
                flow_time, n, input);
          }

          dU_true[0] = compute_dU_true(geo.coord_qpts(qpt,ele,0), geo.coord_qpts(qpt,ele,1), 0, 
              flow_time, n, 0, input);
          dU_true[1] = compute_dU_true(geo.coord_qpts(qpt,ele,0), geo.coord_qpts(qpt,ele,1), 0, 
              flow_time, n, 1, input);
          

          /* Get quadrature point index and weight */
          unsigned int i = eles->idx_qpts(qpt,0);
          unsigned int j = eles->idx_qpts(qpt,1);
          weight = eles->weights_qpts[i] * eles->weights_qpts[j];
        }
        else if (eles->nDims == 3)
        {
          ThrowException("Under construction!");
        }

        /* Compute errors */
        double U_error;
        if (input->test_case == 2) // Couette flow case
        {
          double rho = eles->U_qpts(qpt, ele, 0);
          double u =  eles->U_qpts(qpt, ele, 1) / rho;
          double rho_dx = eles->dU_qpts(qpt, ele, 0, 0);
          double rho_dy = eles->dU_qpts(qpt, ele, 0, 1);
          double momx_dx = eles->dU_qpts(qpt, ele, 1, 0);
          double momx_dy = eles->dU_qpts(qpt, ele, 1, 1);

          double du_dx = (momx_dx - rho_dx * u) / rho;
          double du_dy = (momx_dy - rho_dy * u) / rho;

          U_error = U_true - u;
          dU_error[0] = dU_true[0] - du_dx;
          dU_error[1] = dU_true[1] - du_dy;
        }
        else if (input->test_case == 3) // Isentropic bump
        {
          double momF = 0.0;
          for (unsigned int dim = 0; dim < eles->nDims; dim ++)
          {
            momF += eles->U_qpts(qpt, ele, dim + 1) * eles->U_qpts(qpt, ele, dim + 1);
          }

          momF /= eles->U_qpts(qpt, ele, 0);

          double P = (input->gamma - 1.0) * (eles->U_qpts(qpt, ele, 3) - 0.5 * momF);

          U_error = U_true - P/std::pow(eles->U_qpts(qpt, ele, 0), input->gamma);
        }
        else
        {
          U_error = U_true - eles->U_qpts(qpt, ele, n);
          dU_error[0] = dU_true[0] - eles->dU_qpts(qpt, ele, n, 0); 
          dU_error[1] = dU_true[1] - eles->dU_qpts(qpt, ele, n, 1);
        }

        l2_error[0] += weight * eles->jaco_det_qpts(qpt, ele) * U_error * U_error; 
        l2_error[1] += weight * eles->jaco_det_qpts(qpt, ele) * (U_error * U_error +
            dU_error[0] * dU_error[0] + dU_error[1] * dU_error[1]); 
      }
  }

#ifdef _MPI
  if (input->rank == 0)
  {
    MPI_Reduce(MPI_IN_PLACE, l2_error.data(), 2, MPI_DOUBLE, MPI_SUM, 0, MPI_COMM_WORLD);
  }
  else
  {
    MPI_Reduce(l2_error.data(), l2_error.data(), 2, MPI_DOUBLE, MPI_SUM, 0, MPI_COMM_WORLD);
  }

#endif


  /* Print to terminal */
  if (input->rank == 0)
  {
    std::cout << "l2_error: ";
    for (auto &val : l2_error)
      std::cout << std::scientific << std::sqrt(val) << " ";
    std::cout << std::endl;

    /* Write to file */
    f << current_iter << " ";
    for (auto &val : l2_error)
      f << std::scientific << std::setprecision(16) << std::sqrt(val) << " ";
    f << std::endl;
  }

}<|MERGE_RESOLUTION|>--- conflicted
+++ resolved
@@ -1608,12 +1608,6 @@
       if (gfpt == -1)
         continue;
 
-<<<<<<< HEAD
-      double waveSp = faces->waveSp(gfpt);
-
-      //if (!FV_mode)
-        waveSp /= faces->dA(gfpt);
-=======
       if (eles->nDims == 2)
       {
         int_waveSp += eles->weights_spts(fpt % eles->nSpts1D) * faces->waveSp(gfpt) * faces->dA(gfpt);
@@ -1623,26 +1617,19 @@
         int idx = fpt % (eles->nSpts1D * eles->nSpts1D);
         int i = idx % eles->nSpts1D;
         int j = idx / eles->nSpts1D;
->>>>>>> 3ca2c0d0
 
         int_waveSp += eles->weights_spts(i) * eles->weights_spts(j) * faces->waveSp(gfpt) * faces->dA(gfpt);
       }
     }
 
-<<<<<<< HEAD
-    /* Note: CFL is applied to parent space element with width 2 */
-   // if (!FV_mode)
-      dt(ele) = (input->CFL) * get_cfl_limit(order) * (2.0 / (waveSp_max+1.e-10));
-    //else
-   //   dt(ele) = (input->CFL_fv) * (vols[level][eparts(ele,level)]) / (waveSp_max+1.e-10);
-
-    if (FV_mode)
-      dt_part(eparts(ele,level)) = std::min(dt_part(eparts(ele, level)), dt(ele));
-=======
+
     /* CFL-estimate used by Liang, Lohner, and others. Factor of 2 to be 
      * consistent with 1D CFL estimates. */
     dt(ele) = 2.0 * input->CFL * get_cfl_limit(order) * eles->vol(ele) / int_waveSp;
->>>>>>> 3ca2c0d0
+
+    if (FV_mode)
+      dt_part(eparts(ele,level)) = std::min(dt_part(eparts(ele, level)), dt(ele));
+
   }
 
 
