#include <algorithm>
#include <cmath>
#include <cstdlib>
#include <fstream>
#include <iostream>
#include <iomanip>
#include <memory>
#include <queue>
#include <vector>

#include "cblas.h"

#include "elements.hpp"
#include "faces.hpp"
#include "funcs.hpp"
#include "geometry.hpp"
#include "hexas.hpp"
#include "points.hpp"
#include "polynomials.hpp"
#include "quads.hpp"
#include "input.hpp"
#include "mdvector.hpp"
#include "solver.hpp"
#include "spmatrix.hpp"

#ifdef _MPI
#include "mpi.h"
#endif

#ifdef _GPU
#include "mdvector_gpu.h"
#include "spmatrix_gpu.h"
#include "solver_kernels.h"
#include "cublas_v2.h"
#endif

#ifndef _NO_TNT
#include "tnt.h"
#include <jama_lu.h>
#endif

//FRSolver::FRSolver(const InputStruct *input, int order)
FRSolver::FRSolver(InputStruct *input, int order)
{
  this->input = input;
  if (order == -1)
    this->order = input->order;
  else
    this->order = order;
}

void FRSolver::setup()
{
  if (input->rank == 0) std::cout << "Reading mesh: " << input->meshfile << std::endl;
  geo = process_mesh(input, order, input->nDims);

  if (input->rank == 0) std::cout << "Setting up elements and faces..." << std::endl;

  if (input->nDims == 2)
    eles = std::make_shared<Quads>(&geo, input, order);
  else if (input->nDims == 3)
    eles = std::make_shared<Hexas>(&geo, input, order);

  faces = std::make_shared<Faces>(&geo, input);

  faces->setup(eles->nDims, eles->nVars);
  eles->setup(faces);

  if (input->rank == 0) std::cout << "Setting up timestepping..." << std::endl;
  setup_update();

  if (input->rank == 0) std::cout << "Setting up output..." << std::endl;
  setup_output();

  if (input->rank == 0) std::cout << "Initializing solution..." << std::endl;
  initialize_U();

  if (input->restart)
  {
    if (input->rank == 0) std::cout << "Restarting solution from " + input->restart_file +" ..." << std::endl;
    restart(input->restart_file);
  }

  
#ifdef _GPU
  solver_data_to_device();
#endif

}

void FRSolver::setup_update()
{
  /* Setup variables for timestepping scheme */
  if (input->dt_scheme == "Euler")
  {
    nStages = 1;
    rk_beta.assign({nStages},1.0);

  }
  else if (input->dt_scheme == "RK44")
  {
    nStages = 4;
    
    rk_alpha.assign({nStages-1});
    rk_alpha(0) = 0.5; rk_alpha(1) = 0.5; rk_alpha(2) = 1.0;

    rk_beta.assign({nStages});
    rk_beta(0) = 1./6.; rk_beta(1) = 1./3.; 
    rk_beta(2) = 1./3.; rk_beta(3) = 1./6.;
  }
  else if (input->dt_scheme == "RK54")
  {
    nStages = 5;

    rk_alpha.assign({nStages-1});
    rk_alpha(0) = -0.417890474499852; rk_alpha(1) = -1.192151694642677; 
    rk_alpha(2) = -1.697784692471528; rk_alpha(3) = -1.514183444257156;

    rk_beta.assign({nStages});
    rk_beta(0) = 0.149659021999229; rk_beta(1) = 0.379210312999627; 
    rk_beta(3) = 0.822955029386982; rk_beta(3) = 0.699450455949122;
    rk_beta(4) = 0.153057247968152;
  }
  else if (input->dt_scheme == "BDF1" || input->dt_scheme == "LUJac" || input->dt_scheme == "LUSGS")
  {
    // HACK: (nStages = 1) doesn't work, fix later
    nStages = 2;

    /* Setup element colors */
    ele_color.assign({eles->nEles});
    if (input->dt_scheme == "LUJac")
    {
      nColors = 1;
      ele_color.fill(1);
    }
    else if (input->dt_scheme == "LUSGS")
    {
      nColors = 2;
      ele_color(0) = 1;
      std::queue<unsigned int> Q;
      Q.push(0);
      while (!Q.empty())
      {
        unsigned int ele1 = Q.front();
        Q.pop();

        /* Determine opposite color */
        unsigned int color = ele_color(ele1);
        if (color == 1)
        {
          color = 2;
        }
        else
        {
          color = 1;
        }

        /* Color neighbors */
        for (unsigned int face = 0; face < eles->nFaces; face++)
        {
          int ele2 = geo.ele_adj(face, ele1);
          if (ele2 != -1 && ele_color(ele2) == 0)
          {
            ele_color(ele2) = color;
            Q.push(ele2);
          }
        }
      }
    }
  }
  else
  {
    ThrowException("dt_scheme not recognized!");
  }

  U_ini.assign({eles->nSpts, eles->nEles, eles->nVars});
  dt.assign({eles->nEles},input->dt);
}

void FRSolver::setup_output()
{
  /* Create output directory to store data files */
  if (input->rank == 0)
  {
    std::string cmd = "mkdir " + input->output_prefix;
    system(cmd.c_str());
  }

  if (eles->nDims == 2)
  {
    unsigned int nSubelements1D = eles->nSpts1D+1;
    eles->nSubelements = nSubelements1D * nSubelements1D;
    eles->nNodesPerSubelement = 4;

    /* Allocate memory for local plot point connectivity and solution at plot points */
    geo.ppt_connect.assign({4, eles->nSubelements});

    /* Setup plot "subelement" connectivity */
    std::vector<unsigned int> nd(4,0);

    unsigned int ele = 0;
    nd[0] = 0; nd[1] = 1; nd[2] = nSubelements1D + 2; nd[3] = nSubelements1D + 1;

    for (unsigned int i = 0; i < nSubelements1D; i++)
    {
      for (unsigned int j = 0; j < nSubelements1D; j++)
      {
        for (unsigned int node = 0; node < 4; node ++)
        {
          geo.ppt_connect(node, ele) = nd[node] + j;
        }

        ele++;
      }

      for (unsigned int node = 0; node < 4; node ++)
        nd[node] += nSubelements1D + 1;
    }
  }
  else if (eles->nDims == 3)
  {
    unsigned int nSubelements1D = eles->nSpts1D+1;
    eles->nSubelements = nSubelements1D * nSubelements1D * nSubelements1D;
    eles->nNodesPerSubelement = 8;

    /* Allocate memory for local plot point connectivity and solution at plot points */
    geo.ppt_connect.assign({8, eles->nSubelements});

    /* Setup plot "subelement" connectivity */
    std::vector<unsigned int> nd(8,0);

    unsigned int ele = 0;
    nd[0] = 0; nd[1] = 1; nd[2] = nSubelements1D + 2; nd[3] = nSubelements1D + 1;
    nd[4] = (nSubelements1D + 1) * (nSubelements1D + 1); nd[5] = nd[4] + 1; 
    nd[6] = nd[4] + nSubelements1D + 2; nd[7] = nd[4] + nSubelements1D + 1;

    for (unsigned int i = 0; i < nSubelements1D; i++)
    {
      for (unsigned int j = 0; j < nSubelements1D; j++)
      {
        for (unsigned int k = 0; k < nSubelements1D; k++)
        {
          for (unsigned int node = 0; node < 8; node ++)
          {
            geo.ppt_connect(node, ele) = nd[node] + k;
          }

          ele++;
        }

        for (unsigned int node = 0; node < 8; node ++)
          nd[node] += (nSubelements1D + 1);

      }

      for (unsigned int node = 0; node < 8; node ++)
        nd[node] += (nSubelements1D + 1);
    }

  }

}

void FRSolver::restart(std::string restart_file)
{
  size_t pos;
#ifdef _MPI
  /* From .pvtu, form partition specific filename */
  pos = restart_file.rfind(".pvtu");
  if (pos == std::string::npos)
  {
    ThrowException("Must provide .pvtu file for parallel restart!");
  }

  restart_file = restart_file.substr(0, pos);

  std::stringstream ss;
  ss << std::setw(3) << std::setfill('0') << input->rank;

  restart_file += "_" + ss.str() + ".vtu";
#endif

  /* Open .vtu file */
  std::ifstream f(restart_file);
  pos = restart_file.rfind(".vtu");
  if (pos == std::string::npos)
  {
    ThrowException("Must provide .vtu file for restart!");
  }

  if (!f.is_open())
  {
    ThrowException("Could not open restart file " + restart_file + "!");
  }

  std::string param, line;
  double val;
  unsigned int order_restart;
  mdvector<double> U_restart, oppRestart;

  /* Load data from restart file */
  while (f >> param)
  {
    if (param == "TIME")
    {
      f >> flow_time;
    }
    if (param == "ITER")
    {
      f >> current_iter;
      restart_iter = current_iter;
    }
    if (param == "ORDER")
    {
      f >> order_restart;
    }

    if (param == "<PointData>")
    {

      unsigned int nSpts1D_restart = order_restart + 1;
      unsigned int nSpts2D_restart = nSpts1D_restart * nSpts1D_restart;
      unsigned int nPpts1D = nSpts1D_restart + 2;
      unsigned int nPpts2D = nPpts1D * nPpts1D;

      unsigned int nSpts_restart = (unsigned int) std::pow(nSpts1D_restart, input->nDims);
      unsigned int nPpts = (unsigned int) std::pow(nPpts1D, input->nDims);

      U_restart.assign({nSpts_restart, eles->nEles, eles->nVars});

      /* Setup extrapolation operator from restart points */
      oppRestart.assign({eles->nSpts, nSpts_restart});
      auto loc_spts_restart_1D = Gauss_Legendre_pts(order_restart + 1); 

      std::vector<double> loc(input->nDims);
      for (unsigned int rpt = 0; rpt < nSpts_restart; rpt++)
      {
        for (unsigned int spt = 0; spt < eles->nSpts; spt++)
        {
          for (unsigned int dim = 0; dim < input->nDims; dim++)
            loc[dim] = eles->loc_spts(spt , dim);

          if (input->nDims == 2)
          {
            int i = rpt % nSpts1D_restart;
            int j = rpt / nSpts1D_restart;
            oppRestart(spt,rpt) = Lagrange(loc_spts_restart_1D, i, loc[0]) * 
                                  Lagrange(loc_spts_restart_1D, j, loc[1]);
          }
          else
          {
            int i = rpt % nSpts1D_restart;
            int j = (rpt / nSpts1D_restart) % nSpts1D_restart;
            int k = rpt / nSpts2D_restart;
            oppRestart(spt,rpt) = Lagrange(loc_spts_restart_1D, i, loc[0]) * 
                                  Lagrange(loc_spts_restart_1D, j, loc[1]) *
                                  Lagrange(loc_spts_restart_1D, k, loc[2]);
          }
        }
      }

      for (unsigned int n = 0; n < eles->nVars; n++)
      {
        std::getline(f,line);
        std::getline(f,line);

        for (unsigned int ele = 0; ele < eles->nEles; ele++)
        {
          unsigned int spt = 0;
          for (unsigned int ppt = 0; ppt < nPpts; ppt++)
          {
            f >> val;

            /* Logic to deal with extra plot point (corner nodes and flux points). */
            if (input->nDims == 2)
            {
              if (ppt < nPpts1D || ppt > nPpts1D * (nPpts1D-1) || ppt%nPpts1D == 0 || 
                  (ppt+1)%nPpts1D == 0)
                continue;
            }
            else
            {
              int shift = (ppt / nPpts2D) * nPpts2D;
              if (ppt < nPpts2D || ppt < nPpts1D + shift || ppt > nPpts1D * (nPpts1D-1) + shift || 
                  (ppt-shift) % nPpts1D == 0 || (ppt+1-shift)%nPpts1D == 0 || ppt > nPpts2D * (nPpts2D - 1))
                continue;
            }

            U_restart(spt, ele, n) = val;
            spt++;
          }
        }
        std::getline(f,line);
      }

      /* Extrapolate values from restart points to solution points */
      auto &A = oppRestart(0, 0);
      auto &B = U_restart(0, 0, 0);
      auto &C = eles->U_spts(0, 0, 0);

#ifdef _OMP
      omp_blocked_dgemm(CblasColMajor, CblasNoTrans, CblasNoTrans, eles->nSpts, 
          eles->nEles * eles->nVars, nSpts_restart, 1.0, &A, eles->nSpts, &B, 
          nSpts_restart, 0.0, &C, eles->nSpts);
#else
      cblas_dgemm(CblasColMajor, CblasNoTrans, CblasNoTrans, eles->nSpts, 
          eles->nEles * eles->nVars, nSpts_restart, 1.0, &A, eles->nSpts, &B, 
          nSpts_restart, 0.0, &C, eles->nSpts);
#endif

    }
  }

  f.close();
}

#ifdef _GPU
void FRSolver::solver_data_to_device()
{
  /* Initial copy of data to GPU. Assignment operator will allocate data on device when first
   * used. */

  /* FR operators */
  eles->oppE_d = eles->oppE;
  eles->oppD_d = eles->oppD;
  eles->oppD_fpts_d = eles->oppD_fpts;
  eles->oppDiv_fpts_d = eles->oppDiv_fpts;

  /* If using multigrid, copy relevant operators */
  if (input->p_multi)
  {
    eles->oppPro_d = eles->oppPro;
    eles->oppRes_d = eles->oppRes;
  }

  /* Solver data structures */
  U_ini_d = U_ini;
  rk_alpha_d = rk_alpha;
  rk_beta_d = rk_beta;
  dt_d = dt;

  /* Implicit solver data structures */
  eles->deltaU_d = eles->deltaU;
  eles->RHS_d = eles->RHS;

<<<<<<< HEAD
  if (input->dt_scheme == "LUJac" || input->dt_scheme == "LUSGS")
  {
    eles->LHS_d = eles->LHS_copy;
    eles->LU_pivots_d = eles->LU_pivots;
    eles->LU_info_d = eles->LU_info;

    /* Setup and transfer array of GPU pointers to LHS matrices and RHS vectors */
    unsigned int N = eles->nSpts * eles->nVars;
    for (unsigned int ele = 0; ele < eles->nEles; ele++)
    {
      eles->LHS_ptrs(ele) = eles->LHS_d.data() + ele * (N * N);
      eles->RHS_ptrs(ele) = eles->RHS_d.data() + ele * N;
    }

    eles->LHS_ptrs_d = eles->LHS_ptrs;
    eles->RHS_ptrs_d = eles->RHS_ptrs;

  }

=======
>>>>>>> 88cd9b0d
  /* Solution data structures (element local) */
  eles->U_spts_d = eles->U_spts;
  eles->U_fpts_d = eles->U_fpts;
  eles->Ucomm_d = eles->Ucomm;
  eles->Uavg_d = eles->Uavg;
  eles->weights_spts_d = eles->weights_spts;
  eles->dU_spts_d = eles->dU_spts;
  eles->dU_fpts_d = eles->dU_fpts;
  eles->Fcomm_d = eles->Fcomm;
  eles->F_spts_d = eles->F_spts;
  eles->divF_spts_d = eles->divF_spts;
  eles->jaco_spts_d = eles->jaco_spts;
  eles->inv_jaco_spts_d = eles->inv_jaco_spts;
  eles->jaco_det_spts_d = eles->jaco_det_spts;
  eles->vol_d = eles->vol;

  /* Solution data structures (faces) */
  faces->U_d = faces->U;
  faces->dU_d = faces->dU;
  faces->Fconv_d = faces->Fconv;
  faces->Fvisc_d = faces->Fvisc;
  faces->P_d = faces->P;
  faces->Ucomm_d = faces->Ucomm;
  faces->Fcomm_d = faces->Fcomm;
  faces->Fcomm_temp_d = faces->Fcomm_temp;
  faces->norm_d = faces->norm;
  faces->outnorm_d = faces->outnorm;
  faces->dA_d = faces->dA;
  faces->waveSp_d = faces->waveSp;
  faces->LDG_bias_d = faces->LDG_bias;
  faces->bc_bias_d = faces->bc_bias;

  /* Additional data */
  /* Geometry */
  geo.fpt2gfpt_d = geo.fpt2gfpt;
  geo.fpt2gfpt_slot_d = geo.fpt2gfpt_slot;
  geo.gfpt2bnd_d = geo.gfpt2bnd;
  geo.per_fpt_list_d = geo.per_fpt_list;
  geo.coord_spts_d = geo.coord_spts;

  /* Input parameters */
  input->V_fs_d = input->V_fs;
  input->V_wall_d = input->V_wall;
  input->norm_fs_d = input->norm_fs;
  input->AdvDiff_A_d = input->AdvDiff_A;

#ifdef _MPI
  /* MPI data */
  for (auto &entry : geo.fpt_buffer_map) 
  {
    int pairedRank = entry.first;
    auto &fpts = entry.second;
    geo.fpt_buffer_map_d[pairedRank] = fpts;
    faces->U_sbuffs_d[pairedRank] = faces->U_sbuffs[pairedRank];
    faces->U_rbuffs_d[pairedRank] = faces->U_rbuffs[pairedRank];
  }

#endif


}
#endif

void FRSolver::compute_residual(unsigned int stage)
{
  /* Extrapolate solution to flux points */
  eles->extrapolate_U();

  /* If "squeeze" stabilization enabled, apply  it */
  if (input->squeeze)
  {
    eles->compute_Uavg();
    eles->poly_squeeze();
  }

  /* Copy flux point data from element local to face local storage */
  U_to_faces();

#ifdef _MPI
  /* Commence sending U data to other processes */
  faces->send_U_data();
#endif

  /* Apply boundary conditions to state variables */
  faces->apply_bcs();

  /* Compute convective flux at solution points */
  eles->compute_Fconv();

  /* If running inviscid, use this scheduling. */
  if(!input->viscous)
  {

#ifdef _MPI
  /* Compute convective flux and common flux at non-MPI flux points */
  faces->compute_Fconv(0, geo.nGfpts_int + geo.nGfpts_bnd);
  faces->compute_common_F(0, geo.nGfpts_int + geo.nGfpts_bnd);
  
  /* Receive U data */
  faces->recv_U_data();

  /* Complete computation on remaning flux points. */
  faces->compute_Fconv(geo.nGfpts_int + geo.nGfpts_bnd, geo.nGfpts);
  faces->compute_common_F(geo.nGfpts_int + geo.nGfpts_bnd, geo.nGfpts);

#else
  /* Compute convective and common fluxes at flux points */
  faces->compute_Fconv(0, geo.nGfpts);
  faces->compute_common_F(0, geo.nGfpts);
#endif
  }

  /* If running viscous, use this scheduling */
  else
  {
#ifdef _MPI
    /* Compute common interface solution at non-MPI flux points */
    faces->compute_common_U(0, geo.nGfpts_int + geo.nGfpts_bnd);

    /* Receieve U data */
    faces->recv_U_data();

    /* Finish computation of common interface solution */
    faces->compute_common_U(geo.nGfpts_int + geo.nGfpts_bnd, geo.nGfpts);

#else
    /* Compute common interface solution at flux points */
    faces->compute_common_U(0, geo.nGfpts);
#endif

    /* Copy solution data at flux points from face local to element local
     * storage */
    U_from_faces();

    /* Compute gradient of state variables at solution points */
    eles->compute_dU();

    /* Transform gradient of state variables to physical space from 
     * reference space */
    eles->transform_dU();

    /* Extrapolate solution gradient to flux points */
    eles->extrapolate_dU();

    /* Copy gradient data from element local to face local storage */
    dU_to_faces();

#ifdef _MPI
    /* Commence sending gradient data to other processes */
    faces->send_dU_data();

    /* Apply boundary conditions to the gradient */
    faces->apply_bcs_dU();

    /* Compute viscous flux at solution points */
    eles->compute_Fvisc();

    /* Compute viscous and convective flux and common interface flux 
     * at non-MPI flux points */
    faces->compute_Fvisc(0, geo.nGfpts_int + geo.nGfpts_bnd);
    faces->compute_Fconv(0, geo.nGfpts_int + geo.nGfpts_bnd);
    faces->compute_common_F(0, geo.nGfpts_int + geo.nGfpts_bnd);

    /* Receive gradient data */
    faces->recv_dU_data();

    /* Complete computation of fluxes */
    faces->compute_Fvisc(geo.nGfpts_int + geo.nGfpts_bnd, geo.nGfpts);
    faces->compute_Fconv(geo.nGfpts_int + geo.nGfpts_bnd, geo.nGfpts);
    faces->compute_common_F(geo.nGfpts_int + geo.nGfpts_bnd, geo.nGfpts);

#else
    /* Apply boundary conditions to the gradient */
    faces->apply_bcs_dU();

    /* Compute viscous flux at solution points */
    eles->compute_Fvisc();

    /* Compute viscous and convective flux and common interface fluxes 
     * at flux points*/ 
    faces->compute_Fvisc(0, geo.nGfpts);
    faces->compute_Fconv(0, geo.nGfpts);
    faces->compute_common_F(0, geo.nGfpts);
#endif

  }

  /* Transform fluxes from physical to reference space */
  eles->transform_flux();
  faces->transform_flux();

  /* Copy flux data from face local storage to element local storage */
  F_from_faces();

  /* Compute divergence of flux */
  eles->compute_divF(stage);

  /* Add source term (if required) */
  if (input->source)
    add_source(stage);
}

void FRSolver::compute_LHS()
{
#ifdef _GPU
  /* Copy new solution from GPU */
  // TODO: Temporary until placed in GPU
  eles->U_spts = eles->U_spts_d;
  faces->U = faces->U_d;
#endif

  /* Compute derivative of convective flux with respect to state variables 
   * at solution and flux points */
  eles->compute_dFdUconv();
  faces->compute_dFdUconv(0, geo.nGfpts);

  if (input->viscous)
  {
    /* Compute derivative of common solution with respect to state variables
     * at flux points */
    faces->compute_dUcdU(0, geo.nGfpts);

    /* Compute derivative of viscous flux with respect to state variables 
     * at solution and flux points */
    eles->compute_dFdUvisc();
    faces->compute_dFdUvisc(0, geo.nGfpts);

    /* Compute derivative of viscous flux with respect to the gradient of 
     * state variables at solution and flux points */
    eles->compute_dFddUvisc();
    faces->compute_dFddUvisc(0, geo.nGfpts);
  }

  /* Apply boundary conditions for flux derivative data */
  faces->apply_bcs_dFdU();

  /* Compute normal flux derivative data at flux points */
  faces->compute_dFcdU(0, geo.nGfpts);

  /* Transform flux derivative data from physical to reference space */
  eles->transform_dFdU();
  faces->transform_dFcdU();

  /* Copy normal flux derivative data from face local storage to element local storage */
  dFcdU_from_faces();

  /* Compute LHS implicit Jacobian */
  if (input->dt_scheme == "BDF1")
  {
<<<<<<< HEAD
    //TODO: Modify order of LHS matrix to new order
    eles->compute_globalLHS(dt);

#ifdef _GPU
    /* Copy to GPU */
    eles->GLHS_d.free_data();
    eles->GLHS_d = eles->GLHS;
#endif
=======
    eles->compute_globalLHS(dt);
>>>>>>> 88cd9b0d
  }
  else if (input->dt_scheme == "LUJac" || input->dt_scheme == "LUSGS")
  {
    eles->compute_localLHS(dt);
    compute_LHS_LU();
  }

<<<<<<< HEAD
=======
#ifdef _GPU
  /* Copy to GPU */
  eles->GLHS_d.free_data();
  eles->GLHS_d = eles->GLHS;
#endif
>>>>>>> 88cd9b0d
}

void FRSolver::compute_LHS_LU()
{
<<<<<<< HEAD

#ifdef _GPU
  /* Reorganize LHS matrices on CPU */
  for (unsigned int ele = 0; ele < eles->nEles; ele++)
  {
    for (unsigned int nj = 0; nj < eles->nVars; nj++)
    {
      for (unsigned int ni = 0; ni < eles->nVars; ni++)
      {
        for (unsigned int sj = 0; sj < eles->nSpts; sj++)
        {
          for (unsigned int si = 0; si < eles->nSpts; si++)
          {
            unsigned int i = ni * eles->nSpts + si;
            unsigned int j = nj * eles->nSpts + sj;
            eles->LHS_copy(i, j, ele) = eles->LHS(si, sj, ele, ni, nj); 
          }
        }
      }
    }
  }

  /* Transfer LHS data to GPU */
  eles->LHS_d = eles->LHS_copy;

  unsigned int N = eles->nSpts * eles->nVars;

  /* Create pointer array */
  //for (unsigned int ele = 0; ele < eles->nEles; ele++)
  //{
  //  eles->LHS_ptrs(ele) = eles->LHS_d.data() + ele * (N * N);
  //}
  //eles->LHS_ptrs_d = eles->LHS_ptrs;

  /* Perform batched LU using cuBLAS */
  cublasDgetrfBatched_wrapper(N, eles->LHS_ptrs_d.data(), N, eles->LU_pivots_d.data(), eles->LU_info_d.data(), eles->nEles);
#endif

#ifdef _CPU
=======
>>>>>>> 88cd9b0d
#ifndef _NO_TNT
  LUptrs.clear();
  for (unsigned int ele = 0; ele < eles->nEles; ele++)
  {
    /* Copy LHS into TNT object */
    unsigned int N = eles->nSpts * eles->nVars;
    TNT::Array2D<double> A(N, N);
    for (unsigned int nj = 0; nj < eles->nVars; nj++)
    {
      for (unsigned int ni = 0; ni < eles->nVars; ni++)
      {
        for (unsigned int sj = 0; sj < eles->nSpts; sj++)
        {
          for (unsigned int si = 0; si < eles->nSpts; si++)
          {
            unsigned int i = ni * eles->nSpts + si;
            unsigned int j = nj * eles->nSpts + sj;
            A[i][j] = eles->LHS(si, sj, ele, ni, nj);
          }
        }
      }
    }

    /* Calculate and store LU object */
    LUptrs.push_back(std::make_shared<JAMA::LU<double>>(A));
  }
#endif
<<<<<<< HEAD
#endif
=======
>>>>>>> 88cd9b0d
}

void FRSolver::compute_RHS(unsigned int color)
{
<<<<<<< HEAD
#ifdef _CPU
=======
>>>>>>> 88cd9b0d
#pragma omp parallel for collapse(3)
  for (unsigned int n = 0; n < eles->nVars; n++)
  {
    for (unsigned int ele = 0; ele < eles->nEles; ele++)
    {
      if (ele_color(ele) == color)
      {
        for (unsigned int spt = 0; spt < eles->nSpts; spt++)
        {
          if (input->dt_type != 2)
          {
<<<<<<< HEAD
            eles->RHS(spt, n, ele) = -(dt(0) * eles->divF_spts(spt, ele, n, 0)) / eles->jaco_det_spts(spt, ele);
          }
          else
          {
            eles->RHS(spt, n, ele) = -(dt(ele) * eles->divF_spts(spt, ele, n, 0)) / eles->jaco_det_spts(spt, ele);
          }
        }
      }
    }
  }
#endif

#ifdef _GPU
  compute_RHS_wrapper(eles->divF_spts_d, eles->jaco_det_spts_d, dt_d, eles->RHS_d, input->dt_type, eles->nSpts, eles->nEles, eles->nVars);
#endif
=======
            eles->RHS(spt, ele, n) = -(dt(0) * eles->divF_spts(spt, ele, n, 0)) / eles->jaco_det_spts(spt, ele);
          }
          else
          {
            eles->RHS(spt, ele, n) = -(dt(ele) * eles->divF_spts(spt, ele, n, 0)) / eles->jaco_det_spts(spt, ele);
          }
        }
      }
    }
  }
>>>>>>> 88cd9b0d
}

void FRSolver::compute_RHS_source(mdvector<double> &source, unsigned int color)
{
<<<<<<< HEAD
#ifdef _CPU
=======
>>>>>>> 88cd9b0d
#pragma omp parallel for collapse(3)
  for (unsigned int n = 0; n < eles->nVars; n++)
  {
    for (unsigned int ele = 0; ele < eles->nEles; ele++)
    {
      if (ele_color(ele) == color)
      {
        for (unsigned int spt = 0; spt < eles->nSpts; spt++)
        {
          if (input->dt_type != 2)
          {
<<<<<<< HEAD
            eles->RHS(spt, n, ele) = -(dt(0) * (eles->divF_spts(spt, ele, n, 0) + source(spt, ele, n))) / eles->jaco_det_spts(spt, ele);
          }
          else
          {
            eles->RHS(spt, n, ele) = -(dt(ele) * (eles->divF_spts(spt, ele, n, 0) + source(spt, ele, n))) / eles->jaco_det_spts(spt, ele);
          }
        }
      }
    }
  }
#endif

#ifdef _GPU
  //compute_RHS_source_wrapper(eles->divF_spts_d, source, eles->jaco_det_spts_d, dt_d, eles->RHS_d, input->dt_type, eles->nSpts, eles->nEles, eles->nVars);
#endif
=======
            eles->RHS(spt, ele, n) = -(dt(0) * (eles->divF_spts(spt, ele, n, 0) + source(spt, ele, n))) / eles->jaco_det_spts(spt, ele);
          }
          else
          {
            eles->RHS(spt, ele, n) = -(dt(ele) * (eles->divF_spts(spt, ele, n, 0) + source(spt, ele, n))) / eles->jaco_det_spts(spt, ele);
          }
        }
      }
    }
  }
>>>>>>> 88cd9b0d
}

void FRSolver::compute_deltaU(unsigned int color)
{
<<<<<<< HEAD
  if (input->dt_scheme == "BDF1")
  {
#ifdef _CPU
    ThrowException("Global BDF1 not supported on CPU.");
#endif

#ifdef _GPU
    compute_deltaU_globalLHS_wrapper(eles->GLHS_d, eles->deltaU_d, eles->RHS_d, GMRES_conv);
#endif

  }
  else if (input->dt_scheme == "LUJac" || input->dt_scheme == "LUSGS")
  {
#ifdef _CPU
#ifndef _NO_TNT
    for (unsigned int ele = 0; ele < eles->nEles; ele++)
    {
      if (ele_color(ele) == color)
      {
        /* Copy RHS into TNT object */
        unsigned int N = eles->nSpts * eles->nVars;
        TNT::Array1D<double> b(N);
        for (unsigned int n = 0; n < eles->nVars; n++)
        {
          for (unsigned int spt = 0; spt < eles->nSpts; spt++)
          {
            unsigned int i = n * eles->nSpts + spt;
            b[i] = eles->RHS(spt, n, ele);
          }
        }

        /* Solve for deltaU */
        TNT::Array1D<double> x = LUptrs[ele]->solve(b);
        if (x.dim() == 0)
        {
          ThrowException("LU solve failed!");
        }

        /* Copy TNT object into deltaU */
        for (unsigned int n = 0; n < eles->nVars; n++)
        {
          for (unsigned int spt = 0; spt < eles->nSpts; spt++)
          {
            unsigned int i = n * eles->nSpts + spt;
            eles->deltaU(spt, n, ele) = x[i];
          }
        }
      }


    }
    //ThrowException("PAUSE");
#endif
#endif

#ifdef _GPU
    /* Solve LU systems using batched cublas routine */
    unsigned int N = eles->nSpts * eles->nVars;
    int info;
    cublasDgetrsBatched_wrapper(N, 1, (const double**) eles->LHS_ptrs_d.data(), N, eles->LU_pivots_d.data(), 
        eles->RHS_ptrs_d.data(), N, &info, eles->nEles);

    if (info)
      ThrowException("cublasDgetrs failed. info = " + std::to_string(info));
#endif
  }
=======
#ifndef _NO_TNT
  for (unsigned int ele = 0; ele < eles->nEles; ele++)
  {
    if (ele_color(ele) == color)
    {
      /* Copy RHS into TNT object */
      unsigned int N = eles->nSpts * eles->nVars;
      TNT::Array1D<double> b(N);
      for (unsigned int n = 0; n < eles->nVars; n++)
      {
        for (unsigned int spt = 0; spt < eles->nSpts; spt++)
        {
          unsigned int i = n * eles->nSpts + spt;
          b[i] = eles->RHS(spt, ele, n);
        }
      }

      /* Solve for deltaU */
      TNT::Array1D<double> x = LUptrs[ele]->solve(b);
      if (x.dim() == 0)
      {
        ThrowException("LU solve failed!");
      }

      /* Copy TNT object into deltaU */
      for (unsigned int n = 0; n < eles->nVars; n++)
      {
        for (unsigned int spt = 0; spt < eles->nSpts; spt++)
        {
          unsigned int i = n * eles->nSpts + spt;
          eles->deltaU(spt, ele, n) = x[i];
        }
      }
    }
  }
#endif
>>>>>>> 88cd9b0d
}

void FRSolver::compute_U(unsigned int color)
{
<<<<<<< HEAD
#ifdef _CPU
=======
>>>>>>> 88cd9b0d
  for (unsigned int n = 0; n < eles->nVars; n++)
  {
    for (unsigned int ele = 0; ele < eles->nEles; ele++)
    {
      if (ele_color(ele) == color)
      {
        for (unsigned int spt = 0; spt < eles->nSpts; spt++)
        {
<<<<<<< HEAD
          eles->U_spts(spt, ele, n) += eles->deltaU(spt, n, ele);
        }
      }
    }
  }
#endif

#ifdef _GPU
  if (input->dt_scheme == "BDF1")
  {
    compute_U_wrapper(eles->U_spts_d, eles->deltaU_d, eles->nSpts, eles->nEles, eles->nVars);
  }
  else if (input->dt_scheme == "LUJac" or input->dt_scheme == "LUSGS")
  {
    /* Add RHS (which contains deltaU) to U */
    compute_U_wrapper(eles->U_spts_d, eles->RHS_d, eles->nSpts, eles->nEles, eles->nVars);
  }
#endif
=======
          eles->U_spts(spt, ele, n) += eles->deltaU(spt, ele, n);
        }
      }
    }
  }
>>>>>>> 88cd9b0d
}

void FRSolver::initialize_U()
{
  /* Allocate memory for solution data structures */
  /* Solution and Flux Variables */
  eles->U_spts.assign({eles->nSpts, eles->nEles, eles->nVars});
  eles->U_fpts.assign({eles->nFpts, eles->nEles, eles->nVars});
  eles->Ucomm.assign({eles->nFpts, eles->nEles, eles->nVars});
  eles->U_ppts.assign({eles->nPpts, eles->nEles, eles->nVars});
  eles->U_qpts.assign({eles->nQpts, eles->nEles, eles->nVars});
  eles->Uavg.assign({eles->nEles, eles->nVars});

  eles->F_spts.assign({eles->nSpts, eles->nEles, eles->nVars, eles->nDims});
  eles->F_fpts.assign({eles->nFpts, eles->nEles, eles->nVars, eles->nDims});
  eles->Fcomm.assign({eles->nFpts, eles->nEles, eles->nVars});

  eles->dU_spts.assign({eles->nSpts, eles->nEles, eles->nVars, eles->nDims});
  eles->dU_fpts.assign({eles->nFpts, eles->nEles, eles->nVars, eles->nDims});
  eles->dU_qpts.assign({eles->nQpts, eles->nEles, eles->nVars, eles->nDims});

  eles->divF_spts.assign({eles->nSpts, eles->nEles, eles->nVars, nStages});

  /* Allocate memory for implicit method data structures */
  if (input->dt_scheme == "BDF1" || input->dt_scheme == "LUJac" || input->dt_scheme == "LUSGS")
  {
    /* Maximum number of unique matrices possible per element */
    unsigned int nMat = eles->nFaces + 1;

    eles->dFdUconv_spts.assign({eles->nSpts, eles->nEles, eles->nVars, eles->nVars, eles->nDims});
    eles->dFcdUconv_fpts.assign({eles->nFpts, eles->nEles, eles->nVars, eles->nVars, 2});

    if(input->viscous)
    {
      nMat += eles->nFaces * (eles->nFaces - 1);

      // nDimsi: Fx, Fy // nDimsj: dUx, dUy
      eles->dFdUvisc_spts.assign({eles->nSpts, eles->nEles, eles->nVars, eles->nVars, eles->nDims});
      eles->dFddUvisc_spts.assign({eles->nSpts, eles->nEles, eles->nVars, eles->nVars, eles->nDims, eles->nDims});

      eles->dUcdU_fpts.assign({eles->nFpts, eles->nEles, eles->nVars, eles->nVars, 2});
      eles->dFcdUvisc_fpts.assign({eles->nFpts, eles->nEles, eles->nVars, eles->nVars, 2});
      eles->dFcddUvisc_fpts.assign({eles->nFpts, eles->nEles, eles->nVars, eles->nVars, eles->nDims, 2});
    }

    if (input->dt_scheme == "BDF1")
    {
      eles->LHS.assign({eles->nSpts, eles->nSpts, nMat});
    }
    else if (input->dt_scheme == "LUJac" || input->dt_scheme == "LUSGS")
    {
      eles->LHS.assign({eles->nSpts, eles->nSpts, eles->nEles, eles->nVars, eles->nVars});
<<<<<<< HEAD
      eles->LHS_copy.assign({eles->nSpts * eles->nVars, eles->nSpts * eles->nVars, eles->nEles});
      eles->LHS_ptrs.assign({eles->nEles});
      eles->RHS_ptrs.assign({eles->nEles});
      eles->LU_pivots.assign({eles->nSpts * eles->nVars * eles->nEles});
      eles->LU_info.assign({eles->nSpts * eles->nVars * eles->nEles});
    }
    eles->deltaU.assign({eles->nSpts, eles->nVars, eles->nEles});
    eles->RHS.assign({eles->nSpts, eles->nVars, eles->nEles});
=======
    }
    eles->deltaU.assign({eles->nSpts, eles->nEles, eles->nVars});
    eles->RHS.assign({eles->nSpts, eles->nEles, eles->nVars});
>>>>>>> 88cd9b0d
  }

  /* Initialize solution */
  if (input->equation == AdvDiff || input->equation == Burgers)
  {
    if (input->ic_type == 0)
    {
      // Do nothing for now
    }
    else if (input->ic_type == 1)
    {
      if (input->nDims == 2)
      {
        for (unsigned int ele = 0; ele < eles->nEles; ele++)
        {
          for (unsigned int spt = 0; spt < eles->nSpts; spt++)
          {
            double x = geo.coord_spts(spt, ele, 0);
            double y = geo.coord_spts(spt, ele, 1);

            eles->U_spts(spt, ele, 0) = compute_U_true(x, y, 0, 0, 0, input);
          }
        }
      }
      else if (input->nDims == 3)
      {
        for (unsigned int ele = 0; ele < eles->nEles; ele++)
        {
          for (unsigned int spt = 0; spt < eles->nSpts; spt++)
          {
            double x = geo.coord_spts(spt, ele, 0);
            double y = geo.coord_spts(spt, ele, 1);
            double z = geo.coord_spts(spt, ele, 2);

            eles->U_spts(spt, ele, 0) = compute_U_true(x, y, z, 0, 0, input);

          }
        }

      }
    }
    else
    {
      ThrowException("ic_type not recognized!");
    }
  }
  else if (input->equation == EulerNS)
  {
    if (input->ic_type == 0)
    {
      for (unsigned int ele = 0; ele < eles->nEles; ele++)
      {
        for (unsigned int spt = 0; spt < eles->nSpts; spt++)
        {
          eles->U_spts(spt, ele, 0)  = input->rho_fs;

          double Vsq = 0.0;
          for (unsigned int dim = 0; dim < eles->nDims; dim++)
          {
            eles->U_spts(spt, ele, dim+1)  = input->rho_fs * input->V_fs(dim);
            Vsq += input->V_fs(dim) * input->V_fs(dim);
          }

          eles->U_spts(spt, ele, eles->nDims + 1)  = input->P_fs/(input->gamma-1.0) +
            0.5*input->rho_fs * Vsq;
        }
      }

    }
    else if (input->ic_type == 1)
    {
      for (unsigned int n = 0; n < eles->nVars; n++)
      {
        for (unsigned int ele = 0; ele < eles->nEles; ele++)
        {
          for (unsigned int spt = 0; spt < eles->nSpts; spt++)
          {
            double x = geo.coord_spts(spt, ele, 0);
            double y = geo.coord_spts(spt, ele, 1);

            eles->U_spts(spt, ele, n) = compute_U_true(x, y, 0, 0, n, input);
          }
        }
      }
    }
  }
  else
  {
    ThrowException("Solution initialization not recognized!");
  }
}

void FRSolver::U_to_faces()
{
#ifdef _CPU
#pragma omp parallel for collapse(3)
  for (unsigned int n = 0; n < eles->nVars; n++)
  {
    for (unsigned int ele = 0; ele < eles->nEles; ele++)
    {
      for (unsigned int fpt = 0; fpt < eles->nFpts; fpt++)
      {
        int gfpt = geo.fpt2gfpt(fpt,ele);
        /* Check if flux point is on ghost edge */
        if (gfpt == -1)
        {
          if (input->viscous) // if viscous, put extrapolated solution into Ucomm
            eles->Ucomm(fpt, ele, n) = eles->U_fpts(fpt, ele, n);
          continue;
        }
        int slot = geo.fpt2gfpt_slot(fpt,ele);

        faces->U(gfpt, n, slot) = eles->U_fpts(fpt, ele, n);
      }
    }
  }
#endif

#ifdef _GPU
  U_to_faces_wrapper(eles->U_fpts_d, faces->U_d, eles->Ucomm_d, geo.fpt2gfpt_d,
      geo.fpt2gfpt_slot_d, eles->nVars, eles->nEles, eles->nFpts, eles->nDims,
      input->equation, input->viscous);

  check_error();
#endif
}

void FRSolver::U_from_faces()
{
#ifdef _CPU
#pragma omp parallel for collapse(3)
  for (unsigned int n = 0; n < eles->nVars; n++)
  {
    for (unsigned int ele = 0; ele < eles->nEles; ele++)
    {
      for (unsigned int fpt = 0; fpt < eles->nFpts; fpt++)
      {
        int gfpt = geo.fpt2gfpt(fpt,ele);
        /* Check if flux point is on ghost edge */
        if (gfpt == -1)
          continue;
        int slot = geo.fpt2gfpt_slot(fpt,ele);

        eles->Ucomm(fpt, ele, n) = faces->Ucomm(gfpt, n, slot);
      }
    }
  }
#endif

#ifdef _GPU
  U_from_faces_wrapper(faces->Ucomm_d, eles->Ucomm_d, geo.fpt2gfpt_d,
      geo.fpt2gfpt_slot_d, eles->nVars, eles->nEles, eles->nFpts,
      eles->nDims, input->equation);

  check_error();
#endif

}

void FRSolver::dU_to_faces()
{
#ifdef _CPU
#pragma omp parallel for collapse(4)
  for (unsigned int dim = 0; dim < eles->nDims; dim++) 
  {
    for (unsigned int n = 0; n < eles->nVars; n++) 
    {
      for (unsigned int ele = 0; ele < eles->nEles; ele++)
      {
        for (unsigned int fpt = 0; fpt < eles->nFpts; fpt++)
        {
          int gfpt = geo.fpt2gfpt(fpt,ele);
          /* Check if flux point is on ghost edge */
          if (gfpt == -1)
            continue;
          int slot = geo.fpt2gfpt_slot(fpt,ele);

          faces->dU(gfpt, n, dim, slot) = eles->dU_fpts(fpt, ele, n, dim);
        }
      }
    }
  }
#endif

#ifdef _GPU
  dU_to_faces_wrapper(eles->dU_fpts_d, faces->dU_d, geo.fpt2gfpt_d, geo.fpt2gfpt_slot_d, 
      eles->nVars, eles->nEles, eles->nFpts, eles->nDims, input->equation);

  check_error();
#endif
}

void FRSolver::F_from_faces()
{
#ifdef _CPU
#pragma omp parallel for collapse(3)
  for (unsigned int n = 0; n < eles->nVars; n++) 
  {
    for (unsigned int ele = 0; ele < eles->nEles; ele++)
    {
      for (unsigned int fpt = 0; fpt < eles->nFpts; fpt++)
      {
        int gfpt = geo.fpt2gfpt(fpt,ele);
        /* Check if flux point is on ghost edge */
        if (gfpt == -1)
          continue;
        int slot = geo.fpt2gfpt_slot(fpt,ele);

        eles->Fcomm(fpt, ele, n) = faces->Fcomm(gfpt, n, slot);

      }
    }
  }
#endif

#ifdef _GPU
  /* Can reuse kernel here */
  U_from_faces_wrapper(faces->Fcomm_d, eles->Fcomm_d, geo.fpt2gfpt_d, 
      geo.fpt2gfpt_slot_d, eles->nVars, eles->nEles, eles->nFpts, 
      eles->nDims, input->equation);

  check_error();
#endif
}

void FRSolver::dFcdU_from_faces()
<<<<<<< HEAD
=======
{
#pragma omp parallel for collapse(4)
  for (unsigned int nj = 0; nj < eles->nVars; nj++) 
  {
    for (unsigned int ni = 0; ni < eles->nVars; ni++) 
    {
      for (unsigned int ele = 0; ele < eles->nEles; ele++)
      {
        for (unsigned int fpt = 0; fpt < eles->nFpts; fpt++)
        {
          int gfpt = geo.fpt2gfpt(fpt,ele);
          /* Check if flux point is on ghost edge */
          if (gfpt == -1)
            continue;
          int slot = geo.fpt2gfpt_slot(fpt,ele);
          int notslot = 1;
          if (slot == 1)
          {
            notslot = 0;
          }

          eles->dFcdUconv_fpts(fpt, ele, ni, nj, 0) = faces->dFcdUconv(gfpt, ni, nj, slot, slot);
          eles->dFcdUconv_fpts(fpt, ele, ni, nj, 1) = faces->dFcdUconv(gfpt, ni, nj, notslot, slot);
        }
      }
    }
  }

  if(input->viscous)
  {
#pragma omp parallel for collapse(4)
    for (unsigned int nj = 0; nj < eles->nVars; nj++) 
    {
      for (unsigned int ni = 0; ni < eles->nVars; ni++) 
      {
        for (unsigned int ele = 0; ele < eles->nEles; ele++)
        {
          for (unsigned int fpt = 0; fpt < eles->nFpts; fpt++)
          {
            int gfpt = geo.fpt2gfpt(fpt,ele);
            /* Check if flux point is on ghost edge */
            if (gfpt == -1)
              continue;
            int slot = geo.fpt2gfpt_slot(fpt,ele);
            int notslot = 1;
            if (slot == 1)
            {
              notslot = 0;
            }

            eles->dUcdU_fpts(fpt, ele, ni, nj, 0) = faces->dUcdU(gfpt, ni, nj, slot);
            eles->dUcdU_fpts(fpt, ele, ni, nj, 1) = faces->dUcdU(gfpt, ni, nj, notslot);

            eles->dFcdUvisc_fpts(fpt, ele, ni, nj, 0) = faces->dFcdUvisc(gfpt, ni, nj, slot, slot);
            eles->dFcdUvisc_fpts(fpt, ele, ni, nj, 1) = faces->dFcdUvisc(gfpt, ni, nj, notslot, slot);

            for (unsigned int dim = 0; dim < eles->nDims; dim++)
            {
              eles->dFcddUvisc_fpts(fpt, ele, ni, nj, dim, 0) = faces->dFcddUvisc(gfpt, ni, nj, dim, slot, slot);
              eles->dFcddUvisc_fpts(fpt, ele, ni, nj, dim, 1) = faces->dFcddUvisc(gfpt, ni, nj, dim, notslot, slot);
            }
          }
        }
      }
    }
  }
}

void FRSolver::add_source(unsigned int stage)
>>>>>>> 88cd9b0d
{
#pragma omp parallel for collapse(4)
  for (unsigned int nj = 0; nj < eles->nVars; nj++) 
  {
    for (unsigned int ni = 0; ni < eles->nVars; ni++) 
    {
      for (unsigned int ele = 0; ele < eles->nEles; ele++)
      {
        for (unsigned int fpt = 0; fpt < eles->nFpts; fpt++)
        {
          int gfpt = geo.fpt2gfpt(fpt,ele);
          /* Check if flux point is on ghost edge */
          if (gfpt == -1)
            continue;
          int slot = geo.fpt2gfpt_slot(fpt,ele);
          int notslot = 1;
          if (slot == 1)
          {
            notslot = 0;
          }

          eles->dFcdUconv_fpts(fpt, ele, ni, nj, 0) = faces->dFcdUconv(gfpt, ni, nj, slot, slot);
          eles->dFcdUconv_fpts(fpt, ele, ni, nj, 1) = faces->dFcdUconv(gfpt, ni, nj, notslot, slot);
        }
      }
    }
  }

  if(input->viscous)
  {
#pragma omp parallel for collapse(4)
    for (unsigned int nj = 0; nj < eles->nVars; nj++) 
    {
      for (unsigned int ni = 0; ni < eles->nVars; ni++) 
      {
        for (unsigned int ele = 0; ele < eles->nEles; ele++)
        {
          for (unsigned int fpt = 0; fpt < eles->nFpts; fpt++)
          {
            int gfpt = geo.fpt2gfpt(fpt,ele);
            /* Check if flux point is on ghost edge */
            if (gfpt == -1)
              continue;
            int slot = geo.fpt2gfpt_slot(fpt,ele);
            int notslot = 1;
            if (slot == 1)
            {
              notslot = 0;
            }

            eles->dUcdU_fpts(fpt, ele, ni, nj, 0) = faces->dUcdU(gfpt, ni, nj, slot);
            eles->dUcdU_fpts(fpt, ele, ni, nj, 1) = faces->dUcdU(gfpt, ni, nj, notslot);

            eles->dFcdUvisc_fpts(fpt, ele, ni, nj, 0) = faces->dFcdUvisc(gfpt, ni, nj, slot, slot);
            eles->dFcdUvisc_fpts(fpt, ele, ni, nj, 1) = faces->dFcdUvisc(gfpt, ni, nj, notslot, slot);

            for (unsigned int dim = 0; dim < eles->nDims; dim++)
            {
              eles->dFcddUvisc_fpts(fpt, ele, ni, nj, dim, 0) = faces->dFcddUvisc(gfpt, ni, nj, dim, slot, slot);
              eles->dFcddUvisc_fpts(fpt, ele, ni, nj, dim, 1) = faces->dFcddUvisc(gfpt, ni, nj, dim, notslot, slot);
            }
          }
        }
      }
    }
  }
}

void FRSolver::add_source(unsigned int stage)
{
<<<<<<< HEAD
#ifdef _CPU
#pragma omp parallel for collapse(3)
  for (unsigned int n = 0; n < eles->nVars; n++)
  {
    for (unsigned int ele =0; ele < eles->nEles; ele++)
    {
      for (unsigned int spt = 0; spt < eles->nSpts; spt++)
      {
          double x = geo.coord_spts(spt, ele, 0);
          double y = geo.coord_spts(spt, ele, 1);
          double z = 0;
          if (eles->nDims == 3)
            z = geo.coord_spts(spt, ele, 2);

          eles->divF_spts(spt, ele, n, stage) += compute_source_term(x, y, z, flow_time, n, input) * 
            eles->jaco_det_spts(spt, ele);
      }
    }
  }

#endif

#ifdef _GPU
  add_source_wrapper(eles->divF_spts_d, eles->jaco_det_spts_d, geo.coord_spts_d, eles->nSpts, eles->nEles,
      eles->nVars, eles->nDims, input->equation, flow_time, stage);
  check_error();
#endif

}

void FRSolver::update()
{
  if (input->dt_scheme != "BDF1" && input->dt_scheme != "LUJac" && input->dt_scheme != "LUSGS")
  {
#ifdef _CPU
    U_ini = eles->U_spts;
#endif

#ifdef _GPU
    device_copy(U_ini_d, eles->U_spts_d, eles->U_spts_d.get_nvals());
#endif

=======
  if (input->dt_scheme != "BDF1" && input->dt_scheme != "LUJac" && input->dt_scheme != "LUSGS")
  {
#ifdef _CPU
    U_ini = eles->U_spts;
#endif

#ifdef _GPU
    device_copy(U_ini_d, eles->U_spts_d, eles->U_spts_d.get_nvals());
#endif

>>>>>>> 88cd9b0d
    /* Loop over stages to get intermediate residuals. (Inactive for Euler) */
    for (unsigned int stage = 0; stage < (nStages-1); stage++)
    {
      compute_residual(stage);

      /* If in first stage, compute stable timestep */
      if (stage == 0)
      {
        // TODO: Revisit this as it is kind of expensive.
        if (input->dt_type != 0)
        {
          compute_element_dt();
        }
      }

#ifdef _CPU
#pragma omp parallel for collapse(3)
      for (unsigned int n = 0; n < eles->nVars; n++)
        for (unsigned int ele = 0; ele < eles->nEles; ele++)
          for (unsigned int spt = 0; spt < eles->nSpts; spt++)
          {
            if (input->dt_type != 2)
            {
              eles->U_spts(spt, ele, n) = U_ini(spt, ele, n) - rk_alpha(stage) * dt(0) / 
                eles->jaco_det_spts(spt, ele) * eles->divF_spts(spt, ele, n, stage);
            }
            else
            {
              eles->U_spts(spt, ele, n) = U_ini(spt, ele, n) - rk_alpha(stage) * dt(ele) / 
                eles->jaco_det_spts(spt, ele) * eles->divF_spts(spt, ele, n, stage);
            }
          }
#endif

#ifdef _GPU
      RK_update_wrapper(eles->U_spts_d, U_ini_d, eles->divF_spts_d, eles->jaco_det_spts_d, dt_d, 
          rk_alpha_d, input->dt_type, eles->nSpts, eles->nEles, eles->nVars, eles->nDims, 
          input->equation, stage, nStages, false);
      check_error();
#endif

    }

    /* Final stage */
    compute_residual(nStages-1);
#ifdef _CPU
    eles->U_spts = U_ini;
#endif
#ifdef _GPU
    device_copy(eles->U_spts_d, U_ini_d, eles->U_spts_d.get_nvals());
#endif

#ifdef _CPU
    for (unsigned int stage = 0; stage < nStages; stage++)
    {
#pragma omp parallel for collapse(3)
      for (unsigned int n = 0; n < eles->nVars; n++)
      {
        for (unsigned int ele = 0; ele < eles->nEles; ele++)
        {
          for (unsigned int spt = 0; spt < eles->nSpts; spt++)
          {
            if (input->dt_type != 2)
            {
              eles->U_spts(spt, ele, n) -= rk_beta(stage) * dt(0) / eles->jaco_det_spts(spt,ele) * 
                eles->divF_spts(spt, ele, n, stage);
            }
            else
            {
              eles->U_spts(spt, ele, n) -= rk_beta(stage) * dt(ele) / eles->jaco_det_spts(spt,ele) * 
                eles->divF_spts(spt, ele, n, stage);
            }
          }
        }
      }
    }
<<<<<<< HEAD
#endif

#ifdef _GPU
      RK_update_wrapper(eles->U_spts_d, eles->U_spts_d, eles->divF_spts_d, eles->jaco_det_spts_d, dt_d, 
          rk_beta_d, input->dt_type, eles->nSpts, eles->nEles, eles->nVars, eles->nDims,
          input->equation, 0, nStages, true);
      check_error();
#endif
  }

  else if (input->dt_scheme == "BDF1")
  {
#ifdef _CPU
    ThrowException("BDF1 not implemented on CPU yet.");
#endif

#ifdef _GPU
    compute_residual(0);

    /* Freeze Jacobian */
    int iter = current_iter - restart_iter;
    if (iter%input->Jfreeze_freq == 0)
    {
      // TODO: Revisit this as it is kind of expensive.
      if (input->dt_type != 0)
      {
        compute_element_dt();
      }
      dt = dt_d;

      /* Compute SER time step growth */
      if (input->SER)
      {
        eles->divF_spts = eles->divF_spts_d;
        compute_SER_dt();
        dt_d = dt;
      }

      /* Compute LHS implicit Jacobian */
      compute_LHS();
    }

    /* Prepare RHS vector */
    compute_RHS_wrapper(eles->divF_spts_d, eles->jaco_det_spts_d, dt_d, eles->RHS_d, input->dt_type, eles->nSpts, eles->nEles, eles->nVars);

    /* Solve system for deltaU */
    eles->deltaU.fill(0); //TODO: Whoops! We shouldn't be resetting the guess to zero every iteration!
    eles->deltaU_d = eles->deltaU;
    compute_deltaU_globalLHS_wrapper(eles->GLHS_d, eles->deltaU_d, eles->RHS_d, GMRES_conv);

    /* Add deltaU to solution */
    //device_add(eles->U_spts_d, eles->deltaU_d, eles->U_spts_d.size());
    compute_U();
#endif
  }

  else if (input->dt_scheme == "LUJac" || input->dt_scheme == "LUSGS")
  {

#ifdef _GPU
    if (nColors > 1)
      ThrowException("Only block-jacobi supported on GPU currently!");
=======
#endif

#ifdef _GPU
      RK_update_wrapper(eles->U_spts_d, eles->U_spts_d, eles->divF_spts_d, eles->jaco_det_spts_d, dt_d, 
          rk_beta_d, input->dt_type, eles->nSpts, eles->nEles, eles->nVars, eles->nDims,
          input->equation, 0, nStages, true);
      check_error();
>>>>>>> 88cd9b0d
#endif
  }

  else if (input->dt_scheme == "BDF1")
  {
#ifdef _CPU
    ThrowException("BDF1 not implemented on CPU yet.");
#endif

#ifdef _GPU
    compute_residual(0);

    /* Freeze Jacobian */
    int iter = current_iter - restart_iter;
    if (iter%input->Jfreeze_freq == 0)
    {
      // TODO: Revisit this as it is kind of expensive.
      if (input->dt_type != 0)
      {
        compute_element_dt();
      }
      dt = dt_d;

      /* Compute SER time step growth */
      if (input->SER)
      {
        eles->divF_spts = eles->divF_spts_d;
        compute_SER_dt();
        dt_d = dt;
      }

      /* Compute LHS implicit Jacobian */
      compute_LHS();
    }

    /* Prepare RHS vector */
    compute_RHS_wrapper(eles->divF_spts_d, eles->jaco_det_spts_d, dt_d, eles->RHS_d, input->dt_type, eles->nSpts, eles->nEles, eles->nVars);

    /* Solve system for deltaU */
    eles->deltaU.fill(0);
    eles->deltaU_d = eles->deltaU;
    compute_deltaU_wrapper(eles->GLHS_d, eles->deltaU_d, eles->RHS_d, GMRES_conv);

    /* Add deltaU to solution */
    device_add(eles->U_spts_d, eles->deltaU_d, eles->U_spts_d.size());
#endif
  }

  else if (input->dt_scheme == "LUJac" || input->dt_scheme == "LUSGS")
  {
#ifdef _CPU
    for (unsigned int color = 1; color <= nColors; color++)
    {
      compute_residual(0);

      /* Freeze Jacobian */
      int iter = current_iter - restart_iter;
      if (color == 1 && iter%input->Jfreeze_freq == 0)
      {
        // TODO: Revisit this as it is kind of expensive.
        if (input->dt_type != 0)
        {
          compute_element_dt();
        }

        /* Compute SER time step growth */
        if (input->SER)
        {
          compute_SER_dt();
        }

        /* Compute LHS implicit Jacobian */
        compute_LHS();
      }

      /* Prepare RHS vector */
      compute_RHS(color);

      /* Solve system for deltaU */
      compute_deltaU(color);

      /* Add deltaU to solution */
      compute_U(color);
    }
#endif

#ifdef _GPU
    ThrowException("LUJac/LUSGS not implemented on GPU yet.");
#endif
  }

    for (unsigned int color = 1; color <= nColors; color++)
    {
      compute_residual(0);

      /* Freeze Jacobian */
      int iter = current_iter - restart_iter;
      if (color == 1 && iter%input->Jfreeze_freq == 0)
      {
        // TODO: Revisit this as it is kind of expensive.
        if (input->dt_type != 0)
        {
          compute_element_dt();
#ifdef _GPU
          dt = dt_d; // Copy timestep out to CPU for LHS computation
#endif
        }

        /* Compute SER time step growth */
        if (input->SER)
        {
          compute_SER_dt();
#ifdef _GPU
          ThrowException("SER not available on GPU!");
#endif
        }

        /* Compute LHS implicit Jacobian */
          compute_LHS();
      }

      /* Prepare RHS vector */
      compute_RHS(color);

      /* Solve system for deltaU */
      compute_deltaU(color);

      /* Add deltaU to solution */
      compute_U(color);
    }
  }

  flow_time += dt(0);
  current_iter++;
}

void FRSolver::update_with_source(mdvector<double> &source)
{
  if (input->dt_scheme != "BDF1" && input->dt_scheme != "LUJac" && input->dt_scheme != "LUSGS")
  {
    U_ini = eles->U_spts;
<<<<<<< HEAD

=======
>>>>>>> 88cd9b0d

    /* Loop over stages to get intermediate residuals. (Inactive for Euler) */
    for (unsigned int stage = 0; stage < (nStages-1); stage++)
    {
      compute_residual(stage);

      /* If in first stage, compute stable timestep */
      if (stage == 0)
      {
        // TODO: Revisit this as it is kind of expensive.
        if (input->dt_type != 0)
        {
          compute_element_dt();
        }
      }

#pragma omp parallel for collapse(3)
      for (unsigned int n = 0; n < eles->nVars; n++)
        for (unsigned int ele = 0; ele < eles->nEles; ele++)
          for (unsigned int spt = 0; spt < eles->nSpts; spt++)
          {
            if (input->dt_type != 2)
            {
              eles->U_spts(spt, ele, n) = U_ini(spt, ele, n) - rk_alpha(stage) * dt(0) / 
                eles->jaco_det_spts(spt,ele) * (eles->divF_spts(spt, ele, n, stage) + source(spt, ele, n));
            }
            else
            {
              eles->U_spts(spt, ele, n) = U_ini(spt, ele, n) - rk_alpha(stage) * dt(ele) / 
                eles->jaco_det_spts(spt,ele) * (eles->divF_spts(spt, ele, n, stage) + source(spt, ele, n));
            }
          }
    }

    /* Final stage */
    compute_residual(nStages-1);
<<<<<<< HEAD

    eles->U_spts = U_ini;


=======
    eles->U_spts = U_ini;

>>>>>>> 88cd9b0d
    for (unsigned int stage = 0; stage < nStages; stage++)
#pragma omp parallel for collapse(3)
      for (unsigned int n = 0; n < eles->nVars; n++)
        for (unsigned int ele = 0; ele < eles->nEles; ele++)
          for (unsigned int spt = 0; spt < eles->nSpts; spt++)
          {
            if (input->dt_type != 2)
            {
              eles->U_spts(spt, ele, n) -= rk_beta(stage) * dt(0) / eles->jaco_det_spts(spt,ele) *
                (eles->divF_spts(spt, ele, n, stage) + source(spt, ele, n));
            }
            else
            {
              eles->U_spts(spt, ele, n) -= rk_beta(stage) * dt(ele) / eles->jaco_det_spts(spt,ele) *
                (eles->divF_spts(spt, ele, n, stage) + source(spt, ele, n));
            }
          }
<<<<<<< HEAD

=======
>>>>>>> 88cd9b0d
  }

  else if (input->dt_scheme == "BDF1")
  {
    ThrowException("BDF1 not implemented on CPU yet.");
  }

  else if (input->dt_scheme == "LUJac" || input->dt_scheme == "LUSGS")
  {
    for (unsigned int color = 1; color <= nColors; color++)
    {
      compute_residual(0);

      /* Freeze Jacobian */
      int iter = current_iter - restart_iter;
      if (color == 1 && iter%(2*input->Jfreeze_freq*input->smooth_steps) == 0)
      {
        // TODO: Revisit this as it is kind of expensive.
        if (input->dt_type != 0)
        {
          compute_element_dt();
        }

        /* Compute LHS implicit Jacobian */
        compute_LHS();
      }

      /* Prepare RHS vector */
      compute_RHS_source(source, color);

      /* Solve system for deltaU */
      compute_deltaU(color);

      /* Add deltaU to solution */
      compute_U(color);
    }
  }
  current_iter++;
}

#ifdef _GPU
void FRSolver::update_with_source(mdvector_gpu<double> &source)
{
  if (input->dt_scheme != "BDF1" && input->dt_scheme != "LUJac" && input->dt_scheme != "LUSGS")
  {
    device_copy(U_ini_d, eles->U_spts_d, eles->U_spts_d.get_nvals());

    /* Loop over stages to get intermediate residuals. (Inactive for Euler) */
    for (unsigned int stage = 0; stage < (nStages-1); stage++)
    {
      compute_residual(stage);

      /* If in first stage, compute stable timestep */
      if (stage == 0)
      {
        // TODO: Revisit this as it is kind of expensive.
        if (input->dt_type != 0)
        {
          compute_element_dt();
        }
      }

      RK_update_source_wrapper(eles->U_spts_d, U_ini_d, eles->divF_spts_d, source, eles->jaco_det_spts_d, dt_d, 
          rk_alpha_d, input->dt_type, eles->nSpts, eles->nEles, eles->nVars, eles->nDims, 
          input->equation, stage, nStages, false);
      check_error();

    }

    /* Final stage */
    compute_residual(nStages-1);
    device_copy(eles->U_spts_d, U_ini_d, eles->U_spts_d.get_nvals());

    RK_update_source_wrapper(eles->U_spts_d, eles->U_spts_d, eles->divF_spts_d, source, eles->jaco_det_spts_d, dt_d, 
        rk_beta_d, input->dt_type, eles->nSpts, eles->nEles, eles->nVars, eles->nDims,
        input->equation, 0, nStages, true);
    check_error();
  }

  else if (input->dt_scheme == "BDF1")
  {
    compute_residual(0);

    /* Freeze Jacobian */
    int iter = current_iter - restart_iter;
    if (iter%(2*input->Jfreeze_freq*input->smooth_steps) == 0)
    {
      // TODO: Revisit this as it is kind of expensive.
      if (input->dt_type != 0)
      {
        compute_element_dt();
      }
      dt = dt_d;
<<<<<<< HEAD

      /* Compute LHS implicit Jacobian */
      compute_LHS();
    }

    /* Prepare RHS vector */
    compute_RHS_source_wrapper(eles->divF_spts_d, source, eles->jaco_det_spts_d, dt_d, eles->RHS_d, input->dt_type, eles->nSpts, eles->nEles, eles->nVars);

    /* Solve system for deltaU */
    eles->deltaU.fill(0);
    eles->deltaU_d = eles->deltaU;
    compute_deltaU_globalLHS_wrapper(eles->GLHS_d, eles->deltaU_d, eles->RHS_d, GMRES_conv);

    /* Add deltaU to solution */
    //TODO: Cannot use add with reorganized RHS. Need a kernel that adds correctly!
    device_add(eles->U_spts_d, eles->deltaU_d, eles->U_spts_d.size());
  }

  else if (input->dt_scheme == "LUJac" || input->dt_scheme == "LUSGS")
  {
    if (nColors > 1)
      ThrowException("Only block-jacobi supported on GPU currently!");

    for (unsigned int color = 1; color <= nColors; color++)
    {
      compute_residual(0);

      /* Freeze Jacobian */
      int iter = current_iter - restart_iter;
      if (color == 1 && iter%(2*input->Jfreeze_freq*input->smooth_steps) == 0)
      {
        // TODO: Revisit this as it is kind of expensive.
        if (input->dt_type != 0)
        {
          compute_element_dt();
        }

        dt = dt_d;

        /* Compute LHS implicit Jacobian */
        compute_LHS();
      }

      /* Prepare RHS vector */
      compute_RHS_source_wrapper(eles->divF_spts_d, source, eles->jaco_det_spts_d, dt_d, eles->RHS_d, input->dt_type, eles->nSpts, eles->nEles, eles->nVars);

      /* Solve system for deltaU */
      compute_deltaU(color);

      /* Add deltaU to solution */
      compute_U(color);
    }

=======

      /* Compute LHS implicit Jacobian */
      compute_LHS();
    }

    /* Prepare RHS vector */
    compute_RHS_source_wrapper(eles->divF_spts_d, source, eles->jaco_det_spts_d, dt_d, eles->RHS_d, input->dt_type, eles->nSpts, eles->nEles, eles->nVars);

    /* Solve system for deltaU */
    eles->deltaU.fill(0);
    eles->deltaU_d = eles->deltaU;
    compute_deltaU_wrapper(eles->GLHS_d, eles->deltaU_d, eles->RHS_d, GMRES_conv);

    /* Add deltaU to solution */
    device_add(eles->U_spts_d, eles->deltaU_d, eles->U_spts_d.size());
  }

  else if (input->dt_scheme == "LUJac" || input->dt_scheme == "LUSGS")
  {
    ThrowException("LUJac/LUSGS not implemented on GPU yet.");
>>>>>>> 88cd9b0d
  }
  current_iter++;
}
#endif

void FRSolver::compute_element_dt()
{
#ifdef _CPU
#pragma omp parallel for
  for (unsigned int ele = 0; ele < eles->nEles; ele++)
  { 
    double int_waveSp = 0.;  /* Edge/Face integrated wavespeed */

    for (unsigned int fpt = 0; fpt < eles->nFpts; fpt++)
    {
      /* Skip if on ghost edge. */
      int gfpt = geo.fpt2gfpt(fpt,ele);
      if (gfpt == -1)
        continue;

      if (eles->nDims == 2)
      {
        int_waveSp += eles->weights_spts(fpt % eles->nSpts1D) * faces->waveSp(gfpt) * faces->dA(gfpt);
      }
      else
      {
        int idx = fpt % (eles->nSpts1D * eles->nSpts1D);
        int i = idx % eles->nSpts1D;
        int j = idx / eles->nSpts1D;

        int_waveSp += eles->weights_spts(i) * eles->weights_spts(j) * faces->waveSp(gfpt) * faces->dA(gfpt);
      }
    }

    /* CFL-estimate used by Liang, Lohner, and others. Factor of 2 to be 
     * consistent with 1D CFL estimates. */
    dt(ele) = 2.0 * input->CFL * get_cfl_limit_adv(order) * eles->vol(ele) / int_waveSp;
  }

  if (input->dt_type == 1) /* Global minimum */
  {
    dt(0) = *std::min_element(dt.data(), dt.data()+eles->nEles);

#ifdef _MPI
    MPI_Allreduce(MPI_IN_PLACE, &dt(0), 1, MPI_DOUBLE, MPI_MIN, MPI_COMM_WORLD); 
#endif

  }
#endif

#ifdef _GPU
  compute_element_dt_wrapper(dt_d, faces->waveSp_d, faces->dA_d, geo.fpt2gfpt_d, 
      eles->weights_spts_d, eles->vol_d, eles->nSpts1D, input->CFL, order, 
      input->dt_type, eles->nFpts, eles->nEles, eles->nDims);
#endif
}

void FRSolver::compute_SER_dt()
{
  /* Compute norm of residual */
  // TODO: Create norm function to eliminate repetition, add other norms
  SER_res[1] = SER_res[0];
  SER_res[0] = 0;
  for (unsigned int n = 0; n < eles->nVars; n++)
  {
    for (unsigned int ele =0; ele < eles->nEles; ele++)
    {
      for (unsigned int spt = 0; spt < eles->nSpts; spt++)
      {
        SER_res[0] += (eles->divF_spts(spt, ele, n, 0) / eles->jaco_det_spts(spt, ele)) *
                       (eles->divF_spts(spt, ele, n, 0) / eles->jaco_det_spts(spt, ele));
      }
    }
  }
  SER_res[0] = std::sqrt(SER_res[0]);

  /* Compute SER time step growth */
  double omg = SER_res[1] / SER_res[0];
  if (omg != 0)
  {
    /* Clipping */
    if (omg < 0.1)
      omg = 0.1;
    else if (omg > 2.0)
      omg = 2.0;

    /* Relax Growth */
    if (omg > 1.0)
      omg = std::sqrt(omg);

    /* Relax if GMRES did not converge */
    if (input->dt_scheme == "BDF1" && !GMRES_conv)
    {
      omg = 0.5;
    }

    /* Compute new time step */
    SER_omg *= omg;
    if (input->dt_type == 0)
    {
      dt(0) *= omg;
    }
    else if(input->dt_type == 1)
    {
      dt(0) *= SER_omg;
    }
    else if (input->dt_type == 2)
    {
#pragma omp parallel for
      for (unsigned int ele = 0; ele < eles->nEles; ele++)
      {
        dt(ele) *= SER_omg;
      }
    }
  }
}

void FRSolver::write_solution(const std::string &prefix)
{
#ifdef _GPU
  eles->U_spts = eles->U_spts_d;
#endif

  if (input->rank == 0) std::cout << "Writing data to file..." << std::endl;

  std::stringstream ss;
#ifdef _MPI

  /* Write .pvtu file on rank 0 if running in parallel */
  if (input->rank == 0)
  {
    ss << input->output_prefix << "/";
    ss << prefix << "_" << std::setw(9) << std::setfill('0');
    ss << current_iter << ".pvtu";
   
    std::ofstream f(ss.str());
    f << "<?xml version=\"1.0\"?>" << std::endl;
    f << "<VTKFile type=\"PUnstructuredGrid\" version=\"0.1\" ";
    f << "byte_order=\"LittleEndian\" ";
    f << "compressor=\"vtkZLibDataCompressor\">" << std::endl;

    f << "<PUnstructuredGrid GhostLevel=\"0\">" << std::endl;
    f << "<PPointData>" << std::endl;
    if (input->equation == AdvDiff || input->equation == Burgers)
    {
      f << "<PDataArray type=\"Float32\" Name=\"u\" format=\"ascii\"/>";
      f << std::endl;

    }
    else if (input->equation == EulerNS)
    {
      std::vector<std::string> var;
      if (eles->nDims == 2)
        var = {"rho", "xmom", "ymom", "energy"};
      else
        var = {"rho", "xmom", "ymom", "zmom", "energy"};

      for (unsigned int n = 0; n < eles->nVars; n++)
      {
        f << "<PDataArray type=\"Float32\" Name=\"" << var[n];
        f << "\" format=\"ascii\"/>";
        f << std::endl;
      }
    }

    f << "</PPointData>" << std::endl;
    f << "<PPoints>" << std::endl;
    f << "<PDataArray type=\"Float32\" NumberOfComponents=\"3\" ";
    f << "format=\"ascii\"/>" << std::endl;
    f << "</PPoints>" << std::endl;

    for (unsigned int n = 0; n < input->nRanks; n++)
    { 
      ss.str("");
      ss << prefix << "_" << std::setw(9) << std::setfill('0') << current_iter;
      ss << "_" << std::setw(3) << std::setfill('0') << n << ".vtu";
      f << "<Piece Source=\"" << ss.str() << "\"/>" << std::endl;
    }

    f << "</PUnstructuredGrid>" << std::endl;
    f << "</VTKFile>" << std::endl;

    f.close();
  }
#endif

  ss.str("");
#ifdef _MPI
  ss << input->output_prefix << "/";
  ss << prefix << "_" << std::setw(9) << std::setfill('0') << current_iter;
  ss << "_" << std::setw(3) << std::setfill('0') << input->rank << ".vtu";
#else
  ss << input->output_prefix << "/";
  ss << prefix << "_" << std::setw(9) << std::setfill('0') << current_iter;
  ss << ".vtu";
#endif

  auto outputfile = ss.str();

  /* Write parition solution to file in .vtu format */
  std::ofstream f(outputfile);


  /* Write header */
  f << "<?xml version=\"1.0\"?>" << std::endl;
  f << "<VTKFile type=\"UnstructuredGrid\" version=\"0.1\" ";
  f << "byte_order=\"LittleEndian\" ";
  f << "compressor=\"vtkZLibDataCompressor\">" << std::endl;

  /* Write comments for solution order, iteration number and flowtime */
  f << "<!-- ORDER " << input->order << " -->" << std::endl;
  f << "<!-- TIME " << std::scientific << std::setprecision(16) << flow_time << " -->" << std::endl;
  f << "<!-- ITER " << current_iter << " -->" << std::endl;

  f << "<UnstructuredGrid>" << std::endl;
  f << "<Piece NumberOfPoints=\"" << eles->nPpts * eles->nEles << "\" ";
  f << "NumberOfCells=\"" << eles->nSubelements * eles->nEles << "\">";
  f << std::endl;

  
  /* Write plot point coordinates */
  f << "<Points>" << std::endl;
  f << "<DataArray type=\"Float32\" NumberOfComponents=\"3\" ";
  f << "format=\"ascii\">" << std::endl; 

  if (eles->nDims == 2)
  {
    // TODO: Change order of ppt structures for better looping 
    for (unsigned int ele = 0; ele < eles->nEles; ele++)
    {
      for (unsigned int ppt = 0; ppt < eles->nPpts; ppt++)
      {
        f << geo.coord_ppts(ppt, ele, 0) << " ";
        f << geo.coord_ppts(ppt, ele, 1) << " ";
        f << 0.0 << std::endl;
      }
    }
  }
  else
  {
    for (unsigned int ele = 0; ele < eles->nEles; ele++)
    {
      for (unsigned int ppt = 0; ppt < eles->nPpts; ppt++)
      {
        f << geo.coord_ppts(ppt, ele, 0) << " ";
        f << geo.coord_ppts(ppt, ele, 1) << " ";
        f << geo.coord_ppts(ppt, ele, 2) << std::endl;
      }
    }
  }

  f << "</DataArray>" << std::endl;
  f << "</Points>" << std::endl;

  /* Write cell information */
  f << "<Cells>" << std::endl;
  f << "<DataArray type=\"Int32\" Name=\"connectivity\" ";
  f << "format=\"ascii\">"<< std::endl;
  for (unsigned int ele = 0; ele < eles->nEles; ele++)
  {
    for (unsigned int subele = 0; subele < eles->nSubelements; subele++)
    {
      for (unsigned int i = 0; i < eles->nNodesPerSubelement; i++)
      {
        f << geo.ppt_connect(i, subele) + ele*eles->nPpts << " ";
      }
      f << std::endl;
    }
  }
  f << "</DataArray>" << std::endl;

  f << "<DataArray type=\"Int32\" Name=\"offsets\" ";
  f << "format=\"ascii\">"<< std::endl;
  unsigned int offset = eles->nNodesPerSubelement;
  for (unsigned int ele = 0; ele < eles->nEles; ele++)
  {
    for (unsigned int subele = 0; subele < eles->nSubelements; subele++)
    {
      f << offset << " ";
      offset += eles->nNodesPerSubelement;
    }
  }
  f << std::endl;
  f << "</DataArray>" << std::endl;

  f << "<DataArray type=\"UInt8\" Name=\"types\" ";
  f << "format=\"ascii\">"<< std::endl;
  unsigned int nCells = eles->nSubelements * eles->nEles;
  if (eles->nDims == 2)
  {
    for (unsigned int cell = 0; cell < nCells; cell++)
      f << 9 << " ";
  }
  else
  {
    for (unsigned int cell = 0; cell < nCells; cell++)
      f << 12 << " ";
  }
  f << std::endl;
  f << "</DataArray>" << std::endl;
  f << "</Cells>" << std::endl;

  /* Write solution information */
  f << "<PointData>" << std::endl;

  /* TEST: Write cell average solution */
  //eles->compute_Uavg();

  /* Extrapolate solution to plot points */
  auto &A = eles->oppE_ppts(0, 0);
  auto &B = eles->U_spts(0, 0, 0);
  auto &C = eles->U_ppts(0, 0, 0);

#ifdef _OMP
  omp_blocked_dgemm(CblasColMajor, CblasNoTrans, CblasNoTrans, eles->nPpts, 
      eles->nEles * eles->nVars, eles->nSpts, 1.0, &A, eles->nPpts, &B, 
      eles->nSpts, 0.0, &C, eles->nPpts);
#else
  cblas_dgemm(CblasColMajor, CblasNoTrans, CblasNoTrans, eles->nPpts, 
      eles->nEles * eles->nVars, eles->nSpts, 1.0, &A, eles->nPpts, &B, 
      eles->nSpts, 0.0, &C, eles->nPpts);
#endif

  /* Apply squeezing if needed */
  if (input->squeeze)
  {
    eles->compute_Uavg();

#ifdef _GPU
    eles->Uavg = eles->Uavg_d;
#endif

    eles->poly_squeeze_ppts();
  }

  if (input->equation == AdvDiff || input->equation == Burgers)
  {
    f << "<DataArray type=\"Float32\" Name=\"u\" ";
    f << "format=\"ascii\">"<< std::endl;
    for (unsigned int ele = 0; ele < eles->nEles; ele++)
    {
      for (unsigned int ppt = 0; ppt < eles->nPpts; ppt++)
      {
        f << std::scientific << std::setprecision(16) << eles->U_ppts(ppt, ele, 0);
        f  << " ";
      }
      f << std::endl;
    }
    f << "</DataArray>" << std::endl;
  }
  else if(input->equation == EulerNS)
  {
    std::vector<std::string> var;
    if (eles->nDims == 2)
      var = {"rho", "xmom", "ymom", "energy"};
    else
      var = {"rho", "xmom", "ymom", "zmom", "energy"};

    for (unsigned int n = 0; n < eles->nVars; n++)
    {
      f << "<DataArray type=\"Float32\" Name=\"" << var[n] << "\" ";
      f << "format=\"ascii\">"<< std::endl;
      
      for (unsigned int ele = 0; ele < eles->nEles; ele++)
      {
        for (unsigned int ppt = 0; ppt < eles->nPpts; ppt++)
        {
          f << std::scientific << std::setprecision(16);
          f << eles->U_ppts(ppt, ele, n) << " ";
        }

        f << std::endl;
      }
      f << "</DataArray>" << std::endl;
    }
  }

  f << "</PointData>" << std::endl;
  f << "</Piece>" << std::endl;
  f << "</UnstructuredGrid>" << std::endl;
  f << "</VTKFile>" << std::endl;
  f.close();
}

void FRSolver::write_color()
{
  std::cout << "Writing colors to file..." << std::endl;
  std::stringstream ss;
  ss.str("");
  ss << input->output_prefix << "/";
  ss << input->output_prefix << "_color";
  ss << ".vtu";

  auto outputfile = ss.str();

  /* Write parition solution to file in .vtu format */
  std::ofstream f(outputfile);

  /* Write header */
  f << "<?xml version=\"1.0\"?>" << std::endl;
  f << "<VTKFile type=\"UnstructuredGrid\" version=\"0.1\" ";
  f << "byte_order=\"LittleEndian\" ";
  f << "compressor=\"vtkZLibDataCompressor\">" << std::endl;
  f << "<UnstructuredGrid>" << std::endl;
  f << "<Piece NumberOfPoints=\"" << eles->nPpts * eles->nEles << "\" ";
  f << "NumberOfCells=\"" << eles->nSubelements * eles->nEles << "\">";
  f << std::endl;
  
  /* Write plot point coordinates */
  f << "<Points>" << std::endl;
  f << "<DataArray type=\"Float32\" NumberOfComponents=\"3\" ";
  f << "format=\"ascii\">" << std::endl; 

  if (eles->nDims == 2)
  {
    // TODO: Change order of ppt structures for better looping 
    for (unsigned int ele = 0; ele < eles->nEles; ele++)
    {
      for (unsigned int ppt = 0; ppt < eles->nPpts; ppt++)
      {
        f << geo.coord_ppts(ppt, ele, 0) << " ";
        f << geo.coord_ppts(ppt, ele, 1) << " ";
        f << 0.0 << std::endl;
      }
    }
  }
  else
  {
    for (unsigned int ele = 0; ele < eles->nEles; ele++)
    {
      for (unsigned int ppt = 0; ppt < eles->nPpts; ppt++)
      {
        f << geo.coord_ppts(ppt, ele, 0) << " ";
        f << geo.coord_ppts(ppt, ele, 1) << " ";
        f << geo.coord_ppts(ppt, ele, 2) << std::endl;
      }
    }
  }
  f << "</DataArray>" << std::endl;
  f << "</Points>" << std::endl;

  /* Write cell information */
  f << "<Cells>" << std::endl;
  f << "<DataArray type=\"Int32\" Name=\"connectivity\" ";
  f << "format=\"ascii\">"<< std::endl;
  for (unsigned int ele = 0; ele < eles->nEles; ele++)
  {
    for (unsigned int subele = 0; subele < eles->nSubelements; subele++)
    {
      for (unsigned int i = 0; i < eles->nNodesPerSubelement; i++)
      {
        f << geo.ppt_connect(i, subele) + ele*eles->nPpts << " ";
      }
      f << std::endl;
    }
  }
  f << "</DataArray>" << std::endl;

  f << "<DataArray type=\"Int32\" Name=\"offsets\" ";
  f << "format=\"ascii\">"<< std::endl;
  unsigned int offset = eles->nNodesPerSubelement;
  for (unsigned int ele = 0; ele < eles->nEles; ele++)
  {
    for (unsigned int subele = 0; subele < eles->nSubelements; subele++)
    {
      f << offset << " ";
      offset += eles->nNodesPerSubelement;
    }
  }
  f << std::endl;
  f << "</DataArray>" << std::endl;

  f << "<DataArray type=\"UInt8\" Name=\"types\" ";
  f << "format=\"ascii\">"<< std::endl;
  unsigned int nCells = eles->nSubelements * eles->nEles;
  if (eles->nDims == 2)
  {
    for (unsigned int cell = 0; cell < nCells; cell++)
      f << 9 << " ";
  }
  else
  {
    for (unsigned int cell = 0; cell < nCells; cell++)
      f << 12 << " ";
  }
  f << std::endl;
  f << "</DataArray>" << std::endl;
  f << "</Cells>" << std::endl;

  /* Write color information */
  f << "<PointData>" << std::endl;
  f << "<DataArray type=\"Float32\" Name=\"color\" ";
  f << "format=\"ascii\">"<< std::endl;
  for (unsigned int ele = 0; ele < eles->nEles; ele++)
  {
    for (unsigned int ppt = 0; ppt < eles->nPpts; ppt++)
    {
      f << std::scientific << std::setprecision(16) << ele_color(ele);
      f  << " ";
    }
    f << std::endl;
  }
  f << "</DataArray>" << std::endl;
  f << "</PointData>" << std::endl;
  f << "</Piece>" << std::endl;
  f << "</UnstructuredGrid>" << std::endl;
  f << "</VTKFile>" << std::endl;
  f.close();
}

void FRSolver::report_residuals(std::ofstream &f, std::chrono::high_resolution_clock::time_point t1)
{

  /* If running on GPU, copy out divergence */
#ifdef _GPU
  eles->divF_spts = eles->divF_spts_d;
  dt = dt_d;
#endif

  // HACK: Change nStages to compute the correct residual
  if (input->dt_scheme == "BDF1" || input->dt_scheme == "LUJac" || input->dt_scheme == "LUSGS")
  {
    nStages = 1;
  }

  std::vector<double> res(eles->nVars,0.0);

#pragma omp parallel for collapse(3)
  for (unsigned int n = 0; n < eles->nVars; n++)
    for (unsigned int ele =0; ele < eles->nEles; ele++)
      for (unsigned int spt = 0; spt < eles->nSpts; spt++)
        eles->divF_spts(spt, ele, n, nStages-1) /= eles->jaco_det_spts(spt, ele);

  for (unsigned int n = 0; n < eles->nVars; n++)
  {
    /* Infinity norm */
    if (input->res_type == 0)
      res[n] =*std::max_element(&eles->divF_spts(0, 0, n, nStages-1), 
          &eles->divF_spts(0, 0, n+1, nStages-1));

    /* L1 norm */
    else if (input->res_type == 1)
      res[n] = std::accumulate(&eles->divF_spts(0, 0, n, nStages-1), 
          &eles->divF_spts(0, 0, n+1, nStages-1), 0.0, abs_sum<double>());

    /* L2 norm */
    else if (input->res_type == 2)
      res[n] = std::accumulate(&eles->divF_spts(0, 0, n, nStages-1), 
            &eles->divF_spts(0, 0, n+1, nStages-1), 0.0, square<double>());
  }

  unsigned int nDoF =  (eles->nSpts * eles->nEles);

  // HACK: Change nStages back
  if (input->dt_scheme == "BDF1" || input->dt_scheme == "LUJac" || input->dt_scheme == "LUSGS")
  {
    nStages = 2;
  }

#ifdef _MPI
  MPI_Op oper = MPI_SUM;
  if (input->res_type == 0)
    oper = MPI_MAX;

  if (input->rank == 0)
  {
    MPI_Reduce(MPI_IN_PLACE, res.data(), eles->nVars, MPI_DOUBLE, oper, 0, MPI_COMM_WORLD);
    MPI_Reduce(MPI_IN_PLACE, &nDoF, 1, MPI_INT, MPI_SUM, 0, MPI_COMM_WORLD);
  }
  else
  {
    MPI_Reduce(res.data(), res.data(), eles->nVars, MPI_DOUBLE, oper, 0, MPI_COMM_WORLD);
    MPI_Reduce(&nDoF, &nDoF, 1, MPI_INT, MPI_SUM, 0, MPI_COMM_WORLD);
  }
#endif

  /* Print residual to terminal (normalized by number of solution points) */
  if (input->rank == 0) 
  {
    if (input->res_type == 2)
    {
      for (auto &val : res)  
        val = std::sqrt(val);
    }

    std::cout << current_iter << " ";
    for (auto val : res)
      std::cout << std::scientific << val / nDoF << " ";

    if (input->dt_type == 2)
    {
      std::cout << "dt: " <<  *std::min_element(dt.data(), dt.data()+eles->nEles) << " (min) ";
      std::cout << *std::max_element(dt.data(), dt.data()+eles->nEles) << " (max)";
    }
    else
    {
      std::cout << "dt: " << dt(0);
    }

    std::cout << std::endl;
    
    /* Write to history file */
    auto t2 = std::chrono::high_resolution_clock::now();
    auto current_runtime = std::chrono::duration_cast<std::chrono::duration<double>>(t2-t1);
    f << current_iter << " " << current_runtime.count() << " ";

    for (auto val : res)
      f << std::scientific << val / nDoF << " ";
    f << std::endl;
  }
}

void FRSolver::report_forces(std::ofstream &f)
{
  /* If using GPU, copy out solution, gradient and pressure */
#ifdef _GPU
  faces->U = faces->U_d;
  faces->dU = faces->dU_d;
  faces->P = faces->P_d;
#endif

  std::array<double, 3> force_conv, force_visc, taun;
  force_conv.fill(0.0); force_visc.fill(0.0); taun.fill(0.0);

  std::stringstream ss;
#ifdef _MPI
  ss << input->output_prefix << "/";
  ss << input->output_prefix << "_" << std::setw(9) << std::setfill('0') << current_iter;
  ss << "_" << std::setw(3) << std::setfill('0') << input->rank << ".cp";
#else
  ss << input->output_prefix << "/";
  ss << input->output_prefix << "_" << std::setw(9) << std::setfill('0') << current_iter;
  ss << ".cp";
#endif

  auto cpfile = ss.str();
  std::ofstream g(cpfile);

  /* Get angle of attack (and sideslip) */
  double aoa = std::atan2(input->V_fs(1), input->V_fs(0)); 
  double aos = 0.0;
  if (eles->nDims == 3)
    aos = std::atan2(input->V_fs(2), input->V_fs(0));

  /* Compute factor for non-dimensional coefficients */
  double Vsq = 0.0;
  for (unsigned int dim = 0; dim < eles->nDims; dim++)
    Vsq += input->V_fs(dim) * input->V_fs(dim);

  double fac = 1.0 / (0.5 * input->rho_fs * Vsq);

  unsigned int count = 0;
  /* Loop over boundary faces */
  for (unsigned int fpt = geo.nGfpts_int; fpt < geo.nGfpts_int + geo.nGfpts_bnd; fpt++)
  {
    /* Get boundary ID */
    unsigned int bnd_id = geo.gfpt2bnd(fpt - geo.nGfpts_int);

    if (bnd_id >= 8) /* On wall boundary */
    {
      /* Get pressure */
      double PL = faces->P(fpt, 0);

      double CP = (PL - input->P_fs) * fac;

      /* Write CP distrubtion to file */
      for(unsigned int dim = 0; dim < eles->nDims; dim++)
        g << std::scientific << faces->coord(fpt, dim) << " ";
      g << std::scientific << CP << std::endl;

      /* Sum inviscid force contributions */
      for (unsigned int dim = 0; dim < eles->nDims; dim++)
      {
        force_conv[dim] += eles->weights_spts(count%eles->nSpts1D) * CP * 
          faces->norm(fpt, dim, 0) * faces->dA(fpt);
      }

      if (input->viscous)
      {
        if (eles->nDims == 2)
        {
          /* Setting variables for convenience */
          /* States */
          double rho = faces->U(fpt, 0, 0);
          double momx = faces->U(fpt, 1, 0);
          double momy = faces->U(fpt, 2, 0);
          double e = faces->U(fpt, 3, 0);

          double u = momx / rho;
          double v = momy / rho;
          double e_int = e / rho - 0.5 * (u*u + v*v);

          /* Gradients */
          double rho_dx = faces->dU(fpt, 0, 0, 0);
          double momx_dx = faces->dU(fpt, 1, 0, 0);
          double momy_dx = faces->dU(fpt, 2, 0, 0);
          
          double rho_dy = faces->dU(fpt, 0, 1, 0);
          double momx_dy = faces->dU(fpt, 1, 1, 0);
          double momy_dy = faces->dU(fpt, 2, 1, 0);

          /* Set viscosity */
          double mu;
          if (input->fix_vis)
          {
            mu = input->mu;
          }
          /* If desired, use Sutherland's law */
          else
          {
            double rt_ratio = (input->gamma - 1.0) * e_int / (input->rt);
            mu = input->mu * std::pow(rt_ratio,1.5) * (1. + input->c_sth) / (rt_ratio + 
                input->c_sth);
          }

          double du_dx = (momx_dx - rho_dx * u) / rho;
          double du_dy = (momx_dy - rho_dy * u) / rho;

          double dv_dx = (momy_dx - rho_dx * v) / rho;
          double dv_dy = (momy_dy - rho_dy * v) / rho;

          double diag = (du_dx + dv_dy) / 3.0;

          double tauxx = 2.0 * mu * (du_dx - diag);
          double tauxy = mu * (du_dy + dv_dx);
          double tauyy = 2.0 * mu * (dv_dy - diag);

          /* Get viscous normal stress */
          taun[0] = tauxx * faces->norm(fpt, 0, 0) + tauxy * faces->norm(fpt, 1, 0);
          taun[1] = tauxy * faces->norm(fpt, 0, 0) + tauyy * faces->norm(fpt, 1, 0);

          for (unsigned int dim = 0; dim < eles->nDims; dim++)
            force_visc[dim] -= eles->weights_spts(count%eles->nSpts1D) * taun[dim] * 
              faces->dA(fpt) * fac;

        }
        else if (eles->nDims == 3)
        {
          /* Setting variables for convenience */
          /* States */
          double rho = faces->U(fpt, 0, 0);
          double momx = faces->U(fpt, 1, 0);
          double momy = faces->U(fpt, 2, 0);
          double momz = faces->U(fpt, 3, 0);
          double e = faces->U(fpt, 4, 0);

          double u = momx / rho;
          double v = momy / rho;
          double w = momz / rho;
          double e_int = e / rho - 0.5 * (u*u + v*v + w*w);

           /* Gradients */
          double rho_dx = faces->dU(fpt, 0, 0, 0);
          double momx_dx = faces->dU(fpt, 1, 0, 0);
          double momy_dx = faces->dU(fpt, 2, 0, 0);
          double momz_dx = faces->dU(fpt, 3, 0, 0);
          
          double rho_dy = faces->dU(fpt, 0, 1, 0);
          double momx_dy = faces->dU(fpt, 1, 1, 0);
          double momy_dy = faces->dU(fpt, 2, 1, 0);
          double momz_dy = faces->dU(fpt, 3, 1, 0);

          double rho_dz = faces->dU(fpt, 0, 2, 0);
          double momx_dz = faces->dU(fpt, 1, 2, 0);
          double momy_dz = faces->dU(fpt, 2, 2, 0);
          double momz_dz = faces->dU(fpt, 3, 2, 0);

          /* Set viscosity */
          double mu;
          if (input->fix_vis)
          {
            mu = input->mu;
          }
          /* If desired, use Sutherland's law */
          else
          {
            double rt_ratio = (input->gamma - 1.0) * e_int / (input->rt);
            mu = input->mu * std::pow(rt_ratio,1.5) * (1. + input->c_sth) / (rt_ratio + 
                input->c_sth);
          }

          double du_dx = (momx_dx - rho_dx * u) / rho;
          double du_dy = (momx_dy - rho_dy * u) / rho;
          double du_dz = (momx_dz - rho_dz * u) / rho;

          double dv_dx = (momy_dx - rho_dx * v) / rho;
          double dv_dy = (momy_dy - rho_dy * v) / rho;
          double dv_dz = (momy_dz - rho_dz * v) / rho;

          double dw_dx = (momz_dx - rho_dx * w) / rho;
          double dw_dy = (momz_dy - rho_dy * w) / rho;
          double dw_dz = (momz_dz - rho_dz * w) / rho;

          double diag = (du_dx + dv_dy + dw_dz) / 3.0;

          double tauxx = 2.0 * mu * (du_dx - diag);
          double tauyy = 2.0 * mu * (dv_dy - diag);
          double tauzz = 2.0 * mu * (dw_dz - diag);
          double tauxy = mu * (du_dy + dv_dx);
          double tauxz = mu * (du_dz + dw_dx);
          double tauyz = mu * (dv_dz + dw_dy);

          /* Get viscous normal stress */
          taun[0] = tauxx * faces->norm(fpt, 0, 0) + tauxy * faces->norm(fpt, 1, 0) + tauxz * faces->norm(fpt, 2, 0);
          taun[1] = tauxy * faces->norm(fpt, 0, 0) + tauyy * faces->norm(fpt, 1, 0) + tauyz * faces->norm(fpt, 2, 0);
          taun[3] = tauxz * faces->norm(fpt, 0, 0) + tauyz * faces->norm(fpt, 1, 0) + tauzz * faces->norm(fpt, 2, 0);

          for (unsigned int dim = 0; dim < eles->nDims; dim++)
            force_visc[dim] -= eles->weights_spts(count%eles->nSpts1D) * taun[dim] * 
              faces->dA(fpt) * fac;

        }
        
      }
      count++;
    }
  }

  /* Compute lift and drag coefficients */
  double CL_conv, CD_conv, CL_visc, CD_visc;

#ifdef _MPI
  if (input->rank == 0)
  {
    MPI_Reduce(MPI_IN_PLACE, force_conv.data(), eles->nDims, MPI_DOUBLE, MPI_SUM, 0, MPI_COMM_WORLD);
    MPI_Reduce(MPI_IN_PLACE, force_visc.data(), eles->nDims, MPI_DOUBLE, MPI_SUM, 0, MPI_COMM_WORLD);
  }
  else
  {
    MPI_Reduce(force_conv.data(), force_conv.data(), eles->nDims, MPI_DOUBLE, MPI_SUM, 0, MPI_COMM_WORLD);
    MPI_Reduce(force_visc.data(), force_visc.data(), eles->nDims, MPI_DOUBLE, MPI_SUM, 0, MPI_COMM_WORLD);
  }
#endif

  if (input->rank == 0)
  {
    if (eles->nDims == 2)
    {
      CL_conv = -force_conv[0] * std::sin(aoa) + force_conv[1] * std::cos(aoa);
      CD_conv = force_conv[0] * std::cos(aoa) + force_conv[1] * std::sin(aoa);
      CL_visc = -force_visc[0] * std::sin(aoa) + force_visc[1] * std::cos(aoa);
      CD_visc = force_visc[0] * std::cos(aoa) + force_visc[1] * std::sin(aoa);
    }
    else if (eles->nDims == 3)
    {
      CL_conv = -force_conv[0] * std::sin(aoa) + force_conv[1] * std::cos(aoa);
      CD_conv = force_conv[0] * std::cos(aoa) * std::cos(aos) + force_conv[1] * std::sin(aoa) + 
        force_conv[2] * std::sin(aoa) * std::cos(aos);
      CL_visc = -force_visc[0] * std::sin(aoa) + force_visc[1] * std::cos(aoa);
      CD_visc = force_visc[0] * std::cos(aoa) * std::cos(aos) + force_visc[1] * std::sin(aoa) + 
        force_visc[2] * std::sin(aoa) * cos(aos);
    }

    std::cout << "CL_conv = " << CL_conv << " CD_conv = " << CD_conv;
    f << current_iter << " ";
    f << std::scientific << std::setprecision(16) << CL_conv << " " << CD_conv;

    if (input->viscous)
    {
      std::cout << " CL_visc = " << CL_visc << " CD_visc = " << CD_visc;
      f << std::scientific << std::setprecision(16) << " " << CL_visc << " " << CD_visc;
    }

    std::cout << std::endl;
    f << std::endl;
  }
}

void FRSolver::report_error(std::ofstream &f)
{
  /* If using GPU, copy out solution */
#ifdef _GPU
  eles->U_spts = eles->U_spts_d;
  eles->dU_spts = eles->dU_spts_d;
#endif

  /* Extrapolate solution to quadrature points */
  auto &A = eles->oppE_qpts(0, 0);
  auto &B = eles->U_spts(0, 0, 0);
  auto &C = eles->U_qpts(0, 0, 0);

#ifdef _OMP
  omp_blocked_dgemm(CblasColMajor, CblasNoTrans, CblasNoTrans, eles->nQpts, 
      eles->nEles * eles->nVars, eles->nSpts, 1.0, &A, eles->nQpts, &B, 
      eles->nSpts, 0.0, &C, eles->nQpts);
#else
  cblas_dgemm(CblasColMajor, CblasNoTrans, CblasNoTrans, eles->nQpts, 
      eles->nEles * eles->nVars, eles->nSpts, 1.0, &A, eles->nQpts, &B, 
      eles->nSpts, 0.0, &C, eles->nQpts);
#endif

  /* Extrapolate derivatives to quadrature points */
  for (unsigned int dim = 0; dim < eles->nDims; dim++)
  {
      auto &A = eles->oppE_qpts(0, 0);
      auto &B = eles->dU_spts(0, 0, 0, dim);
      auto &C = eles->dU_qpts(0, 0, 0, dim);

#ifdef _OMP
      omp_blocked_dgemm(CblasColMajor, CblasNoTrans, CblasNoTrans, eles->nQpts, 
          eles->nEles * eles->nVars, eles->nSpts, 1.0, &A, eles->nQpts, &B, 
          eles->nSpts, 0.0, &C, eles->nQpts);
#else
      cblas_dgemm(CblasColMajor, CblasNoTrans, CblasNoTrans, eles->nQpts, 
          eles->nEles * eles->nVars, eles->nSpts, 1.0, &A, eles->nQpts, &B, 
          eles->nSpts, 0.0, &C, eles->nQpts);
#endif

  }

  std::vector<double> l2_error(2,0.0);

  unsigned int n = input->err_field;
  std::vector<double> dU_true(2, 0.0), dU_error(2, 0.0);
#pragma omp for collapse (2)
    for (unsigned int ele = 0; ele < eles->nEles; ele++)
    {
      for (unsigned int qpt = 0; qpt < eles->nQpts; qpt++)
      {
        double U_true = 0.0;
        double weight = 0.0;

        if (eles->nDims == 2)
        {
          /* Compute true solution and derivatives */
          if (input->test_case == 3) // Isentropic Bump
          {
            U_true = input->P_fs / std::pow(input->rho_fs, input->gamma);
          }
          else 
          {
            U_true = compute_U_true(geo.coord_qpts(qpt,ele,0), geo.coord_qpts(qpt,ele,1), 0, 
                flow_time, n, input);
          }

          dU_true[0] = compute_dU_true(geo.coord_qpts(qpt,ele,0), geo.coord_qpts(qpt,ele,1), 0, 
              flow_time, n, 0, input);
          dU_true[1] = compute_dU_true(geo.coord_qpts(qpt,ele,0), geo.coord_qpts(qpt,ele,1), 0, 
              flow_time, n, 1, input);
          

          /* Get quadrature point index and weight */
          unsigned int i = eles->idx_qpts(qpt,0);
          unsigned int j = eles->idx_qpts(qpt,1);
          weight = eles->weights_qpts[i] * eles->weights_qpts[j];
        }
        else if (eles->nDims == 3)
        {
          ThrowException("Under construction!");
        }

        /* Compute errors */
        double U_error;
        if (input->test_case == 2) // Couette flow case
        {
          double rho = eles->U_qpts(qpt, ele, 0);
          double u =  eles->U_qpts(qpt, ele, 1) / rho;
          double rho_dx = eles->dU_qpts(qpt, ele, 0, 0);
          double rho_dy = eles->dU_qpts(qpt, ele, 0, 1);
          double momx_dx = eles->dU_qpts(qpt, ele, 1, 0);
          double momx_dy = eles->dU_qpts(qpt, ele, 1, 1);

          double du_dx = (momx_dx - rho_dx * u) / rho;
          double du_dy = (momx_dy - rho_dy * u) / rho;

          U_error = U_true - u;
          dU_error[0] = dU_true[0] - du_dx;
          dU_error[1] = dU_true[1] - du_dy;
        }
        else if (input->test_case == 3) // Isentropic bump
        {
          double momF = 0.0;
          for (unsigned int dim = 0; dim < eles->nDims; dim ++)
          {
            momF += eles->U_qpts(qpt, ele, dim + 1) * eles->U_qpts(qpt, ele, dim + 1);
          }

          momF /= eles->U_qpts(qpt, ele, 0);

          double P = (input->gamma - 1.0) * (eles->U_qpts(qpt, ele, 3) - 0.5 * momF);

          U_error = U_true - P/std::pow(eles->U_qpts(qpt, ele, 0), input->gamma);
        }
        else
        {
          U_error = U_true - eles->U_qpts(qpt, ele, n);
          dU_error[0] = dU_true[0] - eles->dU_qpts(qpt, ele, n, 0); 
          dU_error[1] = dU_true[1] - eles->dU_qpts(qpt, ele, n, 1);
        }

        l2_error[0] += weight * eles->jaco_det_qpts(qpt, ele) * U_error * U_error; 
        l2_error[1] += weight * eles->jaco_det_qpts(qpt, ele) * (U_error * U_error +
            dU_error[0] * dU_error[0] + dU_error[1] * dU_error[1]); 
      }
  }

#ifdef _MPI
  if (input->rank == 0)
  {
    MPI_Reduce(MPI_IN_PLACE, l2_error.data(), 2, MPI_DOUBLE, MPI_SUM, 0, MPI_COMM_WORLD);
  }
  else
  {
    MPI_Reduce(l2_error.data(), l2_error.data(), 2, MPI_DOUBLE, MPI_SUM, 0, MPI_COMM_WORLD);
  }

#endif


  /* Print to terminal */
  if (input->rank == 0)
  {
    std::cout << "l2_error: ";
    for (auto &val : l2_error)
      std::cout << std::scientific << std::sqrt(val) << " ";
    std::cout << std::endl;

    /* Write to file */
    f << current_iter << " ";
    for (auto &val : l2_error)
      f << std::scientific << std::setprecision(16) << std::sqrt(val) << " ";
    f << std::endl;
  }

}<|MERGE_RESOLUTION|>--- conflicted
+++ resolved
@@ -443,7 +443,6 @@
   eles->deltaU_d = eles->deltaU;
   eles->RHS_d = eles->RHS;
 
-<<<<<<< HEAD
   if (input->dt_scheme == "LUJac" || input->dt_scheme == "LUSGS")
   {
     eles->LHS_d = eles->LHS_copy;
@@ -463,8 +462,6 @@
 
   }
 
-=======
->>>>>>> 88cd9b0d
   /* Solution data structures (element local) */
   eles->U_spts_d = eles->U_spts;
   eles->U_fpts_d = eles->U_fpts;
@@ -714,7 +711,6 @@
   /* Compute LHS implicit Jacobian */
   if (input->dt_scheme == "BDF1")
   {
-<<<<<<< HEAD
     //TODO: Modify order of LHS matrix to new order
     eles->compute_globalLHS(dt);
 
@@ -723,9 +719,6 @@
     eles->GLHS_d.free_data();
     eles->GLHS_d = eles->GLHS;
 #endif
-=======
-    eles->compute_globalLHS(dt);
->>>>>>> 88cd9b0d
   }
   else if (input->dt_scheme == "LUJac" || input->dt_scheme == "LUSGS")
   {
@@ -733,19 +726,10 @@
     compute_LHS_LU();
   }
 
-<<<<<<< HEAD
-=======
-#ifdef _GPU
-  /* Copy to GPU */
-  eles->GLHS_d.free_data();
-  eles->GLHS_d = eles->GLHS;
-#endif
->>>>>>> 88cd9b0d
 }
 
 void FRSolver::compute_LHS_LU()
 {
-<<<<<<< HEAD
 
 #ifdef _GPU
   /* Reorganize LHS matrices on CPU */
@@ -785,8 +769,6 @@
 #endif
 
 #ifdef _CPU
-=======
->>>>>>> 88cd9b0d
 #ifndef _NO_TNT
   LUptrs.clear();
   for (unsigned int ele = 0; ele < eles->nEles; ele++)
@@ -814,18 +796,12 @@
     LUptrs.push_back(std::make_shared<JAMA::LU<double>>(A));
   }
 #endif
-<<<<<<< HEAD
-#endif
-=======
->>>>>>> 88cd9b0d
+#endif
 }
 
 void FRSolver::compute_RHS(unsigned int color)
 {
-<<<<<<< HEAD
 #ifdef _CPU
-=======
->>>>>>> 88cd9b0d
 #pragma omp parallel for collapse(3)
   for (unsigned int n = 0; n < eles->nVars; n++)
   {
@@ -837,7 +813,6 @@
         {
           if (input->dt_type != 2)
           {
-<<<<<<< HEAD
             eles->RHS(spt, n, ele) = -(dt(0) * eles->divF_spts(spt, ele, n, 0)) / eles->jaco_det_spts(spt, ele);
           }
           else
@@ -853,26 +828,11 @@
 #ifdef _GPU
   compute_RHS_wrapper(eles->divF_spts_d, eles->jaco_det_spts_d, dt_d, eles->RHS_d, input->dt_type, eles->nSpts, eles->nEles, eles->nVars);
 #endif
-=======
-            eles->RHS(spt, ele, n) = -(dt(0) * eles->divF_spts(spt, ele, n, 0)) / eles->jaco_det_spts(spt, ele);
-          }
-          else
-          {
-            eles->RHS(spt, ele, n) = -(dt(ele) * eles->divF_spts(spt, ele, n, 0)) / eles->jaco_det_spts(spt, ele);
-          }
-        }
-      }
-    }
-  }
->>>>>>> 88cd9b0d
 }
 
 void FRSolver::compute_RHS_source(mdvector<double> &source, unsigned int color)
 {
-<<<<<<< HEAD
 #ifdef _CPU
-=======
->>>>>>> 88cd9b0d
 #pragma omp parallel for collapse(3)
   for (unsigned int n = 0; n < eles->nVars; n++)
   {
@@ -884,7 +844,6 @@
         {
           if (input->dt_type != 2)
           {
-<<<<<<< HEAD
             eles->RHS(spt, n, ele) = -(dt(0) * (eles->divF_spts(spt, ele, n, 0) + source(spt, ele, n))) / eles->jaco_det_spts(spt, ele);
           }
           else
@@ -900,23 +859,10 @@
 #ifdef _GPU
   //compute_RHS_source_wrapper(eles->divF_spts_d, source, eles->jaco_det_spts_d, dt_d, eles->RHS_d, input->dt_type, eles->nSpts, eles->nEles, eles->nVars);
 #endif
-=======
-            eles->RHS(spt, ele, n) = -(dt(0) * (eles->divF_spts(spt, ele, n, 0) + source(spt, ele, n))) / eles->jaco_det_spts(spt, ele);
-          }
-          else
-          {
-            eles->RHS(spt, ele, n) = -(dt(ele) * (eles->divF_spts(spt, ele, n, 0) + source(spt, ele, n))) / eles->jaco_det_spts(spt, ele);
-          }
-        }
-      }
-    }
-  }
->>>>>>> 88cd9b0d
 }
 
 void FRSolver::compute_deltaU(unsigned int color)
 {
-<<<<<<< HEAD
   if (input->dt_scheme == "BDF1")
   {
 #ifdef _CPU
@@ -983,61 +929,19 @@
       ThrowException("cublasDgetrs failed. info = " + std::to_string(info));
 #endif
   }
-=======
-#ifndef _NO_TNT
-  for (unsigned int ele = 0; ele < eles->nEles; ele++)
-  {
-    if (ele_color(ele) == color)
-    {
-      /* Copy RHS into TNT object */
-      unsigned int N = eles->nSpts * eles->nVars;
-      TNT::Array1D<double> b(N);
-      for (unsigned int n = 0; n < eles->nVars; n++)
+}
+
+void FRSolver::compute_U(unsigned int color)
+{
+#ifdef _CPU
+  for (unsigned int n = 0; n < eles->nVars; n++)
+  {
+    for (unsigned int ele = 0; ele < eles->nEles; ele++)
+    {
+      if (ele_color(ele) == color)
       {
         for (unsigned int spt = 0; spt < eles->nSpts; spt++)
         {
-          unsigned int i = n * eles->nSpts + spt;
-          b[i] = eles->RHS(spt, ele, n);
-        }
-      }
-
-      /* Solve for deltaU */
-      TNT::Array1D<double> x = LUptrs[ele]->solve(b);
-      if (x.dim() == 0)
-      {
-        ThrowException("LU solve failed!");
-      }
-
-      /* Copy TNT object into deltaU */
-      for (unsigned int n = 0; n < eles->nVars; n++)
-      {
-        for (unsigned int spt = 0; spt < eles->nSpts; spt++)
-        {
-          unsigned int i = n * eles->nSpts + spt;
-          eles->deltaU(spt, ele, n) = x[i];
-        }
-      }
-    }
-  }
-#endif
->>>>>>> 88cd9b0d
-}
-
-void FRSolver::compute_U(unsigned int color)
-{
-<<<<<<< HEAD
-#ifdef _CPU
-=======
->>>>>>> 88cd9b0d
-  for (unsigned int n = 0; n < eles->nVars; n++)
-  {
-    for (unsigned int ele = 0; ele < eles->nEles; ele++)
-    {
-      if (ele_color(ele) == color)
-      {
-        for (unsigned int spt = 0; spt < eles->nSpts; spt++)
-        {
-<<<<<<< HEAD
           eles->U_spts(spt, ele, n) += eles->deltaU(spt, n, ele);
         }
       }
@@ -1056,13 +960,6 @@
     compute_U_wrapper(eles->U_spts_d, eles->RHS_d, eles->nSpts, eles->nEles, eles->nVars);
   }
 #endif
-=======
-          eles->U_spts(spt, ele, n) += eles->deltaU(spt, ele, n);
-        }
-      }
-    }
-  }
->>>>>>> 88cd9b0d
 }
 
 void FRSolver::initialize_U()
@@ -1115,7 +1012,6 @@
     else if (input->dt_scheme == "LUJac" || input->dt_scheme == "LUSGS")
     {
       eles->LHS.assign({eles->nSpts, eles->nSpts, eles->nEles, eles->nVars, eles->nVars});
-<<<<<<< HEAD
       eles->LHS_copy.assign({eles->nSpts * eles->nVars, eles->nSpts * eles->nVars, eles->nEles});
       eles->LHS_ptrs.assign({eles->nEles});
       eles->RHS_ptrs.assign({eles->nEles});
@@ -1124,11 +1020,6 @@
     }
     eles->deltaU.assign({eles->nSpts, eles->nVars, eles->nEles});
     eles->RHS.assign({eles->nSpts, eles->nVars, eles->nEles});
-=======
-    }
-    eles->deltaU.assign({eles->nSpts, eles->nEles, eles->nVars});
-    eles->RHS.assign({eles->nSpts, eles->nEles, eles->nVars});
->>>>>>> 88cd9b0d
   }
 
   /* Initialize solution */
@@ -1355,8 +1246,6 @@
 }
 
 void FRSolver::dFcdU_from_faces()
-<<<<<<< HEAD
-=======
 {
 #pragma omp parallel for collapse(4)
   for (unsigned int nj = 0; nj < eles->nVars; nj++) 
@@ -1426,78 +1315,7 @@
 }
 
 void FRSolver::add_source(unsigned int stage)
->>>>>>> 88cd9b0d
-{
-#pragma omp parallel for collapse(4)
-  for (unsigned int nj = 0; nj < eles->nVars; nj++) 
-  {
-    for (unsigned int ni = 0; ni < eles->nVars; ni++) 
-    {
-      for (unsigned int ele = 0; ele < eles->nEles; ele++)
-      {
-        for (unsigned int fpt = 0; fpt < eles->nFpts; fpt++)
-        {
-          int gfpt = geo.fpt2gfpt(fpt,ele);
-          /* Check if flux point is on ghost edge */
-          if (gfpt == -1)
-            continue;
-          int slot = geo.fpt2gfpt_slot(fpt,ele);
-          int notslot = 1;
-          if (slot == 1)
-          {
-            notslot = 0;
-          }
-
-          eles->dFcdUconv_fpts(fpt, ele, ni, nj, 0) = faces->dFcdUconv(gfpt, ni, nj, slot, slot);
-          eles->dFcdUconv_fpts(fpt, ele, ni, nj, 1) = faces->dFcdUconv(gfpt, ni, nj, notslot, slot);
-        }
-      }
-    }
-  }
-
-  if(input->viscous)
-  {
-#pragma omp parallel for collapse(4)
-    for (unsigned int nj = 0; nj < eles->nVars; nj++) 
-    {
-      for (unsigned int ni = 0; ni < eles->nVars; ni++) 
-      {
-        for (unsigned int ele = 0; ele < eles->nEles; ele++)
-        {
-          for (unsigned int fpt = 0; fpt < eles->nFpts; fpt++)
-          {
-            int gfpt = geo.fpt2gfpt(fpt,ele);
-            /* Check if flux point is on ghost edge */
-            if (gfpt == -1)
-              continue;
-            int slot = geo.fpt2gfpt_slot(fpt,ele);
-            int notslot = 1;
-            if (slot == 1)
-            {
-              notslot = 0;
-            }
-
-            eles->dUcdU_fpts(fpt, ele, ni, nj, 0) = faces->dUcdU(gfpt, ni, nj, slot);
-            eles->dUcdU_fpts(fpt, ele, ni, nj, 1) = faces->dUcdU(gfpt, ni, nj, notslot);
-
-            eles->dFcdUvisc_fpts(fpt, ele, ni, nj, 0) = faces->dFcdUvisc(gfpt, ni, nj, slot, slot);
-            eles->dFcdUvisc_fpts(fpt, ele, ni, nj, 1) = faces->dFcdUvisc(gfpt, ni, nj, notslot, slot);
-
-            for (unsigned int dim = 0; dim < eles->nDims; dim++)
-            {
-              eles->dFcddUvisc_fpts(fpt, ele, ni, nj, dim, 0) = faces->dFcddUvisc(gfpt, ni, nj, dim, slot, slot);
-              eles->dFcddUvisc_fpts(fpt, ele, ni, nj, dim, 1) = faces->dFcddUvisc(gfpt, ni, nj, dim, notslot, slot);
-            }
-          }
-        }
-      }
-    }
-  }
-}
-
-void FRSolver::add_source(unsigned int stage)
-{
-<<<<<<< HEAD
+{
 #ifdef _CPU
 #pragma omp parallel for collapse(3)
   for (unsigned int n = 0; n < eles->nVars; n++)
@@ -1540,18 +1358,6 @@
     device_copy(U_ini_d, eles->U_spts_d, eles->U_spts_d.get_nvals());
 #endif
 
-=======
-  if (input->dt_scheme != "BDF1" && input->dt_scheme != "LUJac" && input->dt_scheme != "LUSGS")
-  {
-#ifdef _CPU
-    U_ini = eles->U_spts;
-#endif
-
-#ifdef _GPU
-    device_copy(U_ini_d, eles->U_spts_d, eles->U_spts_d.get_nvals());
-#endif
-
->>>>>>> 88cd9b0d
     /* Loop over stages to get intermediate residuals. (Inactive for Euler) */
     for (unsigned int stage = 0; stage < (nStages-1); stage++)
     {
@@ -1628,7 +1434,6 @@
         }
       }
     }
-<<<<<<< HEAD
 #endif
 
 #ifdef _GPU
@@ -1691,66 +1496,8 @@
 #ifdef _GPU
     if (nColors > 1)
       ThrowException("Only block-jacobi supported on GPU currently!");
-=======
-#endif
-
-#ifdef _GPU
-      RK_update_wrapper(eles->U_spts_d, eles->U_spts_d, eles->divF_spts_d, eles->jaco_det_spts_d, dt_d, 
-          rk_beta_d, input->dt_type, eles->nSpts, eles->nEles, eles->nVars, eles->nDims,
-          input->equation, 0, nStages, true);
-      check_error();
->>>>>>> 88cd9b0d
-#endif
-  }
-
-  else if (input->dt_scheme == "BDF1")
-  {
-#ifdef _CPU
-    ThrowException("BDF1 not implemented on CPU yet.");
-#endif
-
-#ifdef _GPU
-    compute_residual(0);
-
-    /* Freeze Jacobian */
-    int iter = current_iter - restart_iter;
-    if (iter%input->Jfreeze_freq == 0)
-    {
-      // TODO: Revisit this as it is kind of expensive.
-      if (input->dt_type != 0)
-      {
-        compute_element_dt();
-      }
-      dt = dt_d;
-
-      /* Compute SER time step growth */
-      if (input->SER)
-      {
-        eles->divF_spts = eles->divF_spts_d;
-        compute_SER_dt();
-        dt_d = dt;
-      }
-
-      /* Compute LHS implicit Jacobian */
-      compute_LHS();
-    }
-
-    /* Prepare RHS vector */
-    compute_RHS_wrapper(eles->divF_spts_d, eles->jaco_det_spts_d, dt_d, eles->RHS_d, input->dt_type, eles->nSpts, eles->nEles, eles->nVars);
-
-    /* Solve system for deltaU */
-    eles->deltaU.fill(0);
-    eles->deltaU_d = eles->deltaU;
-    compute_deltaU_wrapper(eles->GLHS_d, eles->deltaU_d, eles->RHS_d, GMRES_conv);
-
-    /* Add deltaU to solution */
-    device_add(eles->U_spts_d, eles->deltaU_d, eles->U_spts_d.size());
-#endif
-  }
-
-  else if (input->dt_scheme == "LUJac" || input->dt_scheme == "LUSGS")
-  {
-#ifdef _CPU
+#endif
+
     for (unsigned int color = 1; color <= nColors; color++)
     {
       compute_residual(0);
@@ -1763,16 +1510,22 @@
         if (input->dt_type != 0)
         {
           compute_element_dt();
+#ifdef _GPU
+          dt = dt_d; // Copy timestep out to CPU for LHS computation
+#endif
         }
 
         /* Compute SER time step growth */
         if (input->SER)
         {
           compute_SER_dt();
+#ifdef _GPU
+          ThrowException("SER not available on GPU!");
+#endif
         }
 
         /* Compute LHS implicit Jacobian */
-        compute_LHS();
+          compute_LHS();
       }
 
       /* Prepare RHS vector */
@@ -1784,52 +1537,6 @@
       /* Add deltaU to solution */
       compute_U(color);
     }
-#endif
-
-#ifdef _GPU
-    ThrowException("LUJac/LUSGS not implemented on GPU yet.");
-#endif
-  }
-
-    for (unsigned int color = 1; color <= nColors; color++)
-    {
-      compute_residual(0);
-
-      /* Freeze Jacobian */
-      int iter = current_iter - restart_iter;
-      if (color == 1 && iter%input->Jfreeze_freq == 0)
-      {
-        // TODO: Revisit this as it is kind of expensive.
-        if (input->dt_type != 0)
-        {
-          compute_element_dt();
-#ifdef _GPU
-          dt = dt_d; // Copy timestep out to CPU for LHS computation
-#endif
-        }
-
-        /* Compute SER time step growth */
-        if (input->SER)
-        {
-          compute_SER_dt();
-#ifdef _GPU
-          ThrowException("SER not available on GPU!");
-#endif
-        }
-
-        /* Compute LHS implicit Jacobian */
-          compute_LHS();
-      }
-
-      /* Prepare RHS vector */
-      compute_RHS(color);
-
-      /* Solve system for deltaU */
-      compute_deltaU(color);
-
-      /* Add deltaU to solution */
-      compute_U(color);
-    }
   }
 
   flow_time += dt(0);
@@ -1841,10 +1548,7 @@
   if (input->dt_scheme != "BDF1" && input->dt_scheme != "LUJac" && input->dt_scheme != "LUSGS")
   {
     U_ini = eles->U_spts;
-<<<<<<< HEAD
-
-=======
->>>>>>> 88cd9b0d
+
 
     /* Loop over stages to get intermediate residuals. (Inactive for Euler) */
     for (unsigned int stage = 0; stage < (nStages-1); stage++)
@@ -1881,15 +1585,10 @@
 
     /* Final stage */
     compute_residual(nStages-1);
-<<<<<<< HEAD
 
     eles->U_spts = U_ini;
 
 
-=======
-    eles->U_spts = U_ini;
-
->>>>>>> 88cd9b0d
     for (unsigned int stage = 0; stage < nStages; stage++)
 #pragma omp parallel for collapse(3)
       for (unsigned int n = 0; n < eles->nVars; n++)
@@ -1907,10 +1606,7 @@
                 (eles->divF_spts(spt, ele, n, stage) + source(spt, ele, n));
             }
           }
-<<<<<<< HEAD
-
-=======
->>>>>>> 88cd9b0d
+
   }
 
   else if (input->dt_scheme == "BDF1")
@@ -2004,7 +1700,6 @@
         compute_element_dt();
       }
       dt = dt_d;
-<<<<<<< HEAD
 
       /* Compute LHS implicit Jacobian */
       compute_LHS();
@@ -2058,28 +1753,6 @@
       compute_U(color);
     }
 
-=======
-
-      /* Compute LHS implicit Jacobian */
-      compute_LHS();
-    }
-
-    /* Prepare RHS vector */
-    compute_RHS_source_wrapper(eles->divF_spts_d, source, eles->jaco_det_spts_d, dt_d, eles->RHS_d, input->dt_type, eles->nSpts, eles->nEles, eles->nVars);
-
-    /* Solve system for deltaU */
-    eles->deltaU.fill(0);
-    eles->deltaU_d = eles->deltaU;
-    compute_deltaU_wrapper(eles->GLHS_d, eles->deltaU_d, eles->RHS_d, GMRES_conv);
-
-    /* Add deltaU to solution */
-    device_add(eles->U_spts_d, eles->deltaU_d, eles->U_spts_d.size());
-  }
-
-  else if (input->dt_scheme == "LUJac" || input->dt_scheme == "LUSGS")
-  {
-    ThrowException("LUJac/LUSGS not implemented on GPU yet.");
->>>>>>> 88cd9b0d
   }
   current_iter++;
 }
