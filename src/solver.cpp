#include <algorithm>
#include <cmath>
#include <cstdlib>
#include <fstream>
#include <iostream>
#include <iomanip>
#include <memory>
#include <queue>
#include <vector>

#include "cblas.h"

#include "elements.hpp"
#include "faces.hpp"
#include "funcs.hpp"
#include "geometry.hpp"
#include "hexas.hpp"
#include "points.hpp"
#include "polynomials.hpp"
#include "quads.hpp"
#include "input.hpp"
#include "mdvector.hpp"
#include "solver.hpp"
#include "spmatrix.hpp"

#ifdef _MPI
#include "mpi.h"
#endif

#ifdef _GPU
#include "mdvector_gpu.h"
#include "spmatrix_gpu.h"
#include "solver_kernels.h"
#include "cublas_v2.h"
#endif

#ifndef _NO_TNT
#include "tnt.h"
#include <jama_lu.h>
#endif

//FRSolver::FRSolver(const InputStruct *input, int order)
FRSolver::FRSolver(InputStruct *input, int order)
{
  this->input = input;
  if (order == -1)
    this->order = input->order;
  else
    this->order = order;
}

void FRSolver::setup()
{
  if (input->rank == 0) std::cout << "Reading mesh: " << input->meshfile << std::endl;
  geo = process_mesh(input, order, input->nDims);

  if (input->rank == 0) std::cout << "Setting up elements and faces..." << std::endl;

  if (input->nDims == 2)
    eles = std::make_shared<Quads>(&geo, input, order);
  else if (input->nDims == 3)
    eles = std::make_shared<Hexas>(&geo, input, order);

  faces = std::make_shared<Faces>(&geo, input);

  faces->setup(eles->nDims, eles->nVars);
  eles->setup(faces);

  if (input->rank == 0) std::cout << "Setting up timestepping..." << std::endl;
  setup_update();

  if (input->rank == 0) std::cout << "Setting up output..." << std::endl;
  setup_output();

  if (input->rank == 0) std::cout << "Initializing solution..." << std::endl;
  initialize_U();

  if (input->restart)
  {
    if (input->rank == 0) std::cout << "Restarting solution from " + input->restart_file +" ..." << std::endl;
    restart(input->restart_file);
  }

  
#ifdef _GPU
  solver_data_to_device();
#endif

}

void FRSolver::setup_update()
{
  /* Setup variables for timestepping scheme */
  if (input->dt_scheme == "Euler")
  {
    nStages = 1;
    rk_beta.assign({nStages}, 1.0);

  }
  else if (input->dt_scheme == "RK44")
  {
    nStages = 4;
    
    rk_alpha.assign({nStages-1});
    rk_alpha(0) = 0.5; rk_alpha(1) = 0.5; rk_alpha(2) = 1.0;

    rk_beta.assign({nStages});
    rk_beta(0) = 1./6.; rk_beta(1) = 1./3.; 
    rk_beta(2) = 1./3.; rk_beta(3) = 1./6.;
  }
  else if (input->dt_scheme == "RKj")
  {
    nStages = 4;
    rk_alpha.assign({nStages});
    /* Standard RK44 */
    rk_alpha(0) = 1./4; rk_alpha(1) = 1./3.; 
    rk_alpha(2) = 1./2.; rk_alpha(3) = 1.0;
  }
  else if (input->dt_scheme == "BDF1" || input->dt_scheme == "LUJac" || input->dt_scheme == "LUSGS")
  {
    // HACK: (nStages = 1) doesn't work, fix later
    nStages = 2;

    /* Setup element colors */
    ele_color.assign({eles->nEles});
    if (input->dt_scheme == "LUJac")
    {
      nColors = 1;
      ele_color.fill(1);
    }
    else if (input->dt_scheme == "LUSGS")
    {
      nColors = 2;
      ele_color(0) = 1;
      std::queue<unsigned int> Q;
      Q.push(0);
      while (!Q.empty())
      {
        unsigned int ele1 = Q.front();
        Q.pop();

        /* Determine opposite color */
        unsigned int color = ele_color(ele1);
        if (color == 1)
        {
          color = 2;
        }
        else
        {
          color = 1;
        }

        /* Color neighbors */
        for (unsigned int face = 0; face < eles->nFaces; face++)
        {
          int ele2 = geo.ele_adj(face, ele1);
          if (ele2 != -1 && ele_color(ele2) == 0)
          {
            ele_color(ele2) = color;
            Q.push(ele2);
          }
        }
      }
    }
  }
  else
  {
    ThrowException("dt_scheme not recognized!");
  }

  U_ini.assign({eles->nSpts, eles->nEles, eles->nVars});
  dt.assign({eles->nEles},input->dt);
}

void FRSolver::setup_output()
{
  /* Create output directory to store data files */
  if (input->rank == 0)
  {
    std::string cmd = "mkdir " + input->output_prefix;
    system(cmd.c_str());
  }

  if (eles->nDims == 2)
  {
    unsigned int nSubelements1D = eles->nSpts1D+1;
    eles->nSubelements = nSubelements1D * nSubelements1D;
    eles->nNodesPerSubelement = 4;

    /* Allocate memory for local plot point connectivity and solution at plot points */
    geo.ppt_connect.assign({4, eles->nSubelements});

    /* Setup plot "subelement" connectivity */
    std::vector<unsigned int> nd(4,0);

    unsigned int ele = 0;
    nd[0] = 0; nd[1] = 1; nd[2] = nSubelements1D + 2; nd[3] = nSubelements1D + 1;

    for (unsigned int i = 0; i < nSubelements1D; i++)
    {
      for (unsigned int j = 0; j < nSubelements1D; j++)
      {
        for (unsigned int node = 0; node < 4; node ++)
        {
          geo.ppt_connect(node, ele) = nd[node] + j;
        }

        ele++;
      }

      for (unsigned int node = 0; node < 4; node ++)
        nd[node] += nSubelements1D + 1;
    }
  }
  else if (eles->nDims == 3)
  {
    unsigned int nSubelements1D = eles->nSpts1D+1;
    eles->nSubelements = nSubelements1D * nSubelements1D * nSubelements1D;
    eles->nNodesPerSubelement = 8;

    /* Allocate memory for local plot point connectivity and solution at plot points */
    geo.ppt_connect.assign({8, eles->nSubelements});

    /* Setup plot "subelement" connectivity */
    std::vector<unsigned int> nd(8,0);

    unsigned int ele = 0;
    nd[0] = 0; nd[1] = 1; nd[2] = nSubelements1D + 2; nd[3] = nSubelements1D + 1;
    nd[4] = (nSubelements1D + 1) * (nSubelements1D + 1); nd[5] = nd[4] + 1; 
    nd[6] = nd[4] + nSubelements1D + 2; nd[7] = nd[4] + nSubelements1D + 1;

    for (unsigned int i = 0; i < nSubelements1D; i++)
    {
      for (unsigned int j = 0; j < nSubelements1D; j++)
      {
        for (unsigned int k = 0; k < nSubelements1D; k++)
        {
          for (unsigned int node = 0; node < 8; node ++)
          {
            geo.ppt_connect(node, ele) = nd[node] + k;
          }

          ele++;
        }

        for (unsigned int node = 0; node < 8; node ++)
          nd[node] += (nSubelements1D + 1);

      }

      for (unsigned int node = 0; node < 8; node ++)
        nd[node] += (nSubelements1D + 1);
    }

  }

}

void FRSolver::restart(std::string restart_file)
{
  size_t pos;
#ifdef _MPI
  /* From .pvtu, form partition specific filename */
  pos = restart_file.rfind(".pvtu");
  if (pos == std::string::npos)
  {
    ThrowException("Must provide .pvtu file for parallel restart!");
  }

  restart_file = restart_file.substr(0, pos);

  std::stringstream ss;
  ss << std::setw(3) << std::setfill('0') << input->rank;

  restart_file += "_" + ss.str() + ".vtu";
#endif

  /* Open .vtu file */
  std::ifstream f(restart_file);
  pos = restart_file.rfind(".vtu");
  if (pos == std::string::npos)
  {
    ThrowException("Must provide .vtu file for restart!");
  }

  if (!f.is_open())
  {
    ThrowException("Could not open restart file " + restart_file + "!");
  }

  std::string param, line;
  double val;
  unsigned int order_restart;
  mdvector<double> U_restart, oppRestart;

  /* Load data from restart file */
  while (f >> param)
  {
    if (param == "TIME")
    {
      f >> flow_time;
    }
    if (param == "ITER")
    {
      f >> current_iter;
      restart_iter = current_iter;
    }
    if (param == "ORDER")
    {
      f >> order_restart;
    }

    if (param == "<PointData>")
    {

      unsigned int nSpts1D_restart = order_restart + 1;
      unsigned int nSpts2D_restart = nSpts1D_restart * nSpts1D_restart;
      unsigned int nPpts1D = nSpts1D_restart + 2;
      unsigned int nPpts2D = nPpts1D * nPpts1D;

      unsigned int nSpts_restart = (unsigned int) std::pow(nSpts1D_restart, input->nDims);
      unsigned int nPpts = (unsigned int) std::pow(nPpts1D, input->nDims);

      U_restart.assign({nSpts_restart, eles->nEles, eles->nVars});

      /* Setup extrapolation operator from restart points */
      oppRestart.assign({eles->nSpts, nSpts_restart});
      auto loc_spts_restart_1D = Gauss_Legendre_pts(order_restart + 1); 

      std::vector<double> loc(input->nDims);
      for (unsigned int rpt = 0; rpt < nSpts_restart; rpt++)
      {
        for (unsigned int spt = 0; spt < eles->nSpts; spt++)
        {
          for (unsigned int dim = 0; dim < input->nDims; dim++)
            loc[dim] = eles->loc_spts(spt , dim);

          if (input->nDims == 2)
          {
            int i = rpt % nSpts1D_restart;
            int j = rpt / nSpts1D_restart;
            oppRestart(spt,rpt) = Lagrange(loc_spts_restart_1D, i, loc[0]) * 
                                  Lagrange(loc_spts_restart_1D, j, loc[1]);
          }
          else
          {
            int i = rpt % nSpts1D_restart;
            int j = (rpt / nSpts1D_restart) % nSpts1D_restart;
            int k = rpt / nSpts2D_restart;
            oppRestart(spt,rpt) = Lagrange(loc_spts_restart_1D, i, loc[0]) * 
                                  Lagrange(loc_spts_restart_1D, j, loc[1]) *
                                  Lagrange(loc_spts_restart_1D, k, loc[2]);
          }
        }
      }

      for (unsigned int n = 0; n < eles->nVars; n++)
      {
        std::getline(f,line);
        std::getline(f,line);

        for (unsigned int ele = 0; ele < eles->nEles; ele++)
        {
          unsigned int spt = 0;
          for (unsigned int ppt = 0; ppt < nPpts; ppt++)
          {
            f >> val;

            /* Logic to deal with extra plot point (corner nodes and flux points). */
            if (input->nDims == 2)
            {
              if (ppt < nPpts1D || ppt > nPpts1D * (nPpts1D-1) || ppt%nPpts1D == 0 || 
                  (ppt+1)%nPpts1D == 0)
                continue;
            }
            else
            {
              int shift = (ppt / nPpts2D) * nPpts2D;
              if (ppt < nPpts2D || ppt < nPpts1D + shift || ppt > nPpts1D * (nPpts1D-1) + shift || 
                  (ppt-shift) % nPpts1D == 0 || (ppt+1-shift)%nPpts1D == 0 || ppt > nPpts2D * (nPpts2D - 1))
                continue;
            }

            U_restart(spt, ele, n) = val;
            spt++;
          }
        }
        std::getline(f,line);
      }

      /* Extrapolate values from restart points to solution points */
      auto &A = oppRestart(0, 0);
      auto &B = U_restart(0, 0, 0);
      auto &C = eles->U_spts(0, 0, 0);

#ifdef _OMP
      omp_blocked_dgemm(CblasColMajor, CblasNoTrans, CblasNoTrans, eles->nSpts, 
          eles->nEles * eles->nVars, nSpts_restart, 1.0, &A, eles->nSpts, &B, 
          nSpts_restart, 0.0, &C, eles->nSpts);
#else
      cblas_dgemm(CblasColMajor, CblasNoTrans, CblasNoTrans, eles->nSpts, 
          eles->nEles * eles->nVars, nSpts_restart, 1.0, &A, eles->nSpts, &B, 
          nSpts_restart, 0.0, &C, eles->nSpts);
#endif

    }
  }

  f.close();
}

#ifdef _GPU
void FRSolver::solver_data_to_device()
{
  /* Initial copy of data to GPU. Assignment operator will allocate data on device when first
   * used. */

  /* FR operators */
  eles->oppE_d = eles->oppE;
  eles->oppD_d = eles->oppD;
  eles->oppD_fpts_d = eles->oppD_fpts;
  eles->oppDiv_fpts_d = eles->oppDiv_fpts;

  /* If using multigrid, copy relevant operators */
  if (input->p_multi)
  {
    eles->oppPro_d = eles->oppPro;
    eles->oppRes_d = eles->oppRes;
  }

  /* Solver data structures */
  U_ini_d = U_ini;
  rk_alpha_d = rk_alpha;
  rk_beta_d = rk_beta;
  dt_d = dt;

  /* Implicit solver data structures */
  eles->deltaU_d = eles->deltaU;
  eles->RHS_d = eles->RHS;

  /* Solution data structures (element local) */
  eles->U_spts_d = eles->U_spts;
  eles->U_fpts_d = eles->U_fpts;
  eles->Ucomm_d = eles->Ucomm;
  eles->Uavg_d = eles->Uavg;
  eles->weights_spts_d = eles->weights_spts;
  eles->dU_spts_d = eles->dU_spts;
  eles->dU_fpts_d = eles->dU_fpts;
  eles->Fcomm_d = eles->Fcomm;
  eles->F_spts_d = eles->F_spts;
  eles->divF_spts_d = eles->divF_spts;
  eles->jaco_spts_d = eles->jaco_spts;
  eles->inv_jaco_spts_d = eles->inv_jaco_spts;
  eles->jaco_det_spts_d = eles->jaco_det_spts;
  eles->vol_d = eles->vol;

  /* Solution data structures (faces) */
  faces->U_d = faces->U;
  faces->dU_d = faces->dU;
  faces->Fconv_d = faces->Fconv;
  faces->Fvisc_d = faces->Fvisc;
  faces->P_d = faces->P;
  faces->Ucomm_d = faces->Ucomm;
  faces->Fcomm_d = faces->Fcomm;
  faces->Fcomm_temp_d = faces->Fcomm_temp;
  faces->norm_d = faces->norm;
  faces->outnorm_d = faces->outnorm;
  faces->dA_d = faces->dA;
  faces->waveSp_d = faces->waveSp;
  faces->LDG_bias_d = faces->LDG_bias;
  faces->bc_bias_d = faces->bc_bias;

  /* Additional data */
  /* Geometry */
  geo.fpt2gfpt_d = geo.fpt2gfpt;
  geo.fpt2gfpt_slot_d = geo.fpt2gfpt_slot;
  geo.gfpt2bnd_d = geo.gfpt2bnd;
  geo.per_fpt_list_d = geo.per_fpt_list;
  geo.coord_spts_d = geo.coord_spts;

  /* Input parameters */
  input->V_fs_d = input->V_fs;
  input->V_wall_d = input->V_wall;
  input->norm_fs_d = input->norm_fs;
  input->AdvDiff_A_d = input->AdvDiff_A;

#ifdef _MPI
  /* MPI data */
  for (auto &entry : geo.fpt_buffer_map) 
  {
    int pairedRank = entry.first;
    auto &fpts = entry.second;
    geo.fpt_buffer_map_d[pairedRank] = fpts;
    faces->U_sbuffs_d[pairedRank] = faces->U_sbuffs[pairedRank];
    faces->U_rbuffs_d[pairedRank] = faces->U_rbuffs[pairedRank];
  }

#endif


}
#endif

void FRSolver::compute_residual(unsigned int stage)
{
  /* Extrapolate solution to flux points */
  eles->extrapolate_U();

  /* If "squeeze" stabilization enabled, apply  it */
  if (input->squeeze)
  {
    eles->compute_Uavg();
    eles->poly_squeeze();
  }

  /* Copy flux point data from element local to face local storage */
  U_to_faces();

#ifdef _MPI
  /* Commence sending U data to other processes */
  faces->send_U_data();
#endif

  /* Apply boundary conditions to state variables */
  faces->apply_bcs();

  /* Compute convective flux at solution points */
  eles->compute_Fconv();

  /* If running inviscid, use this scheduling. */
  if(!input->viscous)
  {

#ifdef _MPI
  /* Compute convective flux and common flux at non-MPI flux points */
  faces->compute_Fconv(0, geo.nGfpts_int + geo.nGfpts_bnd);
  faces->compute_common_F(0, geo.nGfpts_int + geo.nGfpts_bnd);
  
  /* Receive U data */
  faces->recv_U_data();

  /* Complete computation on remaning flux points. */
  faces->compute_Fconv(geo.nGfpts_int + geo.nGfpts_bnd, geo.nGfpts);
  faces->compute_common_F(geo.nGfpts_int + geo.nGfpts_bnd, geo.nGfpts);

#else
  /* Compute convective and common fluxes at flux points */
  faces->compute_Fconv(0, geo.nGfpts);
  faces->compute_common_F(0, geo.nGfpts);
#endif
  }

  /* If running viscous, use this scheduling */
  else
  {
#ifdef _MPI
    /* Compute common interface solution at non-MPI flux points */
    faces->compute_common_U(0, geo.nGfpts_int + geo.nGfpts_bnd);

    /* Receieve U data */
    faces->recv_U_data();

    /* Finish computation of common interface solution */
    faces->compute_common_U(geo.nGfpts_int + geo.nGfpts_bnd, geo.nGfpts);

#else
    /* Compute common interface solution at flux points */
    faces->compute_common_U(0, geo.nGfpts);
#endif

    /* Copy solution data at flux points from face local to element local
     * storage */
    U_from_faces();

    /* Compute gradient of state variables at solution points */
    eles->compute_dU();

    /* Transform gradient of state variables to physical space from 
     * reference space */
    eles->transform_dU();

    /* Extrapolate solution gradient to flux points */
    eles->extrapolate_dU();

    /* Copy gradient data from element local to face local storage */
    dU_to_faces();

#ifdef _MPI
    /* Commence sending gradient data to other processes */
    faces->send_dU_data();

    /* Apply boundary conditions to the gradient */
    faces->apply_bcs_dU();

    /* Compute viscous flux at solution points */
    eles->compute_Fvisc();

    /* Compute viscous and convective flux and common interface flux 
     * at non-MPI flux points */
    faces->compute_Fvisc(0, geo.nGfpts_int + geo.nGfpts_bnd);
    faces->compute_Fconv(0, geo.nGfpts_int + geo.nGfpts_bnd);
    faces->compute_common_F(0, geo.nGfpts_int + geo.nGfpts_bnd);

    /* Receive gradient data */
    faces->recv_dU_data();

    /* Complete computation of fluxes */
    faces->compute_Fvisc(geo.nGfpts_int + geo.nGfpts_bnd, geo.nGfpts);
    faces->compute_Fconv(geo.nGfpts_int + geo.nGfpts_bnd, geo.nGfpts);
    faces->compute_common_F(geo.nGfpts_int + geo.nGfpts_bnd, geo.nGfpts);

#else
    /* Apply boundary conditions to the gradient */
    faces->apply_bcs_dU();

    /* Compute viscous flux at solution points */
    eles->compute_Fvisc();

    /* Compute viscous and convective flux and common interface fluxes 
     * at flux points*/ 
    faces->compute_Fvisc(0, geo.nGfpts);
    faces->compute_Fconv(0, geo.nGfpts);
    faces->compute_common_F(0, geo.nGfpts);
#endif

  }

  /* Transform fluxes from physical to reference space */
  eles->transform_flux();
  faces->transform_flux();

  /* Copy flux data from face local storage to element local storage */
  F_from_faces();

  /* Compute divergence of flux */
  eles->compute_divF(stage);

  /* Add source term (if required) */
  if (input->source)
    add_source(stage);
}

void FRSolver::compute_LHS()
{
#ifdef _GPU
  /* Copy new solution from GPU */
  // TODO: Temporary until placed in GPU
  eles->U_spts = eles->U_spts_d;
  faces->U = faces->U_d;
#endif

  /* Compute derivative of convective flux with respect to state variables 
   * at solution and flux points */
  eles->compute_dFdUconv();
  faces->compute_dFdUconv(0, geo.nGfpts);

  if (input->viscous)
  {
    /* Compute derivative of common solution with respect to state variables
     * at flux points */
    faces->compute_dUcdU(0, geo.nGfpts);

    /* Compute derivative of viscous flux with respect to state variables 
     * at solution and flux points */
    eles->compute_dFdUvisc();
    faces->compute_dFdUvisc(0, geo.nGfpts);

    /* Compute derivative of viscous flux with respect to the gradient of 
     * state variables at solution and flux points */
    eles->compute_dFddUvisc();
    faces->compute_dFddUvisc(0, geo.nGfpts);
  }

  /* Apply boundary conditions for flux derivative data */
  faces->apply_bcs_dFdU();

  /* Compute normal flux derivative data at flux points */
  faces->compute_dFcdU(0, geo.nGfpts);

  /* Transform flux derivative data from physical to reference space */
  eles->transform_dFdU();
  faces->transform_dFcdU();

  /* Copy normal flux derivative data from face local storage to element local storage */
  dFcdU_from_faces();

  /* Compute LHS implicit Jacobian */
  if (input->dt_scheme == "BDF1")
  {
    eles->compute_globalLHS(dt);
  }
  else if (input->dt_scheme == "LUJac" || input->dt_scheme == "LUSGS")
  {
    eles->compute_localLHS(dt);
    compute_LHS_LU();
  }

#ifdef _GPU
  /* Copy to GPU */
  eles->GLHS_d.free_data();
  eles->GLHS_d = eles->GLHS;
#endif
}

void FRSolver::compute_LHS_LU()
{
#ifndef _NO_TNT
  LUptrs.clear();
  for (unsigned int ele = 0; ele < eles->nEles; ele++)
  {
    /* Copy LHS into TNT object */
    unsigned int N = eles->nSpts * eles->nVars;
    TNT::Array2D<double> A(N, N);
    for (unsigned int nj = 0; nj < eles->nVars; nj++)
    {
      for (unsigned int ni = 0; ni < eles->nVars; ni++)
      {
        for (unsigned int sj = 0; sj < eles->nSpts; sj++)
        {
          for (unsigned int si = 0; si < eles->nSpts; si++)
          {
            unsigned int i = ni * eles->nSpts + si;
            unsigned int j = nj * eles->nSpts + sj;
            A[i][j] = eles->LHS(si, sj, ele, ni, nj);
          }
        }
      }
    }

    /* Calculate and store LU object */
    LUptrs.push_back(std::make_shared<JAMA::LU<double>>(A));
  }
#endif
}

void FRSolver::compute_RHS(unsigned int color)
{
#pragma omp parallel for collapse(3)
  for (unsigned int n = 0; n < eles->nVars; n++)
  {
    for (unsigned int ele = 0; ele < eles->nEles; ele++)
    {
      if (ele_color(ele) == color)
      {
        for (unsigned int spt = 0; spt < eles->nSpts; spt++)
        {
          if (input->dt_type != 2)
          {
            eles->RHS(spt, ele, n) = -(dt(0) * eles->divF_spts(spt, ele, n, 0)) / eles->jaco_det_spts(spt, ele);
          }
          else
          {
            eles->RHS(spt, ele, n) = -(dt(ele) * eles->divF_spts(spt, ele, n, 0)) / eles->jaco_det_spts(spt, ele);
          }
        }
      }
    }
  }
}

void FRSolver::compute_RHS_source(mdvector<double> &source, unsigned int color)
{
#pragma omp parallel for collapse(3)
  for (unsigned int n = 0; n < eles->nVars; n++)
  {
    for (unsigned int ele = 0; ele < eles->nEles; ele++)
    {
      if (ele_color(ele) == color)
      {
        for (unsigned int spt = 0; spt < eles->nSpts; spt++)
        {
          if (input->dt_type != 2)
          {
            eles->RHS(spt, ele, n) = -(dt(0) * (eles->divF_spts(spt, ele, n, 0) + source(spt, ele, n))) / eles->jaco_det_spts(spt, ele);
          }
          else
          {
            eles->RHS(spt, ele, n) = -(dt(ele) * (eles->divF_spts(spt, ele, n, 0) + source(spt, ele, n))) / eles->jaco_det_spts(spt, ele);
          }
        }
      }
    }
  }
}

void FRSolver::compute_deltaU(unsigned int color)
{
#ifndef _NO_TNT
  for (unsigned int ele = 0; ele < eles->nEles; ele++)
  {
    if (ele_color(ele) == color)
    {
      /* Copy RHS into TNT object */
      unsigned int N = eles->nSpts * eles->nVars;
      TNT::Array1D<double> b(N);
      for (unsigned int n = 0; n < eles->nVars; n++)
      {
        for (unsigned int spt = 0; spt < eles->nSpts; spt++)
        {
          unsigned int i = n * eles->nSpts + spt;
          b[i] = eles->RHS(spt, ele, n);
        }
      }

      /* Solve for deltaU */
      TNT::Array1D<double> x = LUptrs[ele]->solve(b);
      if (x.dim() == 0)
      {
        ThrowException("LU solve failed!");
      }

      /* Copy TNT object into deltaU */
      for (unsigned int n = 0; n < eles->nVars; n++)
      {
        for (unsigned int spt = 0; spt < eles->nSpts; spt++)
        {
          unsigned int i = n * eles->nSpts + spt;
          eles->deltaU(spt, ele, n) = x[i];
        }
      }
    }
  }
#endif
}

void FRSolver::compute_U(unsigned int color)
{
  for (unsigned int n = 0; n < eles->nVars; n++)
  {
    for (unsigned int ele = 0; ele < eles->nEles; ele++)
    {
      if (ele_color(ele) == color)
      {
        for (unsigned int spt = 0; spt < eles->nSpts; spt++)
        {
          eles->U_spts(spt, ele, n) += eles->deltaU(spt, ele, n);
        }
      }
    }
  }
}

void FRSolver::initialize_U()
{
  /* Allocate memory for solution data structures */
  /* Solution and Flux Variables */
  eles->U_spts.assign({eles->nSpts, eles->nEles, eles->nVars});
  eles->U_fpts.assign({eles->nFpts, eles->nEles, eles->nVars});
  eles->Ucomm.assign({eles->nFpts, eles->nEles, eles->nVars});
  eles->U_ppts.assign({eles->nPpts, eles->nEles, eles->nVars});
  eles->U_qpts.assign({eles->nQpts, eles->nEles, eles->nVars});
  eles->Uavg.assign({eles->nEles, eles->nVars});

  eles->F_spts.assign({eles->nSpts, eles->nEles, eles->nVars, eles->nDims});
  eles->F_fpts.assign({eles->nFpts, eles->nEles, eles->nVars, eles->nDims});
  eles->Fcomm.assign({eles->nFpts, eles->nEles, eles->nVars});

  eles->dU_spts.assign({eles->nSpts, eles->nEles, eles->nVars, eles->nDims});
  eles->dU_fpts.assign({eles->nFpts, eles->nEles, eles->nVars, eles->nDims});
  eles->dU_qpts.assign({eles->nQpts, eles->nEles, eles->nVars, eles->nDims});

  eles->divF_spts.assign({eles->nSpts, eles->nEles, eles->nVars, nStages});

  /* Allocate memory for implicit method data structures */
  if (input->dt_scheme == "BDF1" || input->dt_scheme == "LUJac" || input->dt_scheme == "LUSGS")
  {
    /* Maximum number of unique matrices possible per element */
    unsigned int nMat = eles->nFaces + 1;

    eles->dFdUconv_spts.assign({eles->nSpts, eles->nEles, eles->nVars, eles->nVars, eles->nDims});
    eles->dFcdUconv_fpts.assign({eles->nFpts, eles->nEles, eles->nVars, eles->nVars, 2});

    if(input->viscous)
    {
      nMat += eles->nFaces * (eles->nFaces - 1);

      // nDimsi: Fx, Fy // nDimsj: dUx, dUy
      eles->dFdUvisc_spts.assign({eles->nSpts, eles->nEles, eles->nVars, eles->nVars, eles->nDims});
      eles->dFddUvisc_spts.assign({eles->nSpts, eles->nEles, eles->nVars, eles->nVars, eles->nDims, eles->nDims});

      eles->dUcdU_fpts.assign({eles->nFpts, eles->nEles, eles->nVars, eles->nVars, 2});
      eles->dFcdUvisc_fpts.assign({eles->nFpts, eles->nEles, eles->nVars, eles->nVars, 2});
      eles->dFcddUvisc_fpts.assign({eles->nFpts, eles->nEles, eles->nVars, eles->nVars, eles->nDims, 2});
    }

    if (input->dt_scheme == "BDF1")
    {
      eles->LHS.assign({eles->nSpts, eles->nSpts, nMat});
    }
    else if (input->dt_scheme == "LUJac" || input->dt_scheme == "LUSGS")
    {
      eles->LHS.assign({eles->nSpts, eles->nSpts, eles->nEles, eles->nVars, eles->nVars});
    }
    eles->deltaU.assign({eles->nSpts, eles->nEles, eles->nVars});
    eles->RHS.assign({eles->nSpts, eles->nEles, eles->nVars});
  }

  /* Initialize solution */
  if (input->equation == AdvDiff || input->equation == Burgers)
  {
    if (input->ic_type == 0)
    {
      // Do nothing for now
    }
    else if (input->ic_type == 1)
    {
      if (input->nDims == 2)
      {
        for (unsigned int ele = 0; ele < eles->nEles; ele++)
        {
          for (unsigned int spt = 0; spt < eles->nSpts; spt++)
          {
            double x = geo.coord_spts(spt, ele, 0);
            double y = geo.coord_spts(spt, ele, 1);

            eles->U_spts(spt, ele, 0) = compute_U_true(x, y, 0, 0, 0, input);
          }
        }
      }
      else if (input->nDims == 3)
      {
        for (unsigned int ele = 0; ele < eles->nEles; ele++)
        {
          for (unsigned int spt = 0; spt < eles->nSpts; spt++)
          {
            double x = geo.coord_spts(spt, ele, 0);
            double y = geo.coord_spts(spt, ele, 1);
            double z = geo.coord_spts(spt, ele, 2);

            eles->U_spts(spt, ele, 0) = compute_U_true(x, y, z, 0, 0, input);

          }
        }

      }
    }
    else
    {
      ThrowException("ic_type not recognized!");
    }
  }
  else if (input->equation == EulerNS)
  {
    if (input->ic_type == 0)
    {
      for (unsigned int ele = 0; ele < eles->nEles; ele++)
      {
        for (unsigned int spt = 0; spt < eles->nSpts; spt++)
        {
          eles->U_spts(spt, ele, 0)  = input->rho_fs;

          double Vsq = 0.0;
          for (unsigned int dim = 0; dim < eles->nDims; dim++)
          {
            eles->U_spts(spt, ele, dim+1)  = input->rho_fs * input->V_fs(dim);
            Vsq += input->V_fs(dim) * input->V_fs(dim);
          }

          eles->U_spts(spt, ele, eles->nDims + 1)  = input->P_fs/(input->gamma-1.0) +
            0.5*input->rho_fs * Vsq;
        }
      }

    }
    else if (input->ic_type == 1)
    {
      for (unsigned int n = 0; n < eles->nVars; n++)
      {
        for (unsigned int ele = 0; ele < eles->nEles; ele++)
        {
          for (unsigned int spt = 0; spt < eles->nSpts; spt++)
          {
            double x = geo.coord_spts(spt, ele, 0);
            double y = geo.coord_spts(spt, ele, 1);

            eles->U_spts(spt, ele, n) = compute_U_true(x, y, 0, 0, n, input);
          }
        }
      }
    }
  }
  else
  {
    ThrowException("Solution initialization not recognized!");
  }
}

void FRSolver::U_to_faces()
{
#ifdef _CPU
#pragma omp parallel for collapse(3)
  for (unsigned int n = 0; n < eles->nVars; n++)
  {
    for (unsigned int ele = 0; ele < eles->nEles; ele++)
    {
      for (unsigned int fpt = 0; fpt < eles->nFpts; fpt++)
      {
        int gfpt = geo.fpt2gfpt(fpt,ele);
        /* Check if flux point is on ghost edge */
        if (gfpt == -1)
        {
          if (input->viscous) // if viscous, put extrapolated solution into Ucomm
            eles->Ucomm(fpt, ele, n) = eles->U_fpts(fpt, ele, n);
          continue;
        }
        int slot = geo.fpt2gfpt_slot(fpt,ele);

        faces->U(gfpt, n, slot) = eles->U_fpts(fpt, ele, n);
      }
    }
  }
#endif

#ifdef _GPU
  U_to_faces_wrapper(eles->U_fpts_d, faces->U_d, eles->Ucomm_d, geo.fpt2gfpt_d,
      geo.fpt2gfpt_slot_d, eles->nVars, eles->nEles, eles->nFpts, eles->nDims,
      input->equation, input->viscous);

  check_error();
#endif
}

void FRSolver::U_from_faces()
{
#ifdef _CPU
#pragma omp parallel for collapse(3)
  for (unsigned int n = 0; n < eles->nVars; n++)
  {
    for (unsigned int ele = 0; ele < eles->nEles; ele++)
    {
      for (unsigned int fpt = 0; fpt < eles->nFpts; fpt++)
      {
        int gfpt = geo.fpt2gfpt(fpt,ele);
        /* Check if flux point is on ghost edge */
        if (gfpt == -1)
          continue;
        int slot = geo.fpt2gfpt_slot(fpt,ele);

        eles->Ucomm(fpt, ele, n) = faces->Ucomm(gfpt, n, slot);
      }
    }
  }
#endif

#ifdef _GPU
  U_from_faces_wrapper(faces->Ucomm_d, eles->Ucomm_d, geo.fpt2gfpt_d,
      geo.fpt2gfpt_slot_d, eles->nVars, eles->nEles, eles->nFpts,
      eles->nDims, input->equation);

  check_error();
#endif

}

void FRSolver::dU_to_faces()
{
#ifdef _CPU
#pragma omp parallel for collapse(4)
  for (unsigned int dim = 0; dim < eles->nDims; dim++) 
  {
    for (unsigned int n = 0; n < eles->nVars; n++) 
    {
      for (unsigned int ele = 0; ele < eles->nEles; ele++)
      {
        for (unsigned int fpt = 0; fpt < eles->nFpts; fpt++)
        {
          int gfpt = geo.fpt2gfpt(fpt,ele);
          /* Check if flux point is on ghost edge */
          if (gfpt == -1)
            continue;
          int slot = geo.fpt2gfpt_slot(fpt,ele);

          faces->dU(gfpt, n, dim, slot) = eles->dU_fpts(fpt, ele, n, dim);
        }
      }
    }
  }
#endif

#ifdef _GPU
  dU_to_faces_wrapper(eles->dU_fpts_d, faces->dU_d, geo.fpt2gfpt_d, geo.fpt2gfpt_slot_d, 
      eles->nVars, eles->nEles, eles->nFpts, eles->nDims, input->equation);

  check_error();
#endif
}

void FRSolver::F_from_faces()
{
#ifdef _CPU
#pragma omp parallel for collapse(3)
  for (unsigned int n = 0; n < eles->nVars; n++) 
  {
    for (unsigned int ele = 0; ele < eles->nEles; ele++)
    {
      for (unsigned int fpt = 0; fpt < eles->nFpts; fpt++)
      {
        int gfpt = geo.fpt2gfpt(fpt,ele);
        /* Check if flux point is on ghost edge */
        if (gfpt == -1)
          continue;
        int slot = geo.fpt2gfpt_slot(fpt,ele);

        eles->Fcomm(fpt, ele, n) = faces->Fcomm(gfpt, n, slot);

      }
    }
  }
#endif

#ifdef _GPU
  /* Can reuse kernel here */
  U_from_faces_wrapper(faces->Fcomm_d, eles->Fcomm_d, geo.fpt2gfpt_d, 
      geo.fpt2gfpt_slot_d, eles->nVars, eles->nEles, eles->nFpts, 
      eles->nDims, input->equation);

  check_error();
#endif
}

void FRSolver::dFcdU_from_faces()
{
#pragma omp parallel for collapse(4)
  for (unsigned int nj = 0; nj < eles->nVars; nj++) 
  {
    for (unsigned int ni = 0; ni < eles->nVars; ni++) 
    {
      for (unsigned int ele = 0; ele < eles->nEles; ele++)
      {
        for (unsigned int fpt = 0; fpt < eles->nFpts; fpt++)
        {
          int gfpt = geo.fpt2gfpt(fpt,ele);
          /* Check if flux point is on ghost edge */
          if (gfpt == -1)
            continue;
          int slot = geo.fpt2gfpt_slot(fpt,ele);
          int notslot = 1;
          if (slot == 1)
          {
            notslot = 0;
          }

          eles->dFcdUconv_fpts(fpt, ele, ni, nj, 0) = faces->dFcdUconv(gfpt, ni, nj, slot, slot);
          eles->dFcdUconv_fpts(fpt, ele, ni, nj, 1) = faces->dFcdUconv(gfpt, ni, nj, notslot, slot);
        }
      }
    }
  }

  if(input->viscous)
  {
#pragma omp parallel for collapse(4)
    for (unsigned int nj = 0; nj < eles->nVars; nj++) 
    {
      for (unsigned int ni = 0; ni < eles->nVars; ni++) 
      {
        for (unsigned int ele = 0; ele < eles->nEles; ele++)
        {
          for (unsigned int fpt = 0; fpt < eles->nFpts; fpt++)
          {
            int gfpt = geo.fpt2gfpt(fpt,ele);
            /* Check if flux point is on ghost edge */
            if (gfpt == -1)
              continue;
            int slot = geo.fpt2gfpt_slot(fpt,ele);
            int notslot = 1;
            if (slot == 1)
            {
              notslot = 0;
            }

            eles->dUcdU_fpts(fpt, ele, ni, nj, 0) = faces->dUcdU(gfpt, ni, nj, slot);
            eles->dUcdU_fpts(fpt, ele, ni, nj, 1) = faces->dUcdU(gfpt, ni, nj, notslot);

            eles->dFcdUvisc_fpts(fpt, ele, ni, nj, 0) = faces->dFcdUvisc(gfpt, ni, nj, slot, slot);
            eles->dFcdUvisc_fpts(fpt, ele, ni, nj, 1) = faces->dFcdUvisc(gfpt, ni, nj, notslot, slot);

            for (unsigned int dim = 0; dim < eles->nDims; dim++)
            {
              eles->dFcddUvisc_fpts(fpt, ele, ni, nj, dim, 0) = faces->dFcddUvisc(gfpt, ni, nj, dim, slot, slot);
              eles->dFcddUvisc_fpts(fpt, ele, ni, nj, dim, 1) = faces->dFcddUvisc(gfpt, ni, nj, dim, notslot, slot);
            }
          }
        }
      }
    }
  }
}

void FRSolver::add_source(unsigned int stage)
{
#ifdef _CPU
#pragma omp parallel for collapse(3)
  for (unsigned int n = 0; n < eles->nVars; n++)
  {
    for (unsigned int ele =0; ele < eles->nEles; ele++)
    {
      for (unsigned int spt = 0; spt < eles->nSpts; spt++)
      {
          double x = geo.coord_spts(spt, ele, 0);
          double y = geo.coord_spts(spt, ele, 1);
          double z = 0;
          if (eles->nDims == 3)
            z = geo.coord_spts(spt, ele, 2);

          eles->divF_spts(spt, ele, n, stage) += compute_source_term(x, y, z, flow_time, n, input) * 
            eles->jaco_det_spts(spt, ele);
      }
    }
  }

#endif

#ifdef _GPU
  add_source_wrapper(eles->divF_spts_d, eles->jaco_det_spts_d, geo.coord_spts_d, eles->nSpts, eles->nEles,
      eles->nVars, eles->nDims, input->equation, flow_time, stage);
  check_error();
#endif

}

void FRSolver::update()
{
  if (input->dt_scheme != "BDF1" && input->dt_scheme != "LUJac" && input->dt_scheme != "LUSGS")
  {
#ifdef _CPU
    U_ini = eles->U_spts;
#endif

#ifdef _GPU
    device_copy(U_ini_d, eles->U_spts_d, eles->U_spts_d.get_nvals());
#endif

<<<<<<< HEAD
    /* Loop over stages to get intermediate residuals. (Inactive for Euler) */
    for (unsigned int stage = 0; stage < (nStages-1); stage++)
=======
  unsigned int nSteps = (input->dt_scheme == "RKj") ? nStages : nStages - 1;

  /* Main stage loop. Complete for Jameson-style RK timestepping */
  for (unsigned int stage = 0; stage < nSteps; stage++)
  {
    compute_residual(stage);

    /* If in first stage, compute stable timestep */
    if (stage == 0)
>>>>>>> 7418bef1
    {
      compute_residual(stage);

      /* If in first stage, compute stable timestep */
      if (stage == 0)
      {
        // TODO: Revisit this as it is kind of expensive.
        if (input->dt_type != 0)
        {
          compute_element_dt();
        }
      }

#ifdef _CPU
#pragma omp parallel for collapse(3)
      for (unsigned int n = 0; n < eles->nVars; n++)
        for (unsigned int ele = 0; ele < eles->nEles; ele++)
          for (unsigned int spt = 0; spt < eles->nSpts; spt++)
          {
            if (input->dt_type != 2)
            {
              eles->U_spts(spt, ele, n) = U_ini(spt, ele, n) - rk_alpha(stage) * dt(0) / 
                eles->jaco_det_spts(spt, ele) * eles->divF_spts(spt, ele, n, stage);
            }
            else
            {
              eles->U_spts(spt, ele, n) = U_ini(spt, ele, n) - rk_alpha(stage) * dt(ele) / 
                eles->jaco_det_spts(spt, ele) * eles->divF_spts(spt, ele, n, stage);
            }
          }
#endif

#ifdef _GPU
<<<<<<< HEAD
      RK_update_wrapper(eles->U_spts_d, U_ini_d, eles->divF_spts_d, eles->jaco_det_spts_d, dt_d, 
          rk_alpha_d, input->dt_type, eles->nSpts, eles->nEles, eles->nVars, eles->nDims, 
          input->equation, stage, nStages, false);
      check_error();
=======
    /* Increase last_stage if using RKj timestepping to bypass final stage branch in kernel. */
    unsigned int last_stage = (input->dt_scheme == "RKj") ? nStages + 1 : nStages;

    RK_update_wrapper(eles->U_spts_d, U_ini_d, eles->divF_spts_d, eles->jaco_det_spts_d, dt_d, 
        rk_alpha_d, input->dt_type, eles->nSpts, eles->nEles, eles->nVars, eles->nDims, 
        input->equation, stage, last_stage, false);
    check_error();
>>>>>>> 7418bef1
#endif

    }

<<<<<<< HEAD
    /* Final stage */
=======
  /* Final stage combining residuals for full Butcher table style RK timestepping*/
  if (input->dt_scheme != "RKj")
  {
>>>>>>> 7418bef1
    compute_residual(nStages-1);
#ifdef _CPU
    eles->U_spts = U_ini;
#endif
#ifdef _GPU
    device_copy(eles->U_spts_d, U_ini_d, eles->U_spts_d.get_nvals());
#endif

#ifdef _CPU
    for (unsigned int stage = 0; stage < nStages; stage++)
    {
#pragma omp parallel for collapse(3)
      for (unsigned int n = 0; n < eles->nVars; n++)
      {
        for (unsigned int ele = 0; ele < eles->nEles; ele++)
        {
          for (unsigned int spt = 0; spt < eles->nSpts; spt++)
          {
            if (input->dt_type != 2)
            {
              eles->U_spts(spt, ele, n) -= rk_beta(stage) * dt(0) / eles->jaco_det_spts(spt,ele) * 
                eles->divF_spts(spt, ele, n, stage);
            }
            else
            {
              eles->U_spts(spt, ele, n) -= rk_beta(stage) * dt(ele) / eles->jaco_det_spts(spt,ele) * 
                eles->divF_spts(spt, ele, n, stage);
            }
          }
        }
      }
    }
#endif

#ifdef _GPU
      RK_update_wrapper(eles->U_spts_d, eles->U_spts_d, eles->divF_spts_d, eles->jaco_det_spts_d, dt_d, 
          rk_beta_d, input->dt_type, eles->nSpts, eles->nEles, eles->nVars, eles->nDims,
          input->equation, 0, nStages, true);
      check_error();
#endif
  }
<<<<<<< HEAD

  else if (input->dt_scheme == "BDF1")
  {
#ifdef _CPU
    ThrowException("BDF1 not implemented on CPU yet.");
#endif

#ifdef _GPU
    compute_residual(0);

    /* Freeze Jacobian */
    int iter = current_iter - restart_iter;
    if (iter%input->Jfreeze_freq == 0)
    {
      // TODO: Revisit this as it is kind of expensive.
      if (input->dt_type != 0)
      {
        compute_element_dt();
      }
      dt = dt_d;

      /* Compute SER time step growth */
      if (input->SER)
      {
        eles->divF_spts = eles->divF_spts_d;
        compute_SER_dt();
        dt_d = dt;
      }

      /* Compute LHS implicit Jacobian */
      compute_LHS();
    }

    /* Prepare RHS vector */
    compute_RHS_wrapper(eles->divF_spts_d, eles->jaco_det_spts_d, dt_d, eles->RHS_d, input->dt_type, eles->nSpts, eles->nEles, eles->nVars);

    /* Solve system for deltaU */
    eles->deltaU.fill(0);
    eles->deltaU_d = eles->deltaU;
    compute_deltaU_wrapper(eles->GLHS_d, eles->deltaU_d, eles->RHS_d, GMRES_conv);

    /* Add deltaU to solution */
    device_add(eles->U_spts_d, eles->deltaU_d, eles->U_spts_d.size());
#endif
  }

  else if (input->dt_scheme == "LUJac" || input->dt_scheme == "LUSGS")
  {
#ifdef _CPU
    for (unsigned int color = 1; color <= nColors; color++)
    {
      compute_residual(0);

      /* Freeze Jacobian */
      int iter = current_iter - restart_iter;
      if (color == 1 && iter%input->Jfreeze_freq == 0)
      {
        // TODO: Revisit this as it is kind of expensive.
        if (input->dt_type != 0)
        {
          compute_element_dt();
        }

        /* Compute SER time step growth */
        if (input->SER)
        {
          compute_SER_dt();
        }

        /* Compute LHS implicit Jacobian */
        compute_LHS();
      }

      /* Prepare RHS vector */
      compute_RHS(color);

      /* Solve system for deltaU */
      compute_deltaU(color);

      /* Add deltaU to solution */
      compute_U(color);
    }
#endif

#ifdef _GPU
    ThrowException("LUJac/LUSGS not implemented on GPU yet.");
#endif
  }
=======
>>>>>>> 7418bef1

  flow_time += dt(0);
  current_iter++;
}

void FRSolver::update_with_source(mdvector<double> &source)
{
<<<<<<< HEAD
  if (input->dt_scheme != "BDF1" && input->dt_scheme != "LUJac" && input->dt_scheme != "LUSGS")
=======
  
  U_ini = eles->U_spts;

  unsigned int nSteps = (input->dt_scheme == "RKj") ? nStages : nStages - 1;

  /* Main stage loop. Complete for Jameson-style RK timestepping */
  for (unsigned int stage = 0; stage < nSteps; stage++)
>>>>>>> 7418bef1
  {
    U_ini = eles->U_spts;

    /* Loop over stages to get intermediate residuals. (Inactive for Euler) */
    for (unsigned int stage = 0; stage < (nStages-1); stage++)
    {
      compute_residual(stage);

      /* If in first stage, compute stable timestep */
      if (stage == 0)
      {
        // TODO: Revisit this as it is kind of expensive.
        if (input->dt_type != 0)
        {
          compute_element_dt();
        }
      }

#pragma omp parallel for collapse(3)
      for (unsigned int n = 0; n < eles->nVars; n++)
        for (unsigned int ele = 0; ele < eles->nEles; ele++)
          for (unsigned int spt = 0; spt < eles->nSpts; spt++)
          {
            if (input->dt_type != 2)
            {
              eles->U_spts(spt, ele, n) = U_ini(spt, ele, n) - rk_alpha(stage) * dt(0) / 
                eles->jaco_det_spts(spt,ele) * (eles->divF_spts(spt, ele, n, stage) + source(spt, ele, n));
            }
            else
            {
              eles->U_spts(spt, ele, n) = U_ini(spt, ele, n) - rk_alpha(stage) * dt(ele) / 
                eles->jaco_det_spts(spt,ele) * (eles->divF_spts(spt, ele, n, stage) + source(spt, ele, n));
            }
          }
    }

    /* Final stage */
    compute_residual(nStages-1);
    eles->U_spts = U_ini;

    for (unsigned int stage = 0; stage < nStages; stage++)
#pragma omp parallel for collapse(3)
      for (unsigned int n = 0; n < eles->nVars; n++)
        for (unsigned int ele = 0; ele < eles->nEles; ele++)
          for (unsigned int spt = 0; spt < eles->nSpts; spt++)
          {
            if (input->dt_type != 2)
            {
              eles->U_spts(spt, ele, n) -= rk_beta(stage) * dt(0) / eles->jaco_det_spts(spt,ele) *
                (eles->divF_spts(spt, ele, n, stage) + source(spt, ele, n));
            }
            else
            {
              eles->U_spts(spt, ele, n) -= rk_beta(stage) * dt(ele) / eles->jaco_det_spts(spt,ele) *
                (eles->divF_spts(spt, ele, n, stage) + source(spt, ele, n));
            }
          }
  }

<<<<<<< HEAD
  else if (input->dt_scheme == "BDF1")
  {
    ThrowException("BDF1 not implemented on CPU yet.");
  }

  else if (input->dt_scheme == "LUJac" || input->dt_scheme == "LUSGS")
  {
    for (unsigned int color = 1; color <= nColors; color++)
    {
      compute_residual(0);

      /* Freeze Jacobian */
      int iter = current_iter - restart_iter;
      if (color == 1 && iter%(2*input->Jfreeze_freq*input->smooth_steps) == 0)
      {
        // TODO: Revisit this as it is kind of expensive.
        if (input->dt_type != 0)
        {
          compute_element_dt();
        }
=======
  /* Final stage combining residuals for full Butcher table style RK timestepping*/
  if (input->dt_scheme != "RKj")
  {
    compute_residual(nStages-1);
    eles->U_spts = U_ini;

    for (unsigned int stage = 0; stage < nStages; stage++)
#pragma omp parallel for collapse(3)
      for (unsigned int n = 0; n < eles->nVars; n++)
        for (unsigned int ele = 0; ele < eles->nEles; ele++)
          for (unsigned int spt = 0; spt < eles->nSpts; spt++)
          {
            if (input->dt_type != 2)
            {
              eles->U_spts(spt, ele, n) -= rk_beta(stage) * dt(0) / eles->jaco_det_spts(spt,ele) *
                (eles->divF_spts(spt, ele, n, stage) + source(spt, ele, n));
            }
            else
            {
              eles->U_spts(spt, ele, n) -= rk_beta(stage) * dt(ele) / eles->jaco_det_spts(spt,ele) *
                (eles->divF_spts(spt, ele, n, stage) + source(spt, ele, n));
            }
          }
  }
>>>>>>> 7418bef1

        /* Compute LHS implicit Jacobian */
        compute_LHS();
      }

      /* Prepare RHS vector */
      compute_RHS_source(source, color);

      /* Solve system for deltaU */
      compute_deltaU(color);

      /* Add deltaU to solution */
      compute_U(color);
    }
  }
  current_iter++;
}

#ifdef _GPU
void FRSolver::update_with_source(mdvector_gpu<double> &source)
{
  if (input->dt_scheme != "BDF1" && input->dt_scheme != "LUJac" && input->dt_scheme != "LUSGS")
  {
    device_copy(U_ini_d, eles->U_spts_d, eles->U_spts_d.get_nvals());

<<<<<<< HEAD
    /* Loop over stages to get intermediate residuals. (Inactive for Euler) */
    for (unsigned int stage = 0; stage < (nStages-1); stage++)
    {
      compute_residual(stage);

      /* If in first stage, compute stable timestep */
      if (stage == 0)
      {
        // TODO: Revisit this as it is kind of expensive.
        if (input->dt_type != 0)
        {
          compute_element_dt();
        }
      }

      RK_update_source_wrapper(eles->U_spts_d, U_ini_d, eles->divF_spts_d, source, eles->jaco_det_spts_d, dt_d, 
          rk_alpha_d, input->dt_type, eles->nSpts, eles->nEles, eles->nVars, eles->nDims, 
          input->equation, stage, nStages, false);
      check_error();

    }

    /* Final stage */
    compute_residual(nStages-1);
    device_copy(eles->U_spts_d, U_ini_d, eles->U_spts_d.get_nvals());

    RK_update_source_wrapper(eles->U_spts_d, eles->U_spts_d, eles->divF_spts_d, source, eles->jaco_det_spts_d, dt_d, 
        rk_beta_d, input->dt_type, eles->nSpts, eles->nEles, eles->nVars, eles->nDims,
        input->equation, 0, nStages, true);
    check_error();
  }

  else if (input->dt_scheme == "BDF1")
=======
  unsigned int nSteps = (input->dt_scheme == "RKj") ? nStages : nStages - 1;

  /* Main stage loop. Complete for Jameson-style RK timestepping */
  for (unsigned int stage = 0; stage < nSteps; stage++)
>>>>>>> 7418bef1
  {
    compute_residual(0);

    /* Freeze Jacobian */
    int iter = current_iter - restart_iter;
    if (iter%(2*input->Jfreeze_freq*input->smooth_steps) == 0)
    {
      // TODO: Revisit this as it is kind of expensive.
      if (input->dt_type != 0)
      {
        compute_element_dt();
      }
      dt = dt_d;

<<<<<<< HEAD
      /* Compute LHS implicit Jacobian */
      compute_LHS();
    }
=======
    /* Increase last_stage if using RKj timestepping to bypass final stage branch in kernel. */
    unsigned int last_stage = (input->dt_scheme == "RKj") ? nStages + 1 : nStages;

    RK_update_source_wrapper(eles->U_spts_d, U_ini_d, eles->divF_spts_d, source, eles->jaco_det_spts_d, dt_d, 
        rk_alpha_d, input->dt_type, eles->nSpts, eles->nEles, eles->nVars, eles->nDims, 
        input->equation, stage, last_stage, false);
    check_error();
>>>>>>> 7418bef1

    /* Prepare RHS vector */
    compute_RHS_source_wrapper(eles->divF_spts_d, source, eles->jaco_det_spts_d, dt_d, eles->RHS_d, input->dt_type, eles->nSpts, eles->nEles, eles->nVars);

<<<<<<< HEAD
    /* Solve system for deltaU */
    eles->deltaU.fill(0);
    eles->deltaU_d = eles->deltaU;
    compute_deltaU_wrapper(eles->GLHS_d, eles->deltaU_d, eles->RHS_d, GMRES_conv);

    /* Add deltaU to solution */
    device_add(eles->U_spts_d, eles->deltaU_d, eles->U_spts_d.size());
=======
  if (input->dt_scheme != "RKj")
  {
    compute_residual(nStages-1);
    device_copy(eles->U_spts_d, U_ini_d, eles->U_spts_d.get_nvals());

    RK_update_source_wrapper(eles->U_spts_d, eles->U_spts_d, eles->divF_spts_d, source, eles->jaco_det_spts_d, dt_d, 
        rk_beta_d, input->dt_type, eles->nSpts, eles->nEles, eles->nVars, eles->nDims,
        input->equation, 0, nStages, true);
    check_error();
>>>>>>> 7418bef1
  }

  else if (input->dt_scheme == "LUJac" || input->dt_scheme == "LUSGS")
  {
    ThrowException("LUJac/LUSGS not implemented on GPU yet.");
  }
  current_iter++;
}
#endif

void FRSolver::compute_element_dt()
{
#ifdef _CPU
#pragma omp parallel for
  for (unsigned int ele = 0; ele < eles->nEles; ele++)
  { 
    double int_waveSp = 0.;  /* Edge/Face integrated wavespeed */

    for (unsigned int fpt = 0; fpt < eles->nFpts; fpt++)
    {
      /* Skip if on ghost edge. */
      int gfpt = geo.fpt2gfpt(fpt,ele);
      if (gfpt == -1)
        continue;

      if (eles->nDims == 2)
      {
        int_waveSp += eles->weights_spts(fpt % eles->nSpts1D) * faces->waveSp(gfpt) * faces->dA(gfpt);
      }
      else
      {
        int idx = fpt % (eles->nSpts1D * eles->nSpts1D);
        int i = idx % eles->nSpts1D;
        int j = idx / eles->nSpts1D;

        int_waveSp += eles->weights_spts(i) * eles->weights_spts(j) * faces->waveSp(gfpt) * faces->dA(gfpt);
      }
    }

    /* CFL-estimate used by Liang, Lohner, and others. Factor of 2 to be 
     * consistent with 1D CFL estimates. */
    dt(ele) = 2.0 * input->CFL * get_cfl_limit_adv(order) * eles->vol(ele) / int_waveSp;
  }

  if (input->dt_type == 1) /* Global minimum */
  {
    dt(0) = *std::min_element(dt.data(), dt.data()+eles->nEles);

#ifdef _MPI
    MPI_Allreduce(MPI_IN_PLACE, &dt(0), 1, MPI_DOUBLE, MPI_MIN, MPI_COMM_WORLD); 
#endif

  }
#endif

#ifdef _GPU
  compute_element_dt_wrapper(dt_d, faces->waveSp_d, faces->dA_d, geo.fpt2gfpt_d, 
      eles->weights_spts_d, eles->vol_d, eles->nSpts1D, input->CFL, order, 
      input->dt_type, eles->nFpts, eles->nEles, eles->nDims);
#endif
}

void FRSolver::compute_SER_dt()
{
  /* Compute norm of residual */
  // TODO: Create norm function to eliminate repetition, add other norms
  SER_res[1] = SER_res[0];
  SER_res[0] = 0;
  for (unsigned int n = 0; n < eles->nVars; n++)
  {
    for (unsigned int ele =0; ele < eles->nEles; ele++)
    {
      for (unsigned int spt = 0; spt < eles->nSpts; spt++)
      {
        SER_res[0] += (eles->divF_spts(spt, ele, n, 0) / eles->jaco_det_spts(spt, ele)) *
                       (eles->divF_spts(spt, ele, n, 0) / eles->jaco_det_spts(spt, ele));
      }
    }
  }
  SER_res[0] = std::sqrt(SER_res[0]);

  /* Compute SER time step growth */
  double omg = SER_res[1] / SER_res[0];
  if (omg != 0)
  {
    /* Clipping */
    if (omg < 0.1)
      omg = 0.1;
    else if (omg > 2.0)
      omg = 2.0;

    /* Relax Growth */
    if (omg > 1.0)
      omg = std::sqrt(omg);

    /* Relax if GMRES did not converge */
    if (input->dt_scheme == "BDF1" && !GMRES_conv)
    {
      omg = 0.5;
    }

    /* Compute new time step */
    SER_omg *= omg;
    if (input->dt_type == 0)
    {
      dt(0) *= omg;
    }
    else if(input->dt_type == 1)
    {
      dt(0) *= SER_omg;
    }
    else if (input->dt_type == 2)
    {
#pragma omp parallel for
      for (unsigned int ele = 0; ele < eles->nEles; ele++)
      {
        dt(ele) *= SER_omg;
      }
    }
  }
}

void FRSolver::write_solution(const std::string &prefix)
{
#ifdef _GPU
  eles->U_spts = eles->U_spts_d;
#endif

  if (input->rank == 0) std::cout << "Writing data to file..." << std::endl;

  std::stringstream ss;
#ifdef _MPI

  /* Write .pvtu file on rank 0 if running in parallel */
  if (input->rank == 0)
  {
    ss << input->output_prefix << "/";
    ss << prefix << "_" << std::setw(9) << std::setfill('0');
    ss << current_iter << ".pvtu";
   
    std::ofstream f(ss.str());
    f << "<?xml version=\"1.0\"?>" << std::endl;
    f << "<VTKFile type=\"PUnstructuredGrid\" version=\"0.1\" ";
    f << "byte_order=\"LittleEndian\" ";
    f << "compressor=\"vtkZLibDataCompressor\">" << std::endl;

    f << "<PUnstructuredGrid GhostLevel=\"0\">" << std::endl;
    f << "<PPointData>" << std::endl;
    if (input->equation == AdvDiff || input->equation == Burgers)
    {
      f << "<PDataArray type=\"Float32\" Name=\"u\" format=\"ascii\"/>";
      f << std::endl;

    }
    else if (input->equation == EulerNS)
    {
      std::vector<std::string> var;
      if (eles->nDims == 2)
        var = {"rho", "xmom", "ymom", "energy"};
      else
        var = {"rho", "xmom", "ymom", "zmom", "energy"};

      for (unsigned int n = 0; n < eles->nVars; n++)
      {
        f << "<PDataArray type=\"Float32\" Name=\"" << var[n];
        f << "\" format=\"ascii\"/>";
        f << std::endl;
      }
    }

    f << "</PPointData>" << std::endl;
    f << "<PPoints>" << std::endl;
    f << "<PDataArray type=\"Float32\" NumberOfComponents=\"3\" ";
    f << "format=\"ascii\"/>" << std::endl;
    f << "</PPoints>" << std::endl;

    for (unsigned int n = 0; n < input->nRanks; n++)
    { 
      ss.str("");
      ss << prefix << "_" << std::setw(9) << std::setfill('0') << current_iter;
      ss << "_" << std::setw(3) << std::setfill('0') << n << ".vtu";
      f << "<Piece Source=\"" << ss.str() << "\"/>" << std::endl;
    }

    f << "</PUnstructuredGrid>" << std::endl;
    f << "</VTKFile>" << std::endl;

    f.close();
  }
#endif

  ss.str("");
#ifdef _MPI
  ss << input->output_prefix << "/";
  ss << prefix << "_" << std::setw(9) << std::setfill('0') << current_iter;
  ss << "_" << std::setw(3) << std::setfill('0') << input->rank << ".vtu";
#else
  ss << input->output_prefix << "/";
  ss << prefix << "_" << std::setw(9) << std::setfill('0') << current_iter;
  ss << ".vtu";
#endif

  auto outputfile = ss.str();

  /* Write parition solution to file in .vtu format */
  std::ofstream f(outputfile);


  /* Write header */
  f << "<?xml version=\"1.0\"?>" << std::endl;
  f << "<VTKFile type=\"UnstructuredGrid\" version=\"0.1\" ";
  f << "byte_order=\"LittleEndian\" ";
  f << "compressor=\"vtkZLibDataCompressor\">" << std::endl;

  /* Write comments for solution order, iteration number and flowtime */
  f << "<!-- ORDER " << input->order << " -->" << std::endl;
  f << "<!-- TIME " << std::scientific << std::setprecision(16) << flow_time << " -->" << std::endl;
  f << "<!-- ITER " << current_iter << " -->" << std::endl;

  f << "<UnstructuredGrid>" << std::endl;
  f << "<Piece NumberOfPoints=\"" << eles->nPpts * eles->nEles << "\" ";
  f << "NumberOfCells=\"" << eles->nSubelements * eles->nEles << "\">";
  f << std::endl;

  
  /* Write plot point coordinates */
  f << "<Points>" << std::endl;
  f << "<DataArray type=\"Float32\" NumberOfComponents=\"3\" ";
  f << "format=\"ascii\">" << std::endl; 

  if (eles->nDims == 2)
  {
    // TODO: Change order of ppt structures for better looping 
    for (unsigned int ele = 0; ele < eles->nEles; ele++)
    {
      for (unsigned int ppt = 0; ppt < eles->nPpts; ppt++)
      {
        f << geo.coord_ppts(ppt, ele, 0) << " ";
        f << geo.coord_ppts(ppt, ele, 1) << " ";
        f << 0.0 << std::endl;
      }
    }
  }
  else
  {
    for (unsigned int ele = 0; ele < eles->nEles; ele++)
    {
      for (unsigned int ppt = 0; ppt < eles->nPpts; ppt++)
      {
        f << geo.coord_ppts(ppt, ele, 0) << " ";
        f << geo.coord_ppts(ppt, ele, 1) << " ";
        f << geo.coord_ppts(ppt, ele, 2) << std::endl;
      }
    }
  }

  f << "</DataArray>" << std::endl;
  f << "</Points>" << std::endl;

  /* Write cell information */
  f << "<Cells>" << std::endl;
  f << "<DataArray type=\"Int32\" Name=\"connectivity\" ";
  f << "format=\"ascii\">"<< std::endl;
  for (unsigned int ele = 0; ele < eles->nEles; ele++)
  {
    for (unsigned int subele = 0; subele < eles->nSubelements; subele++)
    {
      for (unsigned int i = 0; i < eles->nNodesPerSubelement; i++)
      {
        f << geo.ppt_connect(i, subele) + ele*eles->nPpts << " ";
      }
      f << std::endl;
    }
  }
  f << "</DataArray>" << std::endl;

  f << "<DataArray type=\"Int32\" Name=\"offsets\" ";
  f << "format=\"ascii\">"<< std::endl;
  unsigned int offset = eles->nNodesPerSubelement;
  for (unsigned int ele = 0; ele < eles->nEles; ele++)
  {
    for (unsigned int subele = 0; subele < eles->nSubelements; subele++)
    {
      f << offset << " ";
      offset += eles->nNodesPerSubelement;
    }
  }
  f << std::endl;
  f << "</DataArray>" << std::endl;

  f << "<DataArray type=\"UInt8\" Name=\"types\" ";
  f << "format=\"ascii\">"<< std::endl;
  unsigned int nCells = eles->nSubelements * eles->nEles;
  if (eles->nDims == 2)
  {
    for (unsigned int cell = 0; cell < nCells; cell++)
      f << 9 << " ";
  }
  else
  {
    for (unsigned int cell = 0; cell < nCells; cell++)
      f << 12 << " ";
  }
  f << std::endl;
  f << "</DataArray>" << std::endl;
  f << "</Cells>" << std::endl;

  /* Write solution information */
  f << "<PointData>" << std::endl;

  /* TEST: Write cell average solution */
  //eles->compute_Uavg();

  /* Extrapolate solution to plot points */
  auto &A = eles->oppE_ppts(0, 0);
  auto &B = eles->U_spts(0, 0, 0);
  auto &C = eles->U_ppts(0, 0, 0);

#ifdef _OMP
  omp_blocked_dgemm(CblasColMajor, CblasNoTrans, CblasNoTrans, eles->nPpts, 
      eles->nEles * eles->nVars, eles->nSpts, 1.0, &A, eles->nPpts, &B, 
      eles->nSpts, 0.0, &C, eles->nPpts);
#else
  cblas_dgemm(CblasColMajor, CblasNoTrans, CblasNoTrans, eles->nPpts, 
      eles->nEles * eles->nVars, eles->nSpts, 1.0, &A, eles->nPpts, &B, 
      eles->nSpts, 0.0, &C, eles->nPpts);
#endif

  /* Apply squeezing if needed */
  if (input->squeeze)
  {
    eles->compute_Uavg();

#ifdef _GPU
    eles->Uavg = eles->Uavg_d;
#endif

    eles->poly_squeeze_ppts();
  }

  if (input->equation == AdvDiff || input->equation == Burgers)
  {
    f << "<DataArray type=\"Float32\" Name=\"u\" ";
    f << "format=\"ascii\">"<< std::endl;
    for (unsigned int ele = 0; ele < eles->nEles; ele++)
    {
      for (unsigned int ppt = 0; ppt < eles->nPpts; ppt++)
      {
        f << std::scientific << std::setprecision(16) << eles->U_ppts(ppt, ele, 0);
        f  << " ";
      }
      f << std::endl;
    }
    f << "</DataArray>" << std::endl;
  }
  else if(input->equation == EulerNS)
  {
    std::vector<std::string> var;
    if (eles->nDims == 2)
      var = {"rho", "xmom", "ymom", "energy"};
    else
      var = {"rho", "xmom", "ymom", "zmom", "energy"};

    for (unsigned int n = 0; n < eles->nVars; n++)
    {
      f << "<DataArray type=\"Float32\" Name=\"" << var[n] << "\" ";
      f << "format=\"ascii\">"<< std::endl;
      
      for (unsigned int ele = 0; ele < eles->nEles; ele++)
      {
        for (unsigned int ppt = 0; ppt < eles->nPpts; ppt++)
        {
          f << std::scientific << std::setprecision(16);
          f << eles->U_ppts(ppt, ele, n) << " ";
        }

        f << std::endl;
      }
      f << "</DataArray>" << std::endl;
    }
  }

  f << "</PointData>" << std::endl;
  f << "</Piece>" << std::endl;
  f << "</UnstructuredGrid>" << std::endl;
  f << "</VTKFile>" << std::endl;
  f.close();
}

void FRSolver::write_color()
{
  std::cout << "Writing colors to file..." << std::endl;
  std::stringstream ss;
  ss.str("");
  ss << input->output_prefix << "/";
  ss << input->output_prefix << "_color";
  ss << ".vtu";

  auto outputfile = ss.str();

  /* Write parition solution to file in .vtu format */
  std::ofstream f(outputfile);

  /* Write header */
  f << "<?xml version=\"1.0\"?>" << std::endl;
  f << "<VTKFile type=\"UnstructuredGrid\" version=\"0.1\" ";
  f << "byte_order=\"LittleEndian\" ";
  f << "compressor=\"vtkZLibDataCompressor\">" << std::endl;
  f << "<UnstructuredGrid>" << std::endl;
  f << "<Piece NumberOfPoints=\"" << eles->nPpts * eles->nEles << "\" ";
  f << "NumberOfCells=\"" << eles->nSubelements * eles->nEles << "\">";
  f << std::endl;
  
  /* Write plot point coordinates */
  f << "<Points>" << std::endl;
  f << "<DataArray type=\"Float32\" NumberOfComponents=\"3\" ";
  f << "format=\"ascii\">" << std::endl; 

  if (eles->nDims == 2)
  {
    // TODO: Change order of ppt structures for better looping 
    for (unsigned int ele = 0; ele < eles->nEles; ele++)
    {
      for (unsigned int ppt = 0; ppt < eles->nPpts; ppt++)
      {
        f << geo.coord_ppts(ppt, ele, 0) << " ";
        f << geo.coord_ppts(ppt, ele, 1) << " ";
        f << 0.0 << std::endl;
      }
    }
  }
  else
  {
    for (unsigned int ele = 0; ele < eles->nEles; ele++)
    {
      for (unsigned int ppt = 0; ppt < eles->nPpts; ppt++)
      {
        f << geo.coord_ppts(ppt, ele, 0) << " ";
        f << geo.coord_ppts(ppt, ele, 1) << " ";
        f << geo.coord_ppts(ppt, ele, 2) << std::endl;
      }
    }
  }
  f << "</DataArray>" << std::endl;
  f << "</Points>" << std::endl;

  /* Write cell information */
  f << "<Cells>" << std::endl;
  f << "<DataArray type=\"Int32\" Name=\"connectivity\" ";
  f << "format=\"ascii\">"<< std::endl;
  for (unsigned int ele = 0; ele < eles->nEles; ele++)
  {
    for (unsigned int subele = 0; subele < eles->nSubelements; subele++)
    {
      for (unsigned int i = 0; i < eles->nNodesPerSubelement; i++)
      {
        f << geo.ppt_connect(i, subele) + ele*eles->nPpts << " ";
      }
      f << std::endl;
    }
  }
  f << "</DataArray>" << std::endl;

  f << "<DataArray type=\"Int32\" Name=\"offsets\" ";
  f << "format=\"ascii\">"<< std::endl;
  unsigned int offset = eles->nNodesPerSubelement;
  for (unsigned int ele = 0; ele < eles->nEles; ele++)
  {
    for (unsigned int subele = 0; subele < eles->nSubelements; subele++)
    {
      f << offset << " ";
      offset += eles->nNodesPerSubelement;
    }
  }
  f << std::endl;
  f << "</DataArray>" << std::endl;

  f << "<DataArray type=\"UInt8\" Name=\"types\" ";
  f << "format=\"ascii\">"<< std::endl;
  unsigned int nCells = eles->nSubelements * eles->nEles;
  if (eles->nDims == 2)
  {
    for (unsigned int cell = 0; cell < nCells; cell++)
      f << 9 << " ";
  }
  else
  {
    for (unsigned int cell = 0; cell < nCells; cell++)
      f << 12 << " ";
  }
  f << std::endl;
  f << "</DataArray>" << std::endl;
  f << "</Cells>" << std::endl;

  /* Write color information */
  f << "<PointData>" << std::endl;
  f << "<DataArray type=\"Float32\" Name=\"color\" ";
  f << "format=\"ascii\">"<< std::endl;
  for (unsigned int ele = 0; ele < eles->nEles; ele++)
  {
    for (unsigned int ppt = 0; ppt < eles->nPpts; ppt++)
    {
      f << std::scientific << std::setprecision(16) << ele_color(ele);
      f  << " ";
    }
    f << std::endl;
  }
  f << "</DataArray>" << std::endl;
  f << "</PointData>" << std::endl;
  f << "</Piece>" << std::endl;
  f << "</UnstructuredGrid>" << std::endl;
  f << "</VTKFile>" << std::endl;
  f.close();
}

void FRSolver::report_residuals(std::ofstream &f, std::chrono::high_resolution_clock::time_point t1)
{

  /* If running on GPU, copy out divergence */
#ifdef _GPU
  eles->divF_spts = eles->divF_spts_d;
  dt = dt_d;
#endif

  // HACK: Change nStages to compute the correct residual
  if (input->dt_scheme == "BDF1" || input->dt_scheme == "LUJac" || input->dt_scheme == "LUSGS")
  {
    nStages = 1;
  }

  std::vector<double> res(eles->nVars,0.0);

#pragma omp parallel for collapse(3)
  for (unsigned int n = 0; n < eles->nVars; n++)
    for (unsigned int ele =0; ele < eles->nEles; ele++)
      for (unsigned int spt = 0; spt < eles->nSpts; spt++)
        eles->divF_spts(spt, ele, n, nStages-1) /= eles->jaco_det_spts(spt, ele);

  for (unsigned int n = 0; n < eles->nVars; n++)
  {
    /* Infinity norm */
    if (input->res_type == 0)
      res[n] =*std::max_element(&eles->divF_spts(0, 0, n, nStages-1), 
          &eles->divF_spts(0, 0, n+1, nStages-1));

    /* L1 norm */
    else if (input->res_type == 1)
      res[n] = std::accumulate(&eles->divF_spts(0, 0, n, nStages-1), 
          &eles->divF_spts(0, 0, n+1, nStages-1), 0.0, abs_sum<double>());

    /* L2 norm */
    else if (input->res_type == 2)
      res[n] = std::accumulate(&eles->divF_spts(0, 0, n, nStages-1), 
            &eles->divF_spts(0, 0, n+1, nStages-1), 0.0, square<double>());
  }

  unsigned int nDoF =  (eles->nSpts * eles->nEles);

  // HACK: Change nStages back
  if (input->dt_scheme == "BDF1" || input->dt_scheme == "LUJac" || input->dt_scheme == "LUSGS")
  {
    nStages = 2;
  }

#ifdef _MPI
  MPI_Op oper = MPI_SUM;
  if (input->res_type == 0)
    oper = MPI_MAX;

  if (input->rank == 0)
  {
    MPI_Reduce(MPI_IN_PLACE, res.data(), eles->nVars, MPI_DOUBLE, oper, 0, MPI_COMM_WORLD);
    MPI_Reduce(MPI_IN_PLACE, &nDoF, 1, MPI_INT, MPI_SUM, 0, MPI_COMM_WORLD);
  }
  else
  {
    MPI_Reduce(res.data(), res.data(), eles->nVars, MPI_DOUBLE, oper, 0, MPI_COMM_WORLD);
    MPI_Reduce(&nDoF, &nDoF, 1, MPI_INT, MPI_SUM, 0, MPI_COMM_WORLD);
  }
#endif

  /* Print residual to terminal (normalized by number of solution points) */
  if (input->rank == 0) 
  {
    if (input->res_type == 2)
    {
      for (auto &val : res)  
        val = std::sqrt(val);
    }

    std::cout << current_iter << " ";
    for (auto val : res)
      std::cout << std::scientific << val / nDoF << " ";

    if (input->dt_type == 2)
    {
      std::cout << "dt: " <<  *std::min_element(dt.data(), dt.data()+eles->nEles) << " (min) ";
      std::cout << *std::max_element(dt.data(), dt.data()+eles->nEles) << " (max)";
    }
    else
    {
      std::cout << "dt: " << dt(0);
    }

    std::cout << std::endl;
    
    /* Write to history file */
    auto t2 = std::chrono::high_resolution_clock::now();
    auto current_runtime = std::chrono::duration_cast<std::chrono::duration<double>>(t2-t1);
    f << current_iter << " " << current_runtime.count() << " ";

    for (auto val : res)
      f << std::scientific << val / nDoF << " ";
    f << std::endl;
  }
}

void FRSolver::report_forces(std::ofstream &f)
{
  /* If using GPU, copy out solution, gradient and pressure */
#ifdef _GPU
  faces->U = faces->U_d;
  faces->dU = faces->dU_d;
  faces->P = faces->P_d;
#endif

  std::array<double, 3> force_conv, force_visc, taun;
  force_conv.fill(0.0); force_visc.fill(0.0); taun.fill(0.0);

  std::stringstream ss;
#ifdef _MPI
  ss << input->output_prefix << "/";
  ss << input->output_prefix << "_" << std::setw(9) << std::setfill('0') << current_iter;
  ss << "_" << std::setw(3) << std::setfill('0') << input->rank << ".cp";
#else
  ss << input->output_prefix << "/";
  ss << input->output_prefix << "_" << std::setw(9) << std::setfill('0') << current_iter;
  ss << ".cp";
#endif

  auto cpfile = ss.str();
  std::ofstream g(cpfile);

  /* Get angle of attack (and sideslip) */
  double aoa = std::atan2(input->V_fs(1), input->V_fs(0)); 
  double aos = 0.0;
  if (eles->nDims == 3)
    aos = std::atan2(input->V_fs(2), input->V_fs(0));

  /* Compute factor for non-dimensional coefficients */
  double Vsq = 0.0;
  for (unsigned int dim = 0; dim < eles->nDims; dim++)
    Vsq += input->V_fs(dim) * input->V_fs(dim);

  double fac = 1.0 / (0.5 * input->rho_fs * Vsq);

  unsigned int count = 0;
  /* Loop over boundary faces */
  for (unsigned int fpt = geo.nGfpts_int; fpt < geo.nGfpts_int + geo.nGfpts_bnd; fpt++)
  {
    /* Get boundary ID */
    unsigned int bnd_id = geo.gfpt2bnd(fpt - geo.nGfpts_int);

    if (bnd_id >= 8) /* On wall boundary */
    {
      /* Get pressure */
      double PL = faces->P(fpt, 0);

      double CP = (PL - input->P_fs) * fac;

      /* Write CP distrubtion to file */
      for(unsigned int dim = 0; dim < eles->nDims; dim++)
        g << std::scientific << faces->coord(fpt, dim) << " ";
      g << std::scientific << CP << std::endl;

      /* Sum inviscid force contributions */
      for (unsigned int dim = 0; dim < eles->nDims; dim++)
      {
        force_conv[dim] += eles->weights_spts(count%eles->nSpts1D) * CP * 
          faces->norm(fpt, dim, 0) * faces->dA(fpt);
      }

      if (input->viscous)
      {
        if (eles->nDims == 2)
        {
          /* Setting variables for convenience */
          /* States */
          double rho = faces->U(fpt, 0, 0);
          double momx = faces->U(fpt, 1, 0);
          double momy = faces->U(fpt, 2, 0);
          double e = faces->U(fpt, 3, 0);

          double u = momx / rho;
          double v = momy / rho;
          double e_int = e / rho - 0.5 * (u*u + v*v);

          /* Gradients */
          double rho_dx = faces->dU(fpt, 0, 0, 0);
          double momx_dx = faces->dU(fpt, 1, 0, 0);
          double momy_dx = faces->dU(fpt, 2, 0, 0);
          
          double rho_dy = faces->dU(fpt, 0, 1, 0);
          double momx_dy = faces->dU(fpt, 1, 1, 0);
          double momy_dy = faces->dU(fpt, 2, 1, 0);

          /* Set viscosity */
          double mu;
          if (input->fix_vis)
          {
            mu = input->mu;
          }
          /* If desired, use Sutherland's law */
          else
          {
            double rt_ratio = (input->gamma - 1.0) * e_int / (input->rt);
            mu = input->mu * std::pow(rt_ratio,1.5) * (1. + input->c_sth) / (rt_ratio + 
                input->c_sth);
          }

          double du_dx = (momx_dx - rho_dx * u) / rho;
          double du_dy = (momx_dy - rho_dy * u) / rho;

          double dv_dx = (momy_dx - rho_dx * v) / rho;
          double dv_dy = (momy_dy - rho_dy * v) / rho;

          double diag = (du_dx + dv_dy) / 3.0;

          double tauxx = 2.0 * mu * (du_dx - diag);
          double tauxy = mu * (du_dy + dv_dx);
          double tauyy = 2.0 * mu * (dv_dy - diag);

          /* Get viscous normal stress */
          taun[0] = tauxx * faces->norm(fpt, 0, 0) + tauxy * faces->norm(fpt, 1, 0);
          taun[1] = tauxy * faces->norm(fpt, 0, 0) + tauyy * faces->norm(fpt, 1, 0);

          for (unsigned int dim = 0; dim < eles->nDims; dim++)
            force_visc[dim] -= eles->weights_spts(count%eles->nSpts1D) * taun[dim] * 
              faces->dA(fpt) * fac;

        }
        else if (eles->nDims == 3)
        {
          /* Setting variables for convenience */
          /* States */
          double rho = faces->U(fpt, 0, 0);
          double momx = faces->U(fpt, 1, 0);
          double momy = faces->U(fpt, 2, 0);
          double momz = faces->U(fpt, 3, 0);
          double e = faces->U(fpt, 4, 0);

          double u = momx / rho;
          double v = momy / rho;
          double w = momz / rho;
          double e_int = e / rho - 0.5 * (u*u + v*v + w*w);

           /* Gradients */
          double rho_dx = faces->dU(fpt, 0, 0, 0);
          double momx_dx = faces->dU(fpt, 1, 0, 0);
          double momy_dx = faces->dU(fpt, 2, 0, 0);
          double momz_dx = faces->dU(fpt, 3, 0, 0);
          
          double rho_dy = faces->dU(fpt, 0, 1, 0);
          double momx_dy = faces->dU(fpt, 1, 1, 0);
          double momy_dy = faces->dU(fpt, 2, 1, 0);
          double momz_dy = faces->dU(fpt, 3, 1, 0);

          double rho_dz = faces->dU(fpt, 0, 2, 0);
          double momx_dz = faces->dU(fpt, 1, 2, 0);
          double momy_dz = faces->dU(fpt, 2, 2, 0);
          double momz_dz = faces->dU(fpt, 3, 2, 0);

          /* Set viscosity */
          double mu;
          if (input->fix_vis)
          {
            mu = input->mu;
          }
          /* If desired, use Sutherland's law */
          else
          {
            double rt_ratio = (input->gamma - 1.0) * e_int / (input->rt);
            mu = input->mu * std::pow(rt_ratio,1.5) * (1. + input->c_sth) / (rt_ratio + 
                input->c_sth);
          }

          double du_dx = (momx_dx - rho_dx * u) / rho;
          double du_dy = (momx_dy - rho_dy * u) / rho;
          double du_dz = (momx_dz - rho_dz * u) / rho;

          double dv_dx = (momy_dx - rho_dx * v) / rho;
          double dv_dy = (momy_dy - rho_dy * v) / rho;
          double dv_dz = (momy_dz - rho_dz * v) / rho;

          double dw_dx = (momz_dx - rho_dx * w) / rho;
          double dw_dy = (momz_dy - rho_dy * w) / rho;
          double dw_dz = (momz_dz - rho_dz * w) / rho;

          double diag = (du_dx + dv_dy + dw_dz) / 3.0;

          double tauxx = 2.0 * mu * (du_dx - diag);
          double tauyy = 2.0 * mu * (dv_dy - diag);
          double tauzz = 2.0 * mu * (dw_dz - diag);
          double tauxy = mu * (du_dy + dv_dx);
          double tauxz = mu * (du_dz + dw_dx);
          double tauyz = mu * (dv_dz + dw_dy);

          /* Get viscous normal stress */
          taun[0] = tauxx * faces->norm(fpt, 0, 0) + tauxy * faces->norm(fpt, 1, 0) + tauxz * faces->norm(fpt, 2, 0);
          taun[1] = tauxy * faces->norm(fpt, 0, 0) + tauyy * faces->norm(fpt, 1, 0) + tauyz * faces->norm(fpt, 2, 0);
          taun[3] = tauxz * faces->norm(fpt, 0, 0) + tauyz * faces->norm(fpt, 1, 0) + tauzz * faces->norm(fpt, 2, 0);

          for (unsigned int dim = 0; dim < eles->nDims; dim++)
            force_visc[dim] -= eles->weights_spts(count%eles->nSpts1D) * taun[dim] * 
              faces->dA(fpt) * fac;

        }
        
      }
      count++;
    }
  }

  /* Compute lift and drag coefficients */
  double CL_conv, CD_conv, CL_visc, CD_visc;

#ifdef _MPI
  if (input->rank == 0)
  {
    MPI_Reduce(MPI_IN_PLACE, force_conv.data(), eles->nDims, MPI_DOUBLE, MPI_SUM, 0, MPI_COMM_WORLD);
    MPI_Reduce(MPI_IN_PLACE, force_visc.data(), eles->nDims, MPI_DOUBLE, MPI_SUM, 0, MPI_COMM_WORLD);
  }
  else
  {
    MPI_Reduce(force_conv.data(), force_conv.data(), eles->nDims, MPI_DOUBLE, MPI_SUM, 0, MPI_COMM_WORLD);
    MPI_Reduce(force_visc.data(), force_visc.data(), eles->nDims, MPI_DOUBLE, MPI_SUM, 0, MPI_COMM_WORLD);
  }
#endif

  if (input->rank == 0)
  {
    if (eles->nDims == 2)
    {
      CL_conv = -force_conv[0] * std::sin(aoa) + force_conv[1] * std::cos(aoa);
      CD_conv = force_conv[0] * std::cos(aoa) + force_conv[1] * std::sin(aoa);
      CL_visc = -force_visc[0] * std::sin(aoa) + force_visc[1] * std::cos(aoa);
      CD_visc = force_visc[0] * std::cos(aoa) + force_visc[1] * std::sin(aoa);
    }
    else if (eles->nDims == 3)
    {
      CL_conv = -force_conv[0] * std::sin(aoa) + force_conv[1] * std::cos(aoa);
      CD_conv = force_conv[0] * std::cos(aoa) * std::cos(aos) + force_conv[1] * std::sin(aoa) + 
        force_conv[2] * std::sin(aoa) * std::cos(aos);
      CL_visc = -force_visc[0] * std::sin(aoa) + force_visc[1] * std::cos(aoa);
      CD_visc = force_visc[0] * std::cos(aoa) * std::cos(aos) + force_visc[1] * std::sin(aoa) + 
        force_visc[2] * std::sin(aoa) * cos(aos);
    }

    std::cout << "CL_conv = " << CL_conv << " CD_conv = " << CD_conv;
    f << current_iter << " ";
    f << std::scientific << std::setprecision(16) << CL_conv << " " << CD_conv;

    if (input->viscous)
    {
      std::cout << " CL_visc = " << CL_visc << " CD_visc = " << CD_visc;
      f << std::scientific << std::setprecision(16) << " " << CL_visc << " " << CD_visc;
    }

    std::cout << std::endl;
    f << std::endl;
  }
}

void FRSolver::report_error(std::ofstream &f)
{
  /* If using GPU, copy out solution */
#ifdef _GPU
  eles->U_spts = eles->U_spts_d;
  eles->dU_spts = eles->dU_spts_d;
#endif

  /* Extrapolate solution to quadrature points */
  auto &A = eles->oppE_qpts(0, 0);
  auto &B = eles->U_spts(0, 0, 0);
  auto &C = eles->U_qpts(0, 0, 0);

#ifdef _OMP
  omp_blocked_dgemm(CblasColMajor, CblasNoTrans, CblasNoTrans, eles->nQpts, 
      eles->nEles * eles->nVars, eles->nSpts, 1.0, &A, eles->nQpts, &B, 
      eles->nSpts, 0.0, &C, eles->nQpts);
#else
  cblas_dgemm(CblasColMajor, CblasNoTrans, CblasNoTrans, eles->nQpts, 
      eles->nEles * eles->nVars, eles->nSpts, 1.0, &A, eles->nQpts, &B, 
      eles->nSpts, 0.0, &C, eles->nQpts);
#endif

  /* Extrapolate derivatives to quadrature points */
  for (unsigned int dim = 0; dim < eles->nDims; dim++)
  {
      auto &A = eles->oppE_qpts(0, 0);
      auto &B = eles->dU_spts(0, 0, 0, dim);
      auto &C = eles->dU_qpts(0, 0, 0, dim);

#ifdef _OMP
      omp_blocked_dgemm(CblasColMajor, CblasNoTrans, CblasNoTrans, eles->nQpts, 
          eles->nEles * eles->nVars, eles->nSpts, 1.0, &A, eles->nQpts, &B, 
          eles->nSpts, 0.0, &C, eles->nQpts);
#else
      cblas_dgemm(CblasColMajor, CblasNoTrans, CblasNoTrans, eles->nQpts, 
          eles->nEles * eles->nVars, eles->nSpts, 1.0, &A, eles->nQpts, &B, 
          eles->nSpts, 0.0, &C, eles->nQpts);
#endif

  }

  std::vector<double> l2_error(2,0.0);

  unsigned int n = input->err_field;
  std::vector<double> dU_true(2, 0.0), dU_error(2, 0.0);
#pragma omp for collapse (2)
    for (unsigned int ele = 0; ele < eles->nEles; ele++)
    {
      for (unsigned int qpt = 0; qpt < eles->nQpts; qpt++)
      {
        double U_true = 0.0;
        double weight = 0.0;

        if (eles->nDims == 2)
        {
          /* Compute true solution and derivatives */
          if (input->test_case == 3) // Isentropic Bump
          {
            U_true = input->P_fs / std::pow(input->rho_fs, input->gamma);
          }
          else 
          {
            U_true = compute_U_true(geo.coord_qpts(qpt,ele,0), geo.coord_qpts(qpt,ele,1), 0, 
                flow_time, n, input);
          }

          dU_true[0] = compute_dU_true(geo.coord_qpts(qpt,ele,0), geo.coord_qpts(qpt,ele,1), 0, 
              flow_time, n, 0, input);
          dU_true[1] = compute_dU_true(geo.coord_qpts(qpt,ele,0), geo.coord_qpts(qpt,ele,1), 0, 
              flow_time, n, 1, input);
          

          /* Get quadrature point index and weight */
          unsigned int i = eles->idx_qpts(qpt,0);
          unsigned int j = eles->idx_qpts(qpt,1);
          weight = eles->weights_qpts[i] * eles->weights_qpts[j];
        }
        else if (eles->nDims == 3)
        {
          ThrowException("Under construction!");
        }

        /* Compute errors */
        double U_error;
        if (input->test_case == 2) // Couette flow case
        {
          double rho = eles->U_qpts(qpt, ele, 0);
          double u =  eles->U_qpts(qpt, ele, 1) / rho;
          double rho_dx = eles->dU_qpts(qpt, ele, 0, 0);
          double rho_dy = eles->dU_qpts(qpt, ele, 0, 1);
          double momx_dx = eles->dU_qpts(qpt, ele, 1, 0);
          double momx_dy = eles->dU_qpts(qpt, ele, 1, 1);

          double du_dx = (momx_dx - rho_dx * u) / rho;
          double du_dy = (momx_dy - rho_dy * u) / rho;

          U_error = U_true - u;
          dU_error[0] = dU_true[0] - du_dx;
          dU_error[1] = dU_true[1] - du_dy;
        }
        else if (input->test_case == 3) // Isentropic bump
        {
          double momF = 0.0;
          for (unsigned int dim = 0; dim < eles->nDims; dim ++)
          {
            momF += eles->U_qpts(qpt, ele, dim + 1) * eles->U_qpts(qpt, ele, dim + 1);
          }

          momF /= eles->U_qpts(qpt, ele, 0);

          double P = (input->gamma - 1.0) * (eles->U_qpts(qpt, ele, 3) - 0.5 * momF);

          U_error = U_true - P/std::pow(eles->U_qpts(qpt, ele, 0), input->gamma);
        }
        else
        {
          U_error = U_true - eles->U_qpts(qpt, ele, n);
          dU_error[0] = dU_true[0] - eles->dU_qpts(qpt, ele, n, 0); 
          dU_error[1] = dU_true[1] - eles->dU_qpts(qpt, ele, n, 1);
        }

        l2_error[0] += weight * eles->jaco_det_qpts(qpt, ele) * U_error * U_error; 
        l2_error[1] += weight * eles->jaco_det_qpts(qpt, ele) * (U_error * U_error +
            dU_error[0] * dU_error[0] + dU_error[1] * dU_error[1]); 
      }
  }

#ifdef _MPI
  if (input->rank == 0)
  {
    MPI_Reduce(MPI_IN_PLACE, l2_error.data(), 2, MPI_DOUBLE, MPI_SUM, 0, MPI_COMM_WORLD);
  }
  else
  {
    MPI_Reduce(l2_error.data(), l2_error.data(), 2, MPI_DOUBLE, MPI_SUM, 0, MPI_COMM_WORLD);
  }

#endif


  /* Print to terminal */
  if (input->rank == 0)
  {
    std::cout << "l2_error: ";
    for (auto &val : l2_error)
      std::cout << std::scientific << std::sqrt(val) << " ";
    std::cout << std::endl;

    /* Write to file */
    f << current_iter << " ";
    for (auto &val : l2_error)
      f << std::scientific << std::setprecision(16) << std::sqrt(val) << " ";
    f << std::endl;
  }

}<|MERGE_RESOLUTION|>--- conflicted
+++ resolved
@@ -1231,20 +1231,10 @@
     device_copy(U_ini_d, eles->U_spts_d, eles->U_spts_d.get_nvals());
 #endif
 
-<<<<<<< HEAD
-    /* Loop over stages to get intermediate residuals. (Inactive for Euler) */
-    for (unsigned int stage = 0; stage < (nStages-1); stage++)
-=======
-  unsigned int nSteps = (input->dt_scheme == "RKj") ? nStages : nStages - 1;
-
-  /* Main stage loop. Complete for Jameson-style RK timestepping */
-  for (unsigned int stage = 0; stage < nSteps; stage++)
-  {
-    compute_residual(stage);
-
-    /* If in first stage, compute stable timestep */
-    if (stage == 0)
->>>>>>> 7418bef1
+    unsigned int nSteps = (input->dt_scheme == "RKj") ? nStages : nStages - 1;
+
+    /* Main stage loop. Complete for Jameson-style RK timestepping */
+    for (unsigned int stage = 0; stage < nSteps; stage++)
     {
       compute_residual(stage);
 
@@ -1278,73 +1268,62 @@
 #endif
 
 #ifdef _GPU
-<<<<<<< HEAD
+      /* Increase last_stage if using RKj timestepping to bypass final stage branch in kernel. */
+      unsigned int last_stage = (input->dt_scheme == "RKj") ? nStages + 1 : nStages;
+
       RK_update_wrapper(eles->U_spts_d, U_ini_d, eles->divF_spts_d, eles->jaco_det_spts_d, dt_d, 
           rk_alpha_d, input->dt_type, eles->nSpts, eles->nEles, eles->nVars, eles->nDims, 
-          input->equation, stage, nStages, false);
+          input->equation, stage, last_stage, false);
       check_error();
-=======
-    /* Increase last_stage if using RKj timestepping to bypass final stage branch in kernel. */
-    unsigned int last_stage = (input->dt_scheme == "RKj") ? nStages + 1 : nStages;
-
-    RK_update_wrapper(eles->U_spts_d, U_ini_d, eles->divF_spts_d, eles->jaco_det_spts_d, dt_d, 
-        rk_alpha_d, input->dt_type, eles->nSpts, eles->nEles, eles->nVars, eles->nDims, 
-        input->equation, stage, last_stage, false);
-    check_error();
->>>>>>> 7418bef1
-#endif
-
-    }
-
-<<<<<<< HEAD
-    /* Final stage */
-=======
-  /* Final stage combining residuals for full Butcher table style RK timestepping*/
-  if (input->dt_scheme != "RKj")
-  {
->>>>>>> 7418bef1
-    compute_residual(nStages-1);
+#endif
+
+    }
+
+    /* Final stage combining residuals for full Butcher table style RK timestepping*/
+    if (input->dt_scheme != "RKj")
+    {
+      compute_residual(nStages-1);
 #ifdef _CPU
-    eles->U_spts = U_ini;
+      eles->U_spts = U_ini;
 #endif
 #ifdef _GPU
-    device_copy(eles->U_spts_d, U_ini_d, eles->U_spts_d.get_nvals());
+      device_copy(eles->U_spts_d, U_ini_d, eles->U_spts_d.get_nvals());
 #endif
 
 #ifdef _CPU
-    for (unsigned int stage = 0; stage < nStages; stage++)
-    {
+      for (unsigned int stage = 0; stage < nStages; stage++)
+      {
 #pragma omp parallel for collapse(3)
-      for (unsigned int n = 0; n < eles->nVars; n++)
-      {
-        for (unsigned int ele = 0; ele < eles->nEles; ele++)
-        {
-          for (unsigned int spt = 0; spt < eles->nSpts; spt++)
+        for (unsigned int n = 0; n < eles->nVars; n++)
+        {
+          for (unsigned int ele = 0; ele < eles->nEles; ele++)
           {
-            if (input->dt_type != 2)
+            for (unsigned int spt = 0; spt < eles->nSpts; spt++)
             {
-              eles->U_spts(spt, ele, n) -= rk_beta(stage) * dt(0) / eles->jaco_det_spts(spt,ele) * 
-                eles->divF_spts(spt, ele, n, stage);
-            }
-            else
-            {
-              eles->U_spts(spt, ele, n) -= rk_beta(stage) * dt(ele) / eles->jaco_det_spts(spt,ele) * 
-                eles->divF_spts(spt, ele, n, stage);
+              if (input->dt_type != 2)
+              {
+                eles->U_spts(spt, ele, n) -= rk_beta(stage) * dt(0) / eles->jaco_det_spts(spt,ele) * 
+                  eles->divF_spts(spt, ele, n, stage);
+              }
+              else
+              {
+                eles->U_spts(spt, ele, n) -= rk_beta(stage) * dt(ele) / eles->jaco_det_spts(spt,ele) * 
+                  eles->divF_spts(spt, ele, n, stage);
+              }
             }
           }
         }
       }
-    }
 #endif
 
 #ifdef _GPU
-      RK_update_wrapper(eles->U_spts_d, eles->U_spts_d, eles->divF_spts_d, eles->jaco_det_spts_d, dt_d, 
-          rk_beta_d, input->dt_type, eles->nSpts, eles->nEles, eles->nVars, eles->nDims,
-          input->equation, 0, nStages, true);
-      check_error();
-#endif
-  }
-<<<<<<< HEAD
+        RK_update_wrapper(eles->U_spts_d, eles->U_spts_d, eles->divF_spts_d, eles->jaco_det_spts_d, dt_d, 
+            rk_beta_d, input->dt_type, eles->nSpts, eles->nEles, eles->nVars, eles->nDims,
+            input->equation, 0, nStages, true);
+        check_error();
+#endif
+    }
+  }
 
   else if (input->dt_scheme == "BDF1")
   {
@@ -1433,31 +1412,20 @@
     ThrowException("LUJac/LUSGS not implemented on GPU yet.");
 #endif
   }
-=======
->>>>>>> 7418bef1
-
   flow_time += dt(0);
   current_iter++;
 }
 
 void FRSolver::update_with_source(mdvector<double> &source)
 {
-<<<<<<< HEAD
   if (input->dt_scheme != "BDF1" && input->dt_scheme != "LUJac" && input->dt_scheme != "LUSGS")
-=======
-  
-  U_ini = eles->U_spts;
-
-  unsigned int nSteps = (input->dt_scheme == "RKj") ? nStages : nStages - 1;
-
-  /* Main stage loop. Complete for Jameson-style RK timestepping */
-  for (unsigned int stage = 0; stage < nSteps; stage++)
->>>>>>> 7418bef1
   {
     U_ini = eles->U_spts;
 
-    /* Loop over stages to get intermediate residuals. (Inactive for Euler) */
-    for (unsigned int stage = 0; stage < (nStages-1); stage++)
+    unsigned int nSteps = (input->dt_scheme == "RKj") ? nStages : nStages - 1;
+
+    /* Main stage loop. Complete for Jameson-style RK timestepping */
+    for (unsigned int stage = 0; stage < nSteps; stage++)
     {
       compute_residual(stage);
 
@@ -1489,30 +1457,32 @@
           }
     }
 
-    /* Final stage */
-    compute_residual(nStages-1);
-    eles->U_spts = U_ini;
-
-    for (unsigned int stage = 0; stage < nStages; stage++)
+    /* Final stage combining residuals for full Butcher table style RK timestepping*/
+    if (input->dt_scheme != "RKj")
+    {
+      compute_residual(nStages-1);
+      eles->U_spts = U_ini;
+
+      for (unsigned int stage = 0; stage < nStages; stage++)
 #pragma omp parallel for collapse(3)
-      for (unsigned int n = 0; n < eles->nVars; n++)
-        for (unsigned int ele = 0; ele < eles->nEles; ele++)
-          for (unsigned int spt = 0; spt < eles->nSpts; spt++)
-          {
-            if (input->dt_type != 2)
+        for (unsigned int n = 0; n < eles->nVars; n++)
+          for (unsigned int ele = 0; ele < eles->nEles; ele++)
+            for (unsigned int spt = 0; spt < eles->nSpts; spt++)
             {
-              eles->U_spts(spt, ele, n) -= rk_beta(stage) * dt(0) / eles->jaco_det_spts(spt,ele) *
-                (eles->divF_spts(spt, ele, n, stage) + source(spt, ele, n));
+              if (input->dt_type != 2)
+              {
+                eles->U_spts(spt, ele, n) -= rk_beta(stage) * dt(0) / eles->jaco_det_spts(spt,ele) *
+                  (eles->divF_spts(spt, ele, n, stage) + source(spt, ele, n));
+              }
+              else
+              {
+                eles->U_spts(spt, ele, n) -= rk_beta(stage) * dt(ele) / eles->jaco_det_spts(spt,ele) *
+                  (eles->divF_spts(spt, ele, n, stage) + source(spt, ele, n));
+              }
             }
-            else
-            {
-              eles->U_spts(spt, ele, n) -= rk_beta(stage) * dt(ele) / eles->jaco_det_spts(spt,ele) *
-                (eles->divF_spts(spt, ele, n, stage) + source(spt, ele, n));
-            }
-          }
-  }
-
-<<<<<<< HEAD
+    }
+  }
+
   else if (input->dt_scheme == "BDF1")
   {
     ThrowException("BDF1 not implemented on CPU yet.");
@@ -1533,32 +1503,6 @@
         {
           compute_element_dt();
         }
-=======
-  /* Final stage combining residuals for full Butcher table style RK timestepping*/
-  if (input->dt_scheme != "RKj")
-  {
-    compute_residual(nStages-1);
-    eles->U_spts = U_ini;
-
-    for (unsigned int stage = 0; stage < nStages; stage++)
-#pragma omp parallel for collapse(3)
-      for (unsigned int n = 0; n < eles->nVars; n++)
-        for (unsigned int ele = 0; ele < eles->nEles; ele++)
-          for (unsigned int spt = 0; spt < eles->nSpts; spt++)
-          {
-            if (input->dt_type != 2)
-            {
-              eles->U_spts(spt, ele, n) -= rk_beta(stage) * dt(0) / eles->jaco_det_spts(spt,ele) *
-                (eles->divF_spts(spt, ele, n, stage) + source(spt, ele, n));
-            }
-            else
-            {
-              eles->U_spts(spt, ele, n) -= rk_beta(stage) * dt(ele) / eles->jaco_det_spts(spt,ele) *
-                (eles->divF_spts(spt, ele, n, stage) + source(spt, ele, n));
-            }
-          }
-  }
->>>>>>> 7418bef1
 
         /* Compute LHS implicit Jacobian */
         compute_LHS();
@@ -1584,9 +1528,10 @@
   {
     device_copy(U_ini_d, eles->U_spts_d, eles->U_spts_d.get_nvals());
 
-<<<<<<< HEAD
-    /* Loop over stages to get intermediate residuals. (Inactive for Euler) */
-    for (unsigned int stage = 0; stage < (nStages-1); stage++)
+    unsigned int nSteps = (input->dt_scheme == "RKj") ? nStages : nStages - 1;
+
+    /* Main stage loop. Complete for Jameson-style RK timestepping */
+    for (unsigned int stage = 0; stage < nSteps; stage++)
     {
       compute_residual(stage);
 
@@ -1600,30 +1545,28 @@
         }
       }
 
+      /* Increase last_stage if using RKj timestepping to bypass final stage branch in kernel. */
+      unsigned int last_stage = (input->dt_scheme == "RKj") ? nStages + 1 : nStages;
+
       RK_update_source_wrapper(eles->U_spts_d, U_ini_d, eles->divF_spts_d, source, eles->jaco_det_spts_d, dt_d, 
           rk_alpha_d, input->dt_type, eles->nSpts, eles->nEles, eles->nVars, eles->nDims, 
-          input->equation, stage, nStages, false);
+          input->equation, stage, last_stage, false);
       check_error();
-
-    }
-
-    /* Final stage */
-    compute_residual(nStages-1);
-    device_copy(eles->U_spts_d, U_ini_d, eles->U_spts_d.get_nvals());
-
-    RK_update_source_wrapper(eles->U_spts_d, eles->U_spts_d, eles->divF_spts_d, source, eles->jaco_det_spts_d, dt_d, 
-        rk_beta_d, input->dt_type, eles->nSpts, eles->nEles, eles->nVars, eles->nDims,
-        input->equation, 0, nStages, true);
-    check_error();
+    }
+
+    if (input->dt_scheme != "RKj")
+    {
+      compute_residual(nStages-1);
+      device_copy(eles->U_spts_d, U_ini_d, eles->U_spts_d.get_nvals());
+
+      RK_update_source_wrapper(eles->U_spts_d, eles->U_spts_d, eles->divF_spts_d, source, eles->jaco_det_spts_d, dt_d, 
+          rk_beta_d, input->dt_type, eles->nSpts, eles->nEles, eles->nVars, eles->nDims,
+          input->equation, 0, nStages, true);
+      check_error();
+    }
   }
 
   else if (input->dt_scheme == "BDF1")
-=======
-  unsigned int nSteps = (input->dt_scheme == "RKj") ? nStages : nStages - 1;
-
-  /* Main stage loop. Complete for Jameson-style RK timestepping */
-  for (unsigned int stage = 0; stage < nSteps; stage++)
->>>>>>> 7418bef1
   {
     compute_residual(0);
 
@@ -1638,24 +1581,13 @@
       }
       dt = dt_d;
 
-<<<<<<< HEAD
       /* Compute LHS implicit Jacobian */
       compute_LHS();
     }
-=======
-    /* Increase last_stage if using RKj timestepping to bypass final stage branch in kernel. */
-    unsigned int last_stage = (input->dt_scheme == "RKj") ? nStages + 1 : nStages;
-
-    RK_update_source_wrapper(eles->U_spts_d, U_ini_d, eles->divF_spts_d, source, eles->jaco_det_spts_d, dt_d, 
-        rk_alpha_d, input->dt_type, eles->nSpts, eles->nEles, eles->nVars, eles->nDims, 
-        input->equation, stage, last_stage, false);
-    check_error();
->>>>>>> 7418bef1
 
     /* Prepare RHS vector */
     compute_RHS_source_wrapper(eles->divF_spts_d, source, eles->jaco_det_spts_d, dt_d, eles->RHS_d, input->dt_type, eles->nSpts, eles->nEles, eles->nVars);
 
-<<<<<<< HEAD
     /* Solve system for deltaU */
     eles->deltaU.fill(0);
     eles->deltaU_d = eles->deltaU;
@@ -1663,17 +1595,6 @@
 
     /* Add deltaU to solution */
     device_add(eles->U_spts_d, eles->deltaU_d, eles->U_spts_d.size());
-=======
-  if (input->dt_scheme != "RKj")
-  {
-    compute_residual(nStages-1);
-    device_copy(eles->U_spts_d, U_ini_d, eles->U_spts_d.get_nvals());
-
-    RK_update_source_wrapper(eles->U_spts_d, eles->U_spts_d, eles->divF_spts_d, source, eles->jaco_det_spts_d, dt_d, 
-        rk_beta_d, input->dt_type, eles->nSpts, eles->nEles, eles->nVars, eles->nDims,
-        input->equation, 0, nStages, true);
-    check_error();
->>>>>>> 7418bef1
   }
 
   else if (input->dt_scheme == "LUJac" || input->dt_scheme == "LUSGS")
