#include <algorithm>
#include <cmath>
#include <cstdlib>
#include <fstream>
#include <iostream>
#include <iomanip>
#include <memory>
#include <queue>
#include <vector>

#include "cblas.h"

#include "elements.hpp"
#include "faces.hpp"
#include "funcs.hpp"
#include "geometry.hpp"
#include "hexas.hpp"
#include "points.hpp"
#include "polynomials.hpp"
#include "quads.hpp"
#include "input.hpp"
#include "mdvector.hpp"
#include "solver.hpp"
#include "spmatrix.hpp"

#ifdef _MPI
#include "mpi.h"
#endif

#ifdef _GPU
#include "mdvector_gpu.h"
#include "spmatrix_gpu.h"
#include "solver_kernels.h"
#include "cublas_v2.h"
#endif

#ifndef _NO_TNT
#include "tnt.h"
#include <jama_lu.h>
#endif

//FRSolver::FRSolver(const InputStruct *input, int order)
FRSolver::FRSolver(InputStruct *input, int order)
{
  this->input = input;
  if (order == -1)
    this->order = input->order;
  else
    this->order = order;
}

void FRSolver::setup()
{
  if (input->rank == 0) std::cout << "Reading mesh: " << input->meshfile << std::endl;
  geo = process_mesh(input, order, input->nDims);

  if (input->rank == 0) std::cout << "Setting up elements and faces..." << std::endl;

  if (input->nDims == 2)
    eles = std::make_shared<Quads>(&geo, input, order);
  else if (input->nDims == 3)
    eles = std::make_shared<Hexas>(&geo, input, order);

  faces = std::make_shared<Faces>(&geo, input);

  faces->setup(eles->nDims, eles->nVars);
  eles->setup(faces);

  if (input->rank == 0) std::cout << "Setting up timestepping..." << std::endl;
  setup_update();

  if (input->rank == 0) std::cout << "Setting up output..." << std::endl;
  setup_output();

  if (input->rank == 0) std::cout << "Initializing solution..." << std::endl;
  initialize_U();

  if (input->restart)
  {
    if (input->rank == 0) std::cout << "Restarting solution from " + input->restart_file +" ..." << std::endl;
    restart(input->restart_file);
  }

  if (input->filt_on)
  {
    if (input->rank == 0) std::cout << "Setting up filter..." << std::endl;
    filt.setup(input, *this);
  }
  
#ifdef _GPU
  solver_data_to_device();
#endif

}

void FRSolver::setup_update()
{
  /* Setup variables for timestepping scheme */
  if (input->dt_scheme == "Euler")
  {
    nStages = 1;
    rk_beta.assign({nStages}, 1.0);

  }
  else if (input->dt_scheme == "RK44")
  {
    nStages = 4;
    
    rk_alpha.assign({nStages-1});
    rk_alpha(0) = 0.5; rk_alpha(1) = 0.5; rk_alpha(2) = 1.0;

    rk_beta.assign({nStages});
    rk_beta(0) = 1./6.; rk_beta(1) = 1./3.; 
    rk_beta(2) = 1./3.; rk_beta(3) = 1./6.;
  }
  else if (input->dt_scheme == "RKj")
  {
    nStages = 4;
    rk_alpha.assign({nStages});
    /* Standard RK44 */
    rk_alpha(0) = 1./4; rk_alpha(1) = 1./3.; 
    rk_alpha(2) = 1./2.; rk_alpha(3) = 1.0;
  }
  else if (input->dt_scheme == "BDF1" || input->dt_scheme == "LUJac" || input->dt_scheme == "LUSGS")
  {
    /* Set temporary flag for global implicit system */
#ifdef _CPU
    eles->CPU_flag = true;
    if (input->dt_scheme == "BDF1")
    {
      ThrowException("BDF1 not implemented on CPU");
    }
#endif
#ifdef _GPU
    if (input->dt_scheme == "BDF1")
      eles->CPU_flag = true;
    else if (input->dt_scheme == "LUJac")
    {
      if (input->viscous)
      {
        ThrowException("Viscous LUJac not implemented on GPU");
      }
      eles->CPU_flag = false;
    }
    else if (input->dt_scheme == "LUSGS")
      ThrowException("LUSGS not set up for GPU yet");
#endif

    // HACK: (nStages = 1) doesn't work, fix later
    nStages = 2;

    /* Setup element colors */
    ele_color.assign({eles->nEles});
    if (input->dt_scheme == "LUJac")
    {
      nColors = 1;
      ele_color.fill(1);
    }
    else if (input->dt_scheme == "LUSGS")
    {
      nColors = 2;
      ele_color(0) = 1;
      std::queue<unsigned int> Q;
      Q.push(0);
      while (!Q.empty())
      {
        unsigned int ele1 = Q.front();
        Q.pop();

        /* Determine opposite color */
        unsigned int color = ele_color(ele1);
        if (color == 1)
        {
          color = 2;
        }
        else
        {
          color = 1;
        }

        /* Color neighbors */
        for (unsigned int face = 0; face < eles->nFaces; face++)
        {
          int ele2 = geo.ele_adj(face, ele1);
          if (ele2 != -1 && ele_color(ele2) == 0)
          {
            ele_color(ele2) = color;
            Q.push(ele2);
          }
        }
      }
    }
  }
  else
  {
    ThrowException("dt_scheme not recognized!");
  }

  U_ini.assign({eles->nSpts, eles->nEles, eles->nVars});
  dt.assign({eles->nEles},input->dt);
}

void FRSolver::setup_output()
{
  /* Create output directory to store data files */
  if (input->rank == 0)
  {
    std::string cmd = "mkdir " + input->output_prefix;
    system(cmd.c_str());
  }

  if (eles->nDims == 2)
  {
    unsigned int nSubelements1D = eles->nSpts1D+1;
    eles->nSubelements = nSubelements1D * nSubelements1D;
    eles->nNodesPerSubelement = 4;

    /* Allocate memory for local plot point connectivity and solution at plot points */
    geo.ppt_connect.assign({4, eles->nSubelements});

    /* Setup plot "subelement" connectivity */
    std::vector<unsigned int> nd(4,0);

    unsigned int ele = 0;
    nd[0] = 0; nd[1] = 1; nd[2] = nSubelements1D + 2; nd[3] = nSubelements1D + 1;

    for (unsigned int i = 0; i < nSubelements1D; i++)
    {
      for (unsigned int j = 0; j < nSubelements1D; j++)
      {
        for (unsigned int node = 0; node < 4; node ++)
        {
          geo.ppt_connect(node, ele) = nd[node] + j;
        }

        ele++;
      }

      for (unsigned int node = 0; node < 4; node ++)
        nd[node] += nSubelements1D + 1;
    }
  }
  else if (eles->nDims == 3)
  {
    unsigned int nSubelements1D = eles->nSpts1D+1;
    eles->nSubelements = nSubelements1D * nSubelements1D * nSubelements1D;
    eles->nNodesPerSubelement = 8;

    /* Allocate memory for local plot point connectivity and solution at plot points */
    geo.ppt_connect.assign({8, eles->nSubelements});

    /* Setup plot "subelement" connectivity */
    std::vector<unsigned int> nd(8,0);

    unsigned int ele = 0;
    nd[0] = 0; nd[1] = 1; nd[2] = nSubelements1D + 2; nd[3] = nSubelements1D + 1;
    nd[4] = (nSubelements1D + 1) * (nSubelements1D + 1); nd[5] = nd[4] + 1; 
    nd[6] = nd[4] + nSubelements1D + 2; nd[7] = nd[4] + nSubelements1D + 1;

    for (unsigned int i = 0; i < nSubelements1D; i++)
    {
      for (unsigned int j = 0; j < nSubelements1D; j++)
      {
        for (unsigned int k = 0; k < nSubelements1D; k++)
        {
          for (unsigned int node = 0; node < 8; node ++)
          {
            geo.ppt_connect(node, ele) = nd[node] + k;
          }

          ele++;
        }

        for (unsigned int node = 0; node < 8; node ++)
          nd[node] += (nSubelements1D + 1);

      }

      for (unsigned int node = 0; node < 8; node ++)
        nd[node] += (nSubelements1D + 1);
    }

  }

}

void FRSolver::restart(std::string restart_file)
{
  size_t pos;
#ifdef _MPI
  /* From .pvtu, form partition specific filename */
  pos = restart_file.rfind(".pvtu");
  if (pos == std::string::npos)
  {
    ThrowException("Must provide .pvtu file for parallel restart!");
  }

  restart_file = restart_file.substr(0, pos);

  std::stringstream ss;
  ss << std::setw(3) << std::setfill('0') << input->rank;

  restart_file += "_" + ss.str() + ".vtu";
#endif

  /* Open .vtu file */
  std::ifstream f(restart_file);
  pos = restart_file.rfind(".vtu");
  if (pos == std::string::npos)
  {
    ThrowException("Must provide .vtu file for restart!");
  }

  if (!f.is_open())
  {
    ThrowException("Could not open restart file " + restart_file + "!");
  }

  std::string param, line;
  double val;
  unsigned int order_restart;
  mdvector<double> U_restart, oppRestart;

  /* Load data from restart file */
  while (f >> param)
  {
    if (param == "TIME")
    {
      f >> flow_time;
    }
    if (param == "ITER")
    {
      f >> current_iter;
      restart_iter = current_iter;
    }
    if (param == "ORDER")
    {
      f >> order_restart;
    }

    if (param == "<PointData>")
    {

      unsigned int nSpts1D_restart = order_restart + 1;
      unsigned int nSpts2D_restart = nSpts1D_restart * nSpts1D_restart;
      unsigned int nPpts1D = nSpts1D_restart + 2;
      unsigned int nPpts2D = nPpts1D * nPpts1D;

      unsigned int nSpts_restart = (unsigned int) std::pow(nSpts1D_restart, input->nDims);
      unsigned int nPpts = (unsigned int) std::pow(nPpts1D, input->nDims);

      U_restart.assign({nSpts_restart, eles->nEles, eles->nVars});

      /* Setup extrapolation operator from restart points */
      oppRestart.assign({eles->nSpts, nSpts_restart});
      auto loc_spts_restart_1D = Gauss_Legendre_pts(order_restart + 1); 

      std::vector<double> loc(input->nDims);
      for (unsigned int rpt = 0; rpt < nSpts_restart; rpt++)
      {
        for (unsigned int spt = 0; spt < eles->nSpts; spt++)
        {
          for (unsigned int dim = 0; dim < input->nDims; dim++)
            loc[dim] = eles->loc_spts(spt , dim);

          if (input->nDims == 2)
          {
            int i = rpt % nSpts1D_restart;
            int j = rpt / nSpts1D_restart;
            oppRestart(spt,rpt) = Lagrange(loc_spts_restart_1D, i, loc[0]) * 
                                  Lagrange(loc_spts_restart_1D, j, loc[1]);
          }
          else
          {
            int i = rpt % nSpts1D_restart;
            int j = (rpt / nSpts1D_restart) % nSpts1D_restart;
            int k = rpt / nSpts2D_restart;
            oppRestart(spt,rpt) = Lagrange(loc_spts_restart_1D, i, loc[0]) * 
                                  Lagrange(loc_spts_restart_1D, j, loc[1]) *
                                  Lagrange(loc_spts_restart_1D, k, loc[2]);
          }
        }
      }

      for (unsigned int n = 0; n < eles->nVars; n++)
      {
        std::getline(f,line);
        std::getline(f,line);

        for (unsigned int ele = 0; ele < eles->nEles; ele++)
        {
          unsigned int spt = 0;
          for (unsigned int ppt = 0; ppt < nPpts; ppt++)
          {
            f >> val;

            /* Logic to deal with extra plot point (corner nodes and flux points). */
            if (input->nDims == 2)
            {
              if (ppt < nPpts1D || ppt > nPpts1D * (nPpts1D-1) || ppt%nPpts1D == 0 || 
                  (ppt+1)%nPpts1D == 0)
                continue;
            }
            else
            {
              int shift = (ppt / nPpts2D) * nPpts2D;
              if (ppt < nPpts2D || ppt < nPpts1D + shift || ppt > nPpts1D * (nPpts1D-1) + shift || 
                  (ppt-shift) % nPpts1D == 0 || (ppt+1-shift)%nPpts1D == 0 || ppt > nPpts2D * (nPpts2D - 1))
                continue;
            }

            U_restart(spt, ele, n) = val;
            spt++;
          }
        }
        std::getline(f,line);
      }

      /* Extrapolate values from restart points to solution points */
      auto &A = oppRestart(0, 0);
      auto &B = U_restart(0, 0, 0);
      auto &C = eles->U_spts(0, 0, 0);

#ifdef _OMP
      omp_blocked_dgemm(CblasColMajor, CblasNoTrans, CblasNoTrans, eles->nSpts, 
          eles->nEles * eles->nVars, nSpts_restart, 1.0, &A, eles->nSpts, &B, 
          nSpts_restart, 0.0, &C, eles->nSpts);
#else
      cblas_dgemm(CblasColMajor, CblasNoTrans, CblasNoTrans, eles->nSpts, 
          eles->nEles * eles->nVars, nSpts_restart, 1.0, &A, eles->nSpts, &B, 
          nSpts_restart, 0.0, &C, eles->nSpts);
#endif

    }
  }

  f.close();
}

#ifdef _GPU
void FRSolver::solver_data_to_device()
{
  /* Initial copy of data to GPU. Assignment operator will allocate data on device when first
   * used. */

  /* FR operators */
  eles->oppE_d = eles->oppE;
  eles->oppD_d = eles->oppD;
  eles->oppD_fpts_d = eles->oppD_fpts;
  eles->oppDiv_fpts_d = eles->oppDiv_fpts;

  /* If using multigrid, copy relevant operators */
  if (input->p_multi)
  {
    eles->oppPro_d = eles->oppPro;
    eles->oppRes_d = eles->oppRes;
  }

  /* Solver data structures */
  U_ini_d = U_ini;
  rk_alpha_d = rk_alpha;
  rk_beta_d = rk_beta;
  dt_d = dt;

  /* Implicit solver data structures */
  eles->deltaU_d = eles->deltaU;
  eles->RHS_d = eles->RHS;

  if (input->dt_scheme == "LUJac" || input->dt_scheme == "LUSGS")
  {
    eles->LHS_d = eles->LHS;
    eles->LU_pivots_d = eles->LU_pivots;
    eles->LU_info_d = eles->LU_info;
    eles->LHS_tempSF.assign({eles->nSpts, eles->nVars, eles->nFpts, eles->nVars, eles->nEles});
    eles->LHS_tempSF_d = eles->LHS_tempSF;

    /* For cublas batched LU: Setup and transfer array of GPU pointers to 
     * LHS matrices and RHS vectors */
    unsigned int N = eles->nSpts * eles->nVars;
    for (unsigned int ele = 0; ele < eles->nEles; ele++)
    {
      eles->LHS_ptrs(ele) = eles->LHS_d.data() + ele * (N * N);
      eles->RHS_ptrs(ele) = eles->RHS_d.data() + ele * N;
    }

    /* Additional pointers for batched DGEMM */
    for (unsigned int i = 0; i < eles->nEles * eles->nVars; i++)
    {
      eles->LHS_subptrs(i) = eles->LHS_d.data() + i * N * eles->nSpts;
      eles->LHS_tempSF_subptrs(i) = eles->LHS_tempSF_d.data() + i * N * eles->nFpts;
      eles->oppE_ptrs(i) = eles->oppE_d.data();
    }

    eles->LHS_ptrs_d = eles->LHS_ptrs;
    eles->LHS_subptrs_d = eles->LHS_subptrs;
    eles->RHS_ptrs_d = eles->RHS_ptrs;
    eles->LHS_tempSF_subptrs_d = eles->LHS_tempSF_subptrs;
    eles->oppE_ptrs_d = eles->oppE_ptrs;

    /* Implicit flux derivative data structures (element local) */
    eles->dFdU_spts_d = eles->dFdU_spts;

    /* Implicit flux derivative data structures (faces) */
    faces->dFdUconv_d = faces->dFdUconv;
  }

  /* Solution data structures (element local) */
  eles->U_spts_d = eles->U_spts;
  eles->U_fpts_d = eles->U_fpts;
  eles->Ucomm_d = eles->Ucomm;
  eles->Uavg_d = eles->Uavg;
  eles->weights_spts_d = eles->weights_spts;
  eles->dU_spts_d = eles->dU_spts;
  eles->dU_fpts_d = eles->dU_fpts;
  eles->Fcomm_d = eles->Fcomm;
  eles->F_spts_d = eles->F_spts;
  eles->divF_spts_d = eles->divF_spts;
  eles->jaco_spts_d = eles->jaco_spts;
  eles->inv_jaco_spts_d = eles->inv_jaco_spts;
  eles->jaco_det_spts_d = eles->jaco_det_spts;
  eles->vol_d = eles->vol;

<<<<<<< HEAD
=======
  /* Implicit flux derivative data structures (element local) */
  eles->dFdU_spts_d = eles->dFdU_spts;
  eles->dFcdU_fpts_d = eles->dFcdU_fpts;

>>>>>>> 6b39c543
  /* Solution data structures (faces) */
  faces->U_d = faces->U;
  faces->dU_d = faces->dU;
  faces->Fconv_d = faces->Fconv;
  faces->Fvisc_d = faces->Fvisc;
  faces->P_d = faces->P;
  faces->Ucomm_d = faces->Ucomm;
  faces->Fcomm_d = faces->Fcomm;
  faces->Fcomm_temp_d = faces->Fcomm_temp;
  faces->norm_d = faces->norm;
  faces->dA_d = faces->dA;
  faces->waveSp_d = faces->waveSp;
  faces->LDG_bias_d = faces->LDG_bias;
  faces->bc_bias_d = faces->bc_bias;

  /* Additional data */
  /* Geometry */
  geo.fpt2gfpt_d = geo.fpt2gfpt;
  geo.fpt2gfpt_slot_d = geo.fpt2gfpt_slot;
  geo.gfpt2bnd_d = geo.gfpt2bnd;
  geo.per_fpt_list_d = geo.per_fpt_list;
  geo.coord_spts_d = geo.coord_spts;

  /* Input parameters */
  input->V_fs_d = input->V_fs;
  input->V_wall_d = input->V_wall;
  input->norm_fs_d = input->norm_fs;
  input->AdvDiff_A_d = input->AdvDiff_A;

#ifdef _MPI
  /* MPI data */
  for (auto &entry : geo.fpt_buffer_map) 
  {
    int pairedRank = entry.first;
    auto &fpts = entry.second;
    geo.fpt_buffer_map_d[pairedRank] = fpts;
    faces->U_sbuffs_d[pairedRank] = faces->U_sbuffs[pairedRank];
    faces->U_rbuffs_d[pairedRank] = faces->U_rbuffs[pairedRank];
  }

#endif


}
#endif

void FRSolver::compute_residual(unsigned int stage)
{
  /* Extrapolate solution to flux points */
  eles->extrapolate_U();

  /* If "squeeze" stabilization enabled, apply  it */
  if (input->squeeze)
  {
    eles->compute_Uavg();
    eles->poly_squeeze();
  }

  /* Copy flux point data from element local to face local storage */
  U_to_faces();

#ifdef _MPI
  /* Commence sending U data to other processes */
  faces->send_U_data();
#endif

  /* Apply boundary conditions to state variables */
  faces->apply_bcs();

  /* Compute convective flux at solution points */
  eles->compute_Fconv();

  /* If running inviscid, use this scheduling. */
  if(!input->viscous)
  {

#ifdef _MPI
  /* Compute convective flux and common flux at non-MPI flux points */
  faces->compute_Fconv(0, geo.nGfpts_int + geo.nGfpts_bnd);
  faces->compute_common_F(0, geo.nGfpts_int + geo.nGfpts_bnd);
  
  /* Receive U data */
  faces->recv_U_data();

  /* Complete computation on remaning flux points. */
  faces->compute_Fconv(geo.nGfpts_int + geo.nGfpts_bnd, geo.nGfpts);
  faces->compute_common_F(geo.nGfpts_int + geo.nGfpts_bnd, geo.nGfpts);

#else
  /* Compute convective and common fluxes at flux points */
  faces->compute_Fconv(0, geo.nGfpts);
  faces->compute_common_F(0, geo.nGfpts);
#endif
  }

  /* If running viscous, use this scheduling */
  else
  {
#ifdef _MPI
    /* Compute common interface solution at non-MPI flux points */
    faces->compute_common_U(0, geo.nGfpts_int + geo.nGfpts_bnd);

    /* Receieve U data */
    faces->recv_U_data();

    /* Finish computation of common interface solution */
    faces->compute_common_U(geo.nGfpts_int + geo.nGfpts_bnd, geo.nGfpts);

#else
    /* Compute common interface solution at flux points */
    faces->compute_common_U(0, geo.nGfpts);
#endif

    /* Copy solution data at flux points from face local to element local
     * storage */
    U_from_faces();

    /* Compute gradient of state variables at solution points */
    eles->compute_dU();

    /* Transform gradient of state variables to physical space from 
     * reference space */
    eles->transform_dU();

    /* Extrapolate solution gradient to flux points */
    eles->extrapolate_dU();

    /* Copy gradient data from element local to face local storage */
    dU_to_faces();

#ifdef _MPI
    /* Commence sending gradient data to other processes */
    faces->send_dU_data();

    /* Apply boundary conditions to the gradient */
    faces->apply_bcs_dU();

    /* Compute viscous flux at solution points */
    eles->compute_Fvisc();

    /* Compute viscous and convective flux and common interface flux 
     * at non-MPI flux points */
    faces->compute_Fvisc(0, geo.nGfpts_int + geo.nGfpts_bnd);
    faces->compute_Fconv(0, geo.nGfpts_int + geo.nGfpts_bnd);
    faces->compute_common_F(0, geo.nGfpts_int + geo.nGfpts_bnd);

    /* Receive gradient data */
    faces->recv_dU_data();

    /* Complete computation of fluxes */
    faces->compute_Fvisc(geo.nGfpts_int + geo.nGfpts_bnd, geo.nGfpts);
    faces->compute_Fconv(geo.nGfpts_int + geo.nGfpts_bnd, geo.nGfpts);
    faces->compute_common_F(geo.nGfpts_int + geo.nGfpts_bnd, geo.nGfpts);

#else
    /* Apply boundary conditions to the gradient */
    faces->apply_bcs_dU();

    /* Compute viscous flux at solution points */
    eles->compute_Fvisc();

    /* Compute viscous and convective flux and common interface fluxes 
     * at flux points*/ 
    faces->compute_Fvisc(0, geo.nGfpts);
    faces->compute_Fconv(0, geo.nGfpts);
    faces->compute_common_F(0, geo.nGfpts);
#endif

  }

  /* Transform fluxes from physical to reference space */
  eles->transform_flux();
  faces->transform_flux();

  /* Copy flux data from face local storage to element local storage */
  F_from_faces();

  /* Compute divergence of flux */
  eles->compute_divF(stage);

  /* Add source term (if required) */
  if (input->source)
    add_source(stage);
}

void FRSolver::compute_LHS()
{
#ifdef _GPU
  /* Copy new solution from GPU */
  // TODO: Temporary until placed in GPU
  eles->U_spts = eles->U_spts_d;
  faces->U = faces->U_d;
#endif

  /* Compute derivative of convective flux with respect to state variables 
   * at solution and flux points */
  eles->compute_dFdUconv();
  faces->compute_dFdUconv(0, geo.nGfpts);

  if (input->viscous)
  {
    /* Compute derivative of common solution with respect to state variables
     * at flux points */
    faces->compute_dUcdU(0, geo.nGfpts);

    /* Compute derivative of viscous flux with respect to state variables 
     * at solution and flux points */
    eles->compute_dFdUvisc();
    faces->compute_dFdUvisc(0, geo.nGfpts);

    /* Compute derivative of viscous flux with respect to the gradient of 
     * state variables at solution and flux points */
    eles->compute_dFddUvisc();
    faces->compute_dFddUvisc(0, geo.nGfpts);
  }

  /* Apply boundary conditions for flux derivative data */
  faces->apply_bcs_dFdU();

#ifdef _GPU
  /* Copy new dFdUconv from GPU */
  // TODO: Temporary until placed in GPU
  eles->dFdU_spts = eles->dFdU_spts_d;
  faces->dFdUconv = faces->dFdUconv_d;
#endif

  /* Compute normal flux derivative data at flux points */
  faces->compute_dFcdU(0, geo.nGfpts);

  /* Transform flux derivative data from physical to reference space */
  eles->transform_dFdU();
  faces->transform_dFcdU();

  /* Copy normal flux derivative data from face local storage to element local storage */
  dFcdU_from_faces();

  /* Compute LHS implicit Jacobian */
  if (input->dt_scheme == "BDF1")
  {
    eles->compute_globalLHS(dt);

#ifdef _GPU
    /* Copy to GPU */
    eles->GLHS_d.free_data();
    eles->GLHS_d = eles->GLHS;
#endif

  }
  else if (input->dt_scheme == "LUJac" || input->dt_scheme == "LUSGS")
  {
#ifdef _CPU
    eles->compute_localLHS(dt);
#endif
#ifdef _GPU
    eles->compute_localLHS(dt_d);
#endif
    compute_LHS_LU();
  }
}

void FRSolver::compute_LHS_LU()
{

#ifdef _GPU
  unsigned int N = eles->nSpts * eles->nVars;

  /* Perform batched LU using cuBLAS */
  cublasDgetrfBatched_wrapper(N, eles->LHS_ptrs_d.data(), N, eles->LU_pivots_d.data(), eles->LU_info_d.data(), eles->nEles);
#endif

#ifdef _CPU
#ifndef _NO_TNT
  LUptrs.clear();
  for (unsigned int ele = 0; ele < eles->nEles; ele++)
  {
    /* Copy LHS into TNT object */
    // TODO: Copy can now be removed
    unsigned int N = eles->nSpts * eles->nVars;
    TNT::Array2D<double> A(N, N);
    for (unsigned int nj = 0; nj < eles->nVars; nj++)
    {
      for (unsigned int ni = 0; ni < eles->nVars; ni++)
      {
        for (unsigned int sj = 0; sj < eles->nSpts; sj++)
        {
          for (unsigned int si = 0; si < eles->nSpts; si++)
          {
            unsigned int i = ni * eles->nSpts + si;
            unsigned int j = nj * eles->nSpts + sj;
            A[i][j] = eles->LHS(si, ni, sj, nj, ele);
          }
        }
      }
    }

    /* Calculate and store LU object */
    LUptrs.push_back(std::make_shared<JAMA::LU<double>>(A));
  }
#endif
#endif
}

void FRSolver::compute_RHS(unsigned int color)
{
#ifdef _CPU
#pragma omp parallel for collapse(3)
  for (unsigned int n = 0; n < eles->nVars; n++)
  {
    for (unsigned int ele = 0; ele < eles->nEles; ele++)
    {
      if (ele_color(ele) == color)
      {
        for (unsigned int spt = 0; spt < eles->nSpts; spt++)
        {
          if (input->dt_type != 2)
          {
            eles->RHS(spt, n, ele) = -(dt(0) * eles->divF_spts(spt, ele, n, 0)) / eles->jaco_det_spts(spt, ele);
          }
          else
          {
            eles->RHS(spt, n, ele) = -(dt(ele) * eles->divF_spts(spt, ele, n, 0)) / eles->jaco_det_spts(spt, ele);
          }
        }
      }
    }
  }
#endif

#ifdef _GPU
  compute_RHS_wrapper(eles->divF_spts_d, eles->jaco_det_spts_d, dt_d, eles->RHS_d, input->dt_type, eles->nSpts, eles->nEles, eles->nVars);
#endif
}

#ifdef _CPU
void FRSolver::compute_RHS_source(const mdvector<double> &source, unsigned int color)
{
#pragma omp parallel for collapse(3)
  for (unsigned int n = 0; n < eles->nVars; n++)
  {
    for (unsigned int ele = 0; ele < eles->nEles; ele++)
    {
      if (ele_color(ele) == color)
      {
        for (unsigned int spt = 0; spt < eles->nSpts; spt++)
        {
          if (input->dt_type != 2)
          {
            eles->RHS(spt, n, ele) = -(dt(0) * (eles->divF_spts(spt, ele, n, 0) + source(spt, ele, n))) / eles->jaco_det_spts(spt, ele);
          }
          else
          {
            eles->RHS(spt, n, ele) = -(dt(ele) * (eles->divF_spts(spt, ele, n, 0) + source(spt, ele, n))) / eles->jaco_det_spts(spt, ele);
          }
        }
      }
    }
  }
}
#endif

#ifdef _GPU
void FRSolver::compute_RHS_source(const mdvector_gpu<double> &source, unsigned int color)
{
  compute_RHS_source_wrapper(eles->divF_spts_d, source, eles->jaco_det_spts_d, dt_d, eles->RHS_d, input->dt_type, eles->nSpts, eles->nEles, eles->nVars);
}
#endif

void FRSolver::compute_deltaU(unsigned int color)
{
  if (input->dt_scheme == "BDF1")
  {
#ifdef _CPU
    ThrowException("Global BDF1 not supported on CPU.");
#endif

#ifdef _GPU
    compute_deltaU_globalLHS_wrapper(eles->GLHS_d, eles->deltaU_d, eles->RHS_d, GMRES_conv);
#endif

  }
  else if (input->dt_scheme == "LUJac" || input->dt_scheme == "LUSGS")
  {
#ifdef _CPU
#ifndef _NO_TNT
    for (unsigned int ele = 0; ele < eles->nEles; ele++)
    {
      if (ele_color(ele) == color)
      {
        /* Copy RHS into TNT object */
        unsigned int N = eles->nSpts * eles->nVars;
        TNT::Array1D<double> b(N);
        for (unsigned int n = 0; n < eles->nVars; n++)
        {
          for (unsigned int spt = 0; spt < eles->nSpts; spt++)
          {
            unsigned int i = n * eles->nSpts + spt;
            b[i] = eles->RHS(spt, n, ele);
          }
        }

        /* Solve for deltaU */
        TNT::Array1D<double> x = LUptrs[ele]->solve(b);
        if (x.dim() == 0)
        {
          ThrowException("LU solve failed!");
        }

        /* Copy TNT object into deltaU */
        for (unsigned int n = 0; n < eles->nVars; n++)
        {
          for (unsigned int spt = 0; spt < eles->nSpts; spt++)
          {
            unsigned int i = n * eles->nSpts + spt;
            eles->deltaU(spt, n, ele) = x[i];
          }
        }
      }


    }
    //ThrowException("PAUSE");
#endif
#endif

#ifdef _GPU
    /* Solve LU systems using batched cublas routine */
    unsigned int N = eles->nSpts * eles->nVars;
    int info;
    cublasDgetrsBatched_wrapper(N, 1, (const double**) eles->LHS_ptrs_d.data(), N, eles->LU_pivots_d.data(), 
        eles->RHS_ptrs_d.data(), N, &info, eles->nEles);

    if (info)
      ThrowException("cublasDgetrs failed. info = " + std::to_string(info));
#endif
  }
}

void FRSolver::compute_U(unsigned int color)
{
#ifdef _CPU
  for (unsigned int n = 0; n < eles->nVars; n++)
  {
    for (unsigned int ele = 0; ele < eles->nEles; ele++)
    {
      if (ele_color(ele) == color)
      {
        for (unsigned int spt = 0; spt < eles->nSpts; spt++)
        {
          eles->U_spts(spt, ele, n) += eles->deltaU(spt, n, ele);
        }
      }
    }
  }
#endif

#ifdef _GPU
  if (input->dt_scheme == "BDF1")
  {
    compute_U_wrapper(eles->U_spts_d, eles->deltaU_d, eles->nSpts, eles->nEles, eles->nVars);
  }
  else if (input->dt_scheme == "LUJac" or input->dt_scheme == "LUSGS")
  {
    /* Add RHS (which contains deltaU) to U */
    compute_U_wrapper(eles->U_spts_d, eles->RHS_d, eles->nSpts, eles->nEles, eles->nVars);
  }
#endif
}

void FRSolver::initialize_U()
{
  /* Allocate memory for solution data structures */
  /* Solution and Flux Variables */
  eles->U_spts.assign({eles->nSpts, eles->nEles, eles->nVars});
  eles->U_fpts.assign({eles->nFpts, eles->nEles, eles->nVars});
  eles->Ucomm.assign({eles->nFpts, eles->nEles, eles->nVars});
  eles->U_ppts.assign({eles->nPpts, eles->nEles, eles->nVars});
  eles->U_qpts.assign({eles->nQpts, eles->nEles, eles->nVars});
  eles->Uavg.assign({eles->nEles, eles->nVars});

  eles->F_spts.assign({eles->nSpts, eles->nEles, eles->nVars, eles->nDims});
  eles->F_fpts.assign({eles->nFpts, eles->nEles, eles->nVars, eles->nDims});
  eles->Fcomm.assign({eles->nFpts, eles->nEles, eles->nVars});

  eles->dU_spts.assign({eles->nSpts, eles->nEles, eles->nVars, eles->nDims});
  eles->dU_fpts.assign({eles->nFpts, eles->nEles, eles->nVars, eles->nDims});
  eles->dU_qpts.assign({eles->nQpts, eles->nEles, eles->nVars, eles->nDims});

  eles->divF_spts.assign({eles->nSpts, eles->nEles, eles->nVars, nStages});

  /* Allocate memory for implicit method data structures */
  if (input->dt_scheme == "BDF1" || input->dt_scheme == "LUJac" || input->dt_scheme == "LUSGS")
  {
    /* Maximum number of unique matrices possible per element */
    unsigned int nMat = eles->nFaces + 1;

    eles->dFdU_spts.assign({eles->nSpts, eles->nEles, eles->nVars, eles->nVars, eles->nDims});
    eles->dFcdU_fpts.assign({eles->nFpts, eles->nEles, eles->nVars, eles->nVars, 2});

    if(input->viscous)
    {
      nMat += eles->nFaces * (eles->nFaces - 1);

      eles->dUcdU_fpts.assign({eles->nFpts, eles->nEles, eles->nVars, eles->nVars, 2});

      /* Note: nDimsi: Fx, Fy // nDimsj: dUdx, dUdy */
      eles->dFddU_spts.assign({eles->nSpts, eles->nEles, eles->nVars, eles->nVars, eles->nDims, eles->nDims});
      eles->dFcddU_fpts.assign({eles->nFpts, eles->nEles, eles->nVars, eles->nVars, eles->nDims, 2});
    }

    if (input->dt_scheme == "BDF1")
    {
      eles->LHS.assign({eles->nSpts, eles->nSpts, nMat});
    }
    else if (input->dt_scheme == "LUJac" || input->dt_scheme == "LUSGS")
    {
      eles->LHS.assign({eles->nSpts, eles->nVars, eles->nSpts, eles->nVars, eles->nEles});
      eles->LHS_tempSF.assign({eles->nSpts, eles->nVars, eles->nFpts, eles->nVars, eles->nEles});
      eles->LHS_ptrs.assign({eles->nEles});
      eles->RHS_ptrs.assign({eles->nEles});
      eles->LU_pivots.assign({eles->nSpts * eles->nVars * eles->nEles});
      eles->LU_info.assign({eles->nSpts * eles->nVars * eles->nEles});
      eles->LHS_subptrs.assign({eles->nEles * eles->nVars});
      eles->LHS_tempSF_subptrs.assign({eles->nEles * eles->nVars});
      eles->oppE_ptrs.assign({eles->nEles * eles->nVars});
    }
    eles->deltaU.assign({eles->nSpts, eles->nVars, eles->nEles});
    eles->RHS.assign({eles->nSpts, eles->nVars, eles->nEles});
  }

  /* Initialize solution */
  if (input->equation == AdvDiff || input->equation == Burgers)
  {
    if (input->ic_type == 0)
    {
      // Do nothing for now
    }
    else if (input->ic_type == 1)
    {
      if (input->nDims == 2)
      {
        for (unsigned int ele = 0; ele < eles->nEles; ele++)
        {
          for (unsigned int spt = 0; spt < eles->nSpts; spt++)
          {
            double x = geo.coord_spts(spt, ele, 0);
            double y = geo.coord_spts(spt, ele, 1);

            eles->U_spts(spt, ele, 0) = compute_U_true(x, y, 0, 0, 0, input);
          }
        }
      }
      else if (input->nDims == 3)
      {
        for (unsigned int ele = 0; ele < eles->nEles; ele++)
        {
          for (unsigned int spt = 0; spt < eles->nSpts; spt++)
          {
            double x = geo.coord_spts(spt, ele, 0);
            double y = geo.coord_spts(spt, ele, 1);
            double z = geo.coord_spts(spt, ele, 2);

            eles->U_spts(spt, ele, 0) = compute_U_true(x, y, z, 0, 0, input);

          }
        }

      }
    }
    else
    {
      ThrowException("ic_type not recognized!");
    }
  }
  else if (input->equation == EulerNS)
  {
    if (input->ic_type == 0)
    {
      for (unsigned int ele = 0; ele < eles->nEles; ele++)
      {
        for (unsigned int spt = 0; spt < eles->nSpts; spt++)
        {
          eles->U_spts(spt, ele, 0)  = input->rho_fs;

          double Vsq = 0.0;
          for (unsigned int dim = 0; dim < eles->nDims; dim++)
          {
            eles->U_spts(spt, ele, dim+1)  = input->rho_fs * input->V_fs(dim);
            Vsq += input->V_fs(dim) * input->V_fs(dim);
          }

          eles->U_spts(spt, ele, eles->nDims + 1)  = input->P_fs/(input->gamma-1.0) +
            0.5*input->rho_fs * Vsq;
        }
      }

    }
    else if (input->ic_type == 1)
    {
      for (unsigned int n = 0; n < eles->nVars; n++)
      {
        for (unsigned int ele = 0; ele < eles->nEles; ele++)
        {
          for (unsigned int spt = 0; spt < eles->nSpts; spt++)
          {
            double x = geo.coord_spts(spt, ele, 0);
            double y = geo.coord_spts(spt, ele, 1);

            eles->U_spts(spt, ele, n) = compute_U_true(x, y, 0, 0, n, input);
          }
        }
      }
    }
  }
  else
  {
    ThrowException("Solution initialization not recognized!");
  }
}

void FRSolver::U_to_faces()
{
#ifdef _CPU
#pragma omp parallel for collapse(3)
  for (unsigned int n = 0; n < eles->nVars; n++)
  {
    for (unsigned int ele = 0; ele < eles->nEles; ele++)
    {
      for (unsigned int fpt = 0; fpt < eles->nFpts; fpt++)
      {
        int gfpt = geo.fpt2gfpt(fpt,ele);
        /* Check if flux point is on ghost edge */
        if (gfpt == -1)
        {
          if (input->viscous) // if viscous, put extrapolated solution into Ucomm
            eles->Ucomm(fpt, ele, n) = eles->U_fpts(fpt, ele, n);
          continue;
        }
        int slot = geo.fpt2gfpt_slot(fpt,ele);

        faces->U(gfpt, n, slot) = eles->U_fpts(fpt, ele, n);
      }
    }
  }
#endif

#ifdef _GPU
  U_to_faces_wrapper(eles->U_fpts_d, faces->U_d, eles->Ucomm_d, geo.fpt2gfpt_d,
      geo.fpt2gfpt_slot_d, eles->nVars, eles->nEles, eles->nFpts, eles->nDims,
      input->equation, input->viscous);

  check_error();
#endif
}

void FRSolver::U_from_faces()
{
#ifdef _CPU
#pragma omp parallel for collapse(3)
  for (unsigned int n = 0; n < eles->nVars; n++)
  {
    for (unsigned int ele = 0; ele < eles->nEles; ele++)
    {
      for (unsigned int fpt = 0; fpt < eles->nFpts; fpt++)
      {
        int gfpt = geo.fpt2gfpt(fpt,ele);
        /* Check if flux point is on ghost edge */
        if (gfpt == -1)
          continue;
        int slot = geo.fpt2gfpt_slot(fpt,ele);

        eles->Ucomm(fpt, ele, n) = faces->Ucomm(gfpt, n, slot);
      }
    }
  }
#endif

#ifdef _GPU
  U_from_faces_wrapper(faces->Ucomm_d, eles->Ucomm_d, geo.fpt2gfpt_d,
      geo.fpt2gfpt_slot_d, eles->nVars, eles->nEles, eles->nFpts,
      eles->nDims, input->equation);

  check_error();
#endif

}

void FRSolver::dU_to_faces()
{
#ifdef _CPU
#pragma omp parallel for collapse(4)
  for (unsigned int dim = 0; dim < eles->nDims; dim++) 
  {
    for (unsigned int n = 0; n < eles->nVars; n++) 
    {
      for (unsigned int ele = 0; ele < eles->nEles; ele++)
      {
        for (unsigned int fpt = 0; fpt < eles->nFpts; fpt++)
        {
          int gfpt = geo.fpt2gfpt(fpt,ele);
          /* Check if flux point is on ghost edge */
          if (gfpt == -1)
            continue;
          int slot = geo.fpt2gfpt_slot(fpt,ele);

          faces->dU(gfpt, n, dim, slot) = eles->dU_fpts(fpt, ele, n, dim);
        }
      }
    }
  }
#endif

#ifdef _GPU
  dU_to_faces_wrapper(eles->dU_fpts_d, faces->dU_d, geo.fpt2gfpt_d, geo.fpt2gfpt_slot_d, 
      eles->nVars, eles->nEles, eles->nFpts, eles->nDims, input->equation);

  check_error();
#endif
}

void FRSolver::F_from_faces()
{
#ifdef _CPU
#pragma omp parallel for collapse(3)
  for (unsigned int n = 0; n < eles->nVars; n++) 
  {
    for (unsigned int ele = 0; ele < eles->nEles; ele++)
    {
      for (unsigned int fpt = 0; fpt < eles->nFpts; fpt++)
      {
        int gfpt = geo.fpt2gfpt(fpt,ele);
        /* Check if flux point is on ghost edge */
        if (gfpt == -1)
          continue;
        int slot = geo.fpt2gfpt_slot(fpt,ele);

        eles->Fcomm(fpt, ele, n) = faces->Fcomm(gfpt, n, slot);

      }
    }
  }
#endif

#ifdef _GPU
  /* Can reuse kernel here */
  U_from_faces_wrapper(faces->Fcomm_d, eles->Fcomm_d, geo.fpt2gfpt_d, 
      geo.fpt2gfpt_slot_d, eles->nVars, eles->nEles, eles->nFpts, 
      eles->nDims, input->equation);

  check_error();
#endif
}

void FRSolver::dFcdU_from_faces()
{
#pragma omp parallel for collapse(4)
  for (unsigned int nj = 0; nj < eles->nVars; nj++) 
  {
    for (unsigned int ni = 0; ni < eles->nVars; ni++) 
    {
      for (unsigned int ele = 0; ele < eles->nEles; ele++)
      {
        for (unsigned int fpt = 0; fpt < eles->nFpts; fpt++)
        {
          int gfpt = geo.fpt2gfpt(fpt,ele);
          /* Check if flux point is on ghost edge */
          if (gfpt == -1)
            continue;
          int slot = geo.fpt2gfpt_slot(fpt,ele);
          int notslot = 1;
          if (slot == 1)
          {
            notslot = 0;
          }

          //TODO: if gfpt > nGfpts_int (and < nGfpts_int + nGfpts_bnd), it is a boundary. You can add boundary contributions here I think.

          eles->dFcdU_fpts(fpt, ele, ni, nj, 0) = faces->dFcdU(gfpt, ni, nj, slot, slot);
          eles->dFcdU_fpts(fpt, ele, ni, nj, 1) = faces->dFcdU(gfpt, ni, nj, notslot, slot);
        }
      }
    }
  }

  if(input->viscous)
  {
#pragma omp parallel for collapse(4)
    for (unsigned int nj = 0; nj < eles->nVars; nj++) 
    {
      for (unsigned int ni = 0; ni < eles->nVars; ni++) 
      {
        for (unsigned int ele = 0; ele < eles->nEles; ele++)
        {
          for (unsigned int fpt = 0; fpt < eles->nFpts; fpt++)
          {
            int gfpt = geo.fpt2gfpt(fpt,ele);
            /* Check if flux point is on ghost edge */
            if (gfpt == -1)
              continue;
            int slot = geo.fpt2gfpt_slot(fpt,ele);
            int notslot = 1;
            if (slot == 1)
            {
              notslot = 0;
            }

            eles->dUcdU_fpts(fpt, ele, ni, nj, 0) = faces->dUcdU(gfpt, ni, nj, slot);
            eles->dUcdU_fpts(fpt, ele, ni, nj, 1) = faces->dUcdU(gfpt, ni, nj, notslot);

            for (unsigned int dim = 0; dim < eles->nDims; dim++)
            {
              eles->dFcddU_fpts(fpt, ele, ni, nj, dim, 0) = faces->dFcddU(gfpt, ni, nj, dim, slot, slot);
              eles->dFcddU_fpts(fpt, ele, ni, nj, dim, 1) = faces->dFcddU(gfpt, ni, nj, dim, notslot, slot);
            }
          }
        }
      }
    }
  }
}

void FRSolver::add_source(unsigned int stage)
{
#ifdef _CPU
#pragma omp parallel for collapse(3)
  for (unsigned int n = 0; n < eles->nVars; n++)
  {
    for (unsigned int ele =0; ele < eles->nEles; ele++)
    {
      for (unsigned int spt = 0; spt < eles->nSpts; spt++)
      {
          double x = geo.coord_spts(spt, ele, 0);
          double y = geo.coord_spts(spt, ele, 1);
          double z = 0;
          if (eles->nDims == 3)
            z = geo.coord_spts(spt, ele, 2);

          eles->divF_spts(spt, ele, n, stage) += compute_source_term(x, y, z, flow_time, n, input) * 
            eles->jaco_det_spts(spt, ele);
      }
    }
  }

#endif

#ifdef _GPU
  add_source_wrapper(eles->divF_spts_d, eles->jaco_det_spts_d, geo.coord_spts_d, eles->nSpts, eles->nEles,
      eles->nVars, eles->nDims, input->equation, flow_time, stage);
  check_error();
#endif

}

/* Note: Source term in update() is used primarily for multigrid. To add a true source term, define
 * a source term in funcs.cpp and set source input flag to 1. */
#ifdef _CPU
void FRSolver::update(const mdvector<double> &source)
#endif 
#ifdef _GPU
void FRSolver::update(const mdvector_gpu<double> &source)
#endif
{
  if (input->dt_scheme != "BDF1" && input->dt_scheme != "LUJac" && input->dt_scheme != "LUSGS")
  {
#ifdef _CPU
    U_ini = eles->U_spts;
#endif

#ifdef _GPU
    device_copy(U_ini_d, eles->U_spts_d, eles->U_spts_d.get_nvals());
#endif

    unsigned int nSteps = (input->dt_scheme == "RKj") ? nStages : nStages - 1;

    /* Main stage loop. Complete for Jameson-style RK timestepping */
    for (unsigned int stage = 0; stage < nSteps; stage++)
    {
      compute_residual(stage);

      /* If in first stage, compute stable timestep */
      if (stage == 0)
      {
        // TODO: Revisit this as it is kind of expensive.
        if (input->dt_type != 0)
        {
          compute_element_dt();
        }
      }

#ifdef _CPU
      if (source.size() == 0)
      {
#pragma omp parallel for collapse(3)
        for (unsigned int n = 0; n < eles->nVars; n++)
          for (unsigned int ele = 0; ele < eles->nEles; ele++)
            for (unsigned int spt = 0; spt < eles->nSpts; spt++)
            {
              if (input->dt_type != 2)
              {
                eles->U_spts(spt, ele, n) = U_ini(spt, ele, n) - rk_alpha(stage) * dt(0) / 
                  eles->jaco_det_spts(spt, ele) * eles->divF_spts(spt, ele, n, stage);
              }
              else
              {
                eles->U_spts(spt, ele, n) = U_ini(spt, ele, n) - rk_alpha(stage) * dt(ele) / 
                  eles->jaco_det_spts(spt, ele) * eles->divF_spts(spt, ele, n, stage);
              }
            }
      }
      else
      {
#pragma omp parallel for collapse(3)
        for (unsigned int n = 0; n < eles->nVars; n++)
          for (unsigned int ele = 0; ele < eles->nEles; ele++)
            for (unsigned int spt = 0; spt < eles->nSpts; spt++)
            {
              if (input->dt_type != 2)
              {
                eles->U_spts(spt, ele, n) = U_ini(spt, ele, n) - rk_alpha(stage) * dt(0) / 
                  eles->jaco_det_spts(spt,ele) * (eles->divF_spts(spt, ele, n, stage) + source(spt, ele, n));
              }
              else
              {
                eles->U_spts(spt, ele, n) = U_ini(spt, ele, n) - rk_alpha(stage) * dt(ele) / 
                  eles->jaco_det_spts(spt,ele) * (eles->divF_spts(spt, ele, n, stage) + source(spt, ele, n));
              }
            }
      }
#endif

#ifdef _GPU
      /* Increase last_stage if using RKj timestepping to bypass final stage branch in kernel. */
      unsigned int last_stage = (input->dt_scheme == "RKj") ? nStages + 1 : nStages;

      if (source.size() == 0)
      {
        RK_update_wrapper(eles->U_spts_d, U_ini_d, eles->divF_spts_d, eles->jaco_det_spts_d, dt_d, 
            rk_alpha_d, input->dt_type, eles->nSpts, eles->nEles, eles->nVars, eles->nDims, 
            input->equation, stage, last_stage, false);
      }
      else
      {
        RK_update_source_wrapper(eles->U_spts_d, U_ini_d, eles->divF_spts_d, source, eles->jaco_det_spts_d, dt_d, 
            rk_alpha_d, input->dt_type, eles->nSpts, eles->nEles, eles->nVars, eles->nDims, 
            input->equation, stage, last_stage, false);
      }
      check_error();
#endif
    }

    /* Final stage combining residuals for full Butcher table style RK timestepping*/
    if (input->dt_scheme != "RKj")
    {
      compute_residual(nStages-1);
#ifdef _CPU
      eles->U_spts = U_ini;
#endif
#ifdef _GPU
      device_copy(eles->U_spts_d, U_ini_d, eles->U_spts_d.get_nvals());
#endif

#ifdef _CPU
      for (unsigned int stage = 0; stage < nStages; stage++)
      {
        if (source.size() == 0)
        {
#pragma omp parallel for collapse(3)
          for (unsigned int n = 0; n < eles->nVars; n++)
            for (unsigned int ele = 0; ele < eles->nEles; ele++)
              for (unsigned int spt = 0; spt < eles->nSpts; spt++)
                if (input->dt_type != 2)
                {
                  eles->U_spts(spt, ele, n) -= rk_beta(stage) * dt(0) / eles->jaco_det_spts(spt,ele) * 
                    eles->divF_spts(spt, ele, n, stage);
                }
                else
                {
                  eles->U_spts(spt, ele, n) -= rk_beta(stage) * dt(ele) / eles->jaco_det_spts(spt,ele) * 
                    eles->divF_spts(spt, ele, n, stage);
                }
        }
        else
        {
#pragma omp parallel for collapse(3)
          for (unsigned int n = 0; n < eles->nVars; n++)
            for (unsigned int ele = 0; ele < eles->nEles; ele++)
              for (unsigned int spt = 0; spt < eles->nSpts; spt++)
              {
                if (input->dt_type != 2)
                {
                  eles->U_spts(spt, ele, n) -= rk_beta(stage) * dt(0) / eles->jaco_det_spts(spt,ele) *
                    (eles->divF_spts(spt, ele, n, stage) + source(spt, ele, n));
                }
                else
                {
                  eles->U_spts(spt, ele, n) -= rk_beta(stage) * dt(ele) / eles->jaco_det_spts(spt,ele) *
                    (eles->divF_spts(spt, ele, n, stage) + source(spt, ele, n));
                }
              }
        }
      }
#endif

#ifdef _GPU
      if (source.size() == 0)
      {
        RK_update_wrapper(eles->U_spts_d, eles->U_spts_d, eles->divF_spts_d, eles->jaco_det_spts_d, dt_d, 
            rk_beta_d, input->dt_type, eles->nSpts, eles->nEles, eles->nVars, eles->nDims,
            input->equation, 0, nStages, true);
      }
      else
      {
        RK_update_source_wrapper(eles->U_spts_d, eles->U_spts_d, eles->divF_spts_d, source, eles->jaco_det_spts_d, dt_d, 
            rk_beta_d, input->dt_type, eles->nSpts, eles->nEles, eles->nVars, eles->nDims,
            input->equation, 0, nStages, true);
      }

      check_error();
#endif
    }
  }

  else if (input->dt_scheme == "BDF1")
  {
#ifdef _CPU
    ThrowException("BDF1 not implemented on CPU yet.");
#endif

#ifdef _GPU
    compute_residual(0);

    /* Freeze Jacobian */
    int iter = current_iter - restart_iter;
    if (iter%input->Jfreeze_freq == 0)
    {
      // TODO: Revisit this as it is kind of expensive.
      if (input->dt_type != 0)
      {
        compute_element_dt();
      }
      dt = dt_d;

      /* Compute SER time step growth */
      if (input->SER)
      {
        eles->divF_spts = eles->divF_spts_d;
        compute_SER_dt();
        dt_d = dt;
      }

      /* Compute LHS implicit Jacobian */
      compute_LHS();
    }

    /* Prepare RHS vector */
    if (source.size() == 0)
    {
      compute_RHS();
    }
    else
    {
      compute_RHS_source(source);
    }

    /* Solve system for deltaU */
    eles->deltaU.fill(0); //TODO: Whoops! We shouldn't be resetting the guess to zero every iteration!
    eles->deltaU_d = eles->deltaU;
    compute_deltaU_globalLHS_wrapper(eles->GLHS_d, eles->deltaU_d, eles->RHS_d, GMRES_conv);

    /* Add deltaU to solution */
    compute_U();

#endif
  }

  else if (input->dt_scheme == "LUJac" || input->dt_scheme == "LUSGS")
  {

#ifdef _GPU
    if (nColors > 1)
      ThrowException("Only block-jacobi supported on GPU currently!");
#endif

    for (unsigned int color = 1; color <= nColors; color++)
    {
      compute_residual(0);

      /* Freeze Jacobian */
      int iter = current_iter - restart_iter;
      if (color == 1 && iter%input->Jfreeze_freq == 0)
      {
        // TODO: Revisit this as it is kind of expensive.
        if (input->dt_type != 0)
        {
          compute_element_dt();
#ifdef _GPU
          dt = dt_d; // Copy timestep out to CPU for LHS computation
#endif
        }

        /* Compute SER time step growth */
        if (input->SER)
        {
          compute_SER_dt();
#ifdef _GPU
          ThrowException("SER not available on GPU!");
#endif
        }

        /* Compute LHS implicit Jacobian */
          compute_LHS();
      }

      /* Prepare RHS vector */
      if (source.size() == 0)
      {
        compute_RHS(color);
      }
      else
      {
        compute_RHS_source(source, color);
      }

      /* Solve system for deltaU */
      compute_deltaU(color);

      /* Add deltaU to solution */
      compute_U(color);
    }
  }

  flow_time += dt(0);
  current_iter++;
}

void FRSolver::compute_element_dt()
{
#ifdef _CPU
#pragma omp parallel for
  for (unsigned int ele = 0; ele < eles->nEles; ele++)
  { 
    double int_waveSp = 0.;  /* Edge/Face integrated wavespeed */

    for (unsigned int fpt = 0; fpt < eles->nFpts; fpt++)
    {
      /* Skip if on ghost edge. */
      int gfpt = geo.fpt2gfpt(fpt,ele);
      if (gfpt == -1)
        continue;

      if (eles->nDims == 2)
      {
        int_waveSp += eles->weights_spts(fpt % eles->nSpts1D) * faces->waveSp(gfpt) * faces->dA(gfpt);
      }
      else
      {
        int idx = fpt % (eles->nSpts1D * eles->nSpts1D);
        int i = idx % eles->nSpts1D;
        int j = idx / eles->nSpts1D;

        int_waveSp += eles->weights_spts(i) * eles->weights_spts(j) * faces->waveSp(gfpt) * faces->dA(gfpt);
      }
    }

    /* CFL-estimate used by Liang, Lohner, and others. Factor of 2 to be 
     * consistent with 1D CFL estimates. */
    dt(ele) = 2.0 * input->CFL * get_cfl_limit_adv(order) * eles->vol(ele) / int_waveSp;
  }

  if (input->dt_type == 1) /* Global minimum */
  {
    dt(0) = *std::min_element(dt.data(), dt.data()+eles->nEles);

#ifdef _MPI
    MPI_Allreduce(MPI_IN_PLACE, &dt(0), 1, MPI_DOUBLE, MPI_MIN, MPI_COMM_WORLD); 
#endif

  }
#endif

#ifdef _GPU
  compute_element_dt_wrapper(dt_d, faces->waveSp_d, faces->dA_d, geo.fpt2gfpt_d, 
      eles->weights_spts_d, eles->vol_d, eles->nSpts1D, input->CFL, order, 
      input->dt_type, eles->nFpts, eles->nEles, eles->nDims);
#endif
}

void FRSolver::compute_SER_dt()
{
  /* Compute norm of residual */
  // TODO: Create norm function to eliminate repetition, add other norms
  SER_res[1] = SER_res[0];
  SER_res[0] = 0;
  for (unsigned int n = 0; n < eles->nVars; n++)
  {
    for (unsigned int ele =0; ele < eles->nEles; ele++)
    {
      for (unsigned int spt = 0; spt < eles->nSpts; spt++)
      {
        SER_res[0] += (eles->divF_spts(spt, ele, n, 0) / eles->jaco_det_spts(spt, ele)) *
                       (eles->divF_spts(spt, ele, n, 0) / eles->jaco_det_spts(spt, ele));
      }
    }
  }
  SER_res[0] = std::sqrt(SER_res[0]);

  /* Compute SER time step growth */
  double omg = SER_res[1] / SER_res[0];
  if (omg != 0)
  {
    /* Clipping */
    if (omg < 0.1)
      omg = 0.1;
    else if (omg > 2.0)
      omg = 2.0;

    /* Relax Growth */
    if (omg > 1.0)
      omg = std::sqrt(omg);

    /* Relax if GMRES did not converge */
    if (input->dt_scheme == "BDF1" && !GMRES_conv)
    {
      omg = 0.5;
    }

    /* Compute new time step */
    SER_omg *= omg;
    if (input->dt_type == 0)
    {
      dt(0) *= omg;
    }
    else if(input->dt_type == 1)
    {
      dt(0) *= SER_omg;
    }
    else if (input->dt_type == 2)
    {
#pragma omp parallel for
      for (unsigned int ele = 0; ele < eles->nEles; ele++)
      {
        dt(ele) *= SER_omg;
      }
    }
  }
}

void FRSolver::write_solution(const std::string &prefix)
{
#ifdef _GPU
  eles->U_spts = eles->U_spts_d;
#endif

  if (input->rank == 0) std::cout << "Writing data to file..." << std::endl;

  std::stringstream ss;
#ifdef _MPI

  /* Write .pvtu file on rank 0 if running in parallel */
  if (input->rank == 0)
  {
    ss << input->output_prefix << "/";
    ss << prefix << "_" << std::setw(9) << std::setfill('0');
    ss << current_iter << ".pvtu";
   
    std::ofstream f(ss.str());
    f << "<?xml version=\"1.0\"?>" << std::endl;
    f << "<VTKFile type=\"PUnstructuredGrid\" version=\"0.1\" ";
    f << "byte_order=\"LittleEndian\" ";
    f << "compressor=\"vtkZLibDataCompressor\">" << std::endl;

    f << "<PUnstructuredGrid GhostLevel=\"0\">" << std::endl;
    f << "<PPointData>" << std::endl;
    if (input->equation == AdvDiff || input->equation == Burgers)
    {
      f << "<PDataArray type=\"Float32\" Name=\"u\" format=\"ascii\"/>";
      f << std::endl;

    }
    else if (input->equation == EulerNS)
    {
      std::vector<std::string> var;
      if (eles->nDims == 2)
        var = {"rho", "xmom", "ymom", "energy"};
      else
        var = {"rho", "xmom", "ymom", "zmom", "energy"};

      for (unsigned int n = 0; n < eles->nVars; n++)
      {
        f << "<PDataArray type=\"Float32\" Name=\"" << var[n];
        f << "\" format=\"ascii\"/>";
        f << std::endl;
      }
    }
    if (input->filt_on && input->sen_write)
    {
      f << "<PDataArray type=\"Float32\" Name=\"sensor\" format=\"ascii\"/>";
      f << std::endl;
    }

    f << "</PPointData>" << std::endl;
    f << "<PPoints>" << std::endl;
    f << "<PDataArray type=\"Float32\" NumberOfComponents=\"3\" ";
    f << "format=\"ascii\"/>" << std::endl;
    f << "</PPoints>" << std::endl;

    for (unsigned int n = 0; n < input->nRanks; n++)
    { 
      ss.str("");
      ss << prefix << "_" << std::setw(9) << std::setfill('0') << current_iter;
      ss << "_" << std::setw(3) << std::setfill('0') << n << ".vtu";
      f << "<Piece Source=\"" << ss.str() << "\"/>" << std::endl;
    }

    f << "</PUnstructuredGrid>" << std::endl;
    f << "</VTKFile>" << std::endl;

    f.close();
  }
#endif

  ss.str("");
#ifdef _MPI
  ss << input->output_prefix << "/";
  ss << prefix << "_" << std::setw(9) << std::setfill('0') << current_iter;
  ss << "_" << std::setw(3) << std::setfill('0') << input->rank << ".vtu";
#else
  ss << input->output_prefix << "/";
  ss << prefix << "_" << std::setw(9) << std::setfill('0') << current_iter;
  ss << ".vtu";
#endif

  auto outputfile = ss.str();

  /* Write parition solution to file in .vtu format */
  std::ofstream f(outputfile);


  /* Write header */
  f << "<?xml version=\"1.0\"?>" << std::endl;
  f << "<VTKFile type=\"UnstructuredGrid\" version=\"0.1\" ";
  f << "byte_order=\"LittleEndian\" ";
  f << "compressor=\"vtkZLibDataCompressor\">" << std::endl;

  /* Write comments for solution order, iteration number and flowtime */
  f << "<!-- ORDER " << input->order << " -->" << std::endl;
  f << "<!-- TIME " << std::scientific << std::setprecision(16) << flow_time << " -->" << std::endl;
  f << "<!-- ITER " << current_iter << " -->" << std::endl;

  f << "<UnstructuredGrid>" << std::endl;
  f << "<Piece NumberOfPoints=\"" << eles->nPpts * eles->nEles << "\" ";
  f << "NumberOfCells=\"" << eles->nSubelements * eles->nEles << "\">";
  f << std::endl;

  
  /* Write plot point coordinates */
  f << "<Points>" << std::endl;
  f << "<DataArray type=\"Float32\" NumberOfComponents=\"3\" ";
  f << "format=\"ascii\">" << std::endl; 

  if (eles->nDims == 2)
  {
    // TODO: Change order of ppt structures for better looping 
    for (unsigned int ele = 0; ele < eles->nEles; ele++)
    {
      for (unsigned int ppt = 0; ppt < eles->nPpts; ppt++)
      {
        f << geo.coord_ppts(ppt, ele, 0) << " ";
        f << geo.coord_ppts(ppt, ele, 1) << " ";
        f << 0.0 << std::endl;
      }
    }
  }
  else
  {
    for (unsigned int ele = 0; ele < eles->nEles; ele++)
    {
      for (unsigned int ppt = 0; ppt < eles->nPpts; ppt++)
      {
        f << geo.coord_ppts(ppt, ele, 0) << " ";
        f << geo.coord_ppts(ppt, ele, 1) << " ";
        f << geo.coord_ppts(ppt, ele, 2) << std::endl;
      }
    }
  }

  f << "</DataArray>" << std::endl;
  f << "</Points>" << std::endl;

  /* Write cell information */
  f << "<Cells>" << std::endl;
  f << "<DataArray type=\"Int32\" Name=\"connectivity\" ";
  f << "format=\"ascii\">"<< std::endl;
  for (unsigned int ele = 0; ele < eles->nEles; ele++)
  {
    for (unsigned int subele = 0; subele < eles->nSubelements; subele++)
    {
      for (unsigned int i = 0; i < eles->nNodesPerSubelement; i++)
      {
        f << geo.ppt_connect(i, subele) + ele*eles->nPpts << " ";
      }
      f << std::endl;
    }
  }
  f << "</DataArray>" << std::endl;

  f << "<DataArray type=\"Int32\" Name=\"offsets\" ";
  f << "format=\"ascii\">"<< std::endl;
  unsigned int offset = eles->nNodesPerSubelement;
  for (unsigned int ele = 0; ele < eles->nEles; ele++)
  {
    for (unsigned int subele = 0; subele < eles->nSubelements; subele++)
    {
      f << offset << " ";
      offset += eles->nNodesPerSubelement;
    }
  }
  f << std::endl;
  f << "</DataArray>" << std::endl;

  f << "<DataArray type=\"UInt8\" Name=\"types\" ";
  f << "format=\"ascii\">"<< std::endl;
  unsigned int nCells = eles->nSubelements * eles->nEles;
  if (eles->nDims == 2)
  {
    for (unsigned int cell = 0; cell < nCells; cell++)
      f << 9 << " ";
  }
  else
  {
    for (unsigned int cell = 0; cell < nCells; cell++)
      f << 12 << " ";
  }
  f << std::endl;
  f << "</DataArray>" << std::endl;
  f << "</Cells>" << std::endl;

  /* Write solution information */
  f << "<PointData>" << std::endl;

  /* TEST: Write cell average solution */
  //eles->compute_Uavg();

  /* Extrapolate solution to plot points */
  auto &A = eles->oppE_ppts(0, 0);
  auto &B = eles->U_spts(0, 0, 0);
  auto &C = eles->U_ppts(0, 0, 0);

#ifdef _OMP
  omp_blocked_dgemm(CblasColMajor, CblasNoTrans, CblasNoTrans, eles->nPpts, 
      eles->nEles * eles->nVars, eles->nSpts, 1.0, &A, eles->nPpts, &B, 
      eles->nSpts, 0.0, &C, eles->nPpts);
#else
  cblas_dgemm(CblasColMajor, CblasNoTrans, CblasNoTrans, eles->nPpts, 
      eles->nEles * eles->nVars, eles->nSpts, 1.0, &A, eles->nPpts, &B, 
      eles->nSpts, 0.0, &C, eles->nPpts);
#endif

  /* Apply squeezing if needed */
  if (input->squeeze)
  {
    eles->compute_Uavg();

#ifdef _GPU
    eles->Uavg = eles->Uavg_d;
#endif

    eles->poly_squeeze_ppts();
  }

  if (input->equation == AdvDiff || input->equation == Burgers)
  {
    f << "<DataArray type=\"Float32\" Name=\"u\" ";
    f << "format=\"ascii\">"<< std::endl;
    for (unsigned int ele = 0; ele < eles->nEles; ele++)
    {
      for (unsigned int ppt = 0; ppt < eles->nPpts; ppt++)
      {
        f << std::scientific << std::setprecision(16) << eles->U_ppts(ppt, ele, 0);
        f  << " ";
      }
      f << std::endl;
    }
    f << "</DataArray>" << std::endl;
  }
  else if(input->equation == EulerNS)
  {
    std::vector<std::string> var;
    if (eles->nDims == 2)
      var = {"rho", "xmom", "ymom", "energy"};
    else
      var = {"rho", "xmom", "ymom", "zmom", "energy"};

    for (unsigned int n = 0; n < eles->nVars; n++)
    {
      f << "<DataArray type=\"Float32\" Name=\"" << var[n] << "\" ";
      f << "format=\"ascii\">"<< std::endl;
      
      for (unsigned int ele = 0; ele < eles->nEles; ele++)
      {
        for (unsigned int ppt = 0; ppt < eles->nPpts; ppt++)
        {
          f << std::scientific << std::setprecision(16);
          f << eles->U_ppts(ppt, ele, n) << " ";
        }

        f << std::endl;
      }
      f << "</DataArray>" << std::endl;
    }
  }
  if (input->filt_on && input->sen_write)
  {
#ifdef _GPU
    filt.sensor = filt.sensor_d;
#endif
    f << "<DataArray type=\"Float32\" Name=\"sensor\" format=\"ascii\">"<< std::endl;
    for (unsigned int ele = 0; ele < eles->nEles; ele++)
    {
      for (unsigned int ppt = 0; ppt < eles->nPpts; ppt++)
      {
        f << filt.sensor(ele) << " ";
      }
      f << std::endl;
    }
    f << "</DataArray>" << std::endl;
  }


  f << "</PointData>" << std::endl;
  f << "</Piece>" << std::endl;
  f << "</UnstructuredGrid>" << std::endl;
  f << "</VTKFile>" << std::endl;
  f.close();
}

void FRSolver::write_color()
{
  std::cout << "Writing colors to file..." << std::endl;
  std::stringstream ss;
  ss.str("");
  ss << input->output_prefix << "/";
  ss << input->output_prefix << "_color";
  ss << ".vtu";

  auto outputfile = ss.str();

  /* Write parition solution to file in .vtu format */
  std::ofstream f(outputfile);

  /* Write header */
  f << "<?xml version=\"1.0\"?>" << std::endl;
  f << "<VTKFile type=\"UnstructuredGrid\" version=\"0.1\" ";
  f << "byte_order=\"LittleEndian\" ";
  f << "compressor=\"vtkZLibDataCompressor\">" << std::endl;
  f << "<UnstructuredGrid>" << std::endl;
  f << "<Piece NumberOfPoints=\"" << eles->nPpts * eles->nEles << "\" ";
  f << "NumberOfCells=\"" << eles->nSubelements * eles->nEles << "\">";
  f << std::endl;
  
  /* Write plot point coordinates */
  f << "<Points>" << std::endl;
  f << "<DataArray type=\"Float32\" NumberOfComponents=\"3\" ";
  f << "format=\"ascii\">" << std::endl; 

  if (eles->nDims == 2)
  {
    // TODO: Change order of ppt structures for better looping 
    for (unsigned int ele = 0; ele < eles->nEles; ele++)
    {
      for (unsigned int ppt = 0; ppt < eles->nPpts; ppt++)
      {
        f << geo.coord_ppts(ppt, ele, 0) << " ";
        f << geo.coord_ppts(ppt, ele, 1) << " ";
        f << 0.0 << std::endl;
      }
    }
  }
  else
  {
    for (unsigned int ele = 0; ele < eles->nEles; ele++)
    {
      for (unsigned int ppt = 0; ppt < eles->nPpts; ppt++)
      {
        f << geo.coord_ppts(ppt, ele, 0) << " ";
        f << geo.coord_ppts(ppt, ele, 1) << " ";
        f << geo.coord_ppts(ppt, ele, 2) << std::endl;
      }
    }
  }
  f << "</DataArray>" << std::endl;
  f << "</Points>" << std::endl;

  /* Write cell information */
  f << "<Cells>" << std::endl;
  f << "<DataArray type=\"Int32\" Name=\"connectivity\" ";
  f << "format=\"ascii\">"<< std::endl;
  for (unsigned int ele = 0; ele < eles->nEles; ele++)
  {
    for (unsigned int subele = 0; subele < eles->nSubelements; subele++)
    {
      for (unsigned int i = 0; i < eles->nNodesPerSubelement; i++)
      {
        f << geo.ppt_connect(i, subele) + ele*eles->nPpts << " ";
      }
      f << std::endl;
    }
  }
  f << "</DataArray>" << std::endl;

  f << "<DataArray type=\"Int32\" Name=\"offsets\" ";
  f << "format=\"ascii\">"<< std::endl;
  unsigned int offset = eles->nNodesPerSubelement;
  for (unsigned int ele = 0; ele < eles->nEles; ele++)
  {
    for (unsigned int subele = 0; subele < eles->nSubelements; subele++)
    {
      f << offset << " ";
      offset += eles->nNodesPerSubelement;
    }
  }
  f << std::endl;
  f << "</DataArray>" << std::endl;

  f << "<DataArray type=\"UInt8\" Name=\"types\" ";
  f << "format=\"ascii\">"<< std::endl;
  unsigned int nCells = eles->nSubelements * eles->nEles;
  if (eles->nDims == 2)
  {
    for (unsigned int cell = 0; cell < nCells; cell++)
      f << 9 << " ";
  }
  else
  {
    for (unsigned int cell = 0; cell < nCells; cell++)
      f << 12 << " ";
  }
  f << std::endl;
  f << "</DataArray>" << std::endl;
  f << "</Cells>" << std::endl;

  /* Write color information */
  f << "<PointData>" << std::endl;
  f << "<DataArray type=\"Float32\" Name=\"color\" ";
  f << "format=\"ascii\">"<< std::endl;
  for (unsigned int ele = 0; ele < eles->nEles; ele++)
  {
    for (unsigned int ppt = 0; ppt < eles->nPpts; ppt++)
    {
      f << std::scientific << std::setprecision(16) << ele_color(ele);
      f  << " ";
    }
    f << std::endl;
  }
  f << "</DataArray>" << std::endl;
  f << "</PointData>" << std::endl;
  f << "</Piece>" << std::endl;
  f << "</UnstructuredGrid>" << std::endl;
  f << "</VTKFile>" << std::endl;
  f.close();
}

void FRSolver::report_residuals(std::ofstream &f, std::chrono::high_resolution_clock::time_point t1)
{

  /* If running on GPU, copy out divergence */
#ifdef _GPU
  eles->divF_spts = eles->divF_spts_d;
  dt = dt_d;
#endif

  // HACK: Change nStages to compute the correct residual
  if (input->dt_scheme == "BDF1" || input->dt_scheme == "LUJac" || input->dt_scheme == "LUSGS")
  {
    nStages = 1;
  }

  std::vector<double> res(eles->nVars,0.0);

#pragma omp parallel for collapse(3)
  for (unsigned int n = 0; n < eles->nVars; n++)
    for (unsigned int ele =0; ele < eles->nEles; ele++)
      for (unsigned int spt = 0; spt < eles->nSpts; spt++)
        eles->divF_spts(spt, ele, n, 0) /= eles->jaco_det_spts(spt, ele);

  for (unsigned int n = 0; n < eles->nVars; n++)
  {
    /* Infinity norm */
    if (input->res_type == 0)
      res[n] =*std::max_element(&eles->divF_spts(0, 0, n, 0), 
          &eles->divF_spts(0, 0, n+1, 1));

    /* L1 norm */
    else if (input->res_type == 1)
      res[n] = std::accumulate(&eles->divF_spts(0, 0, n, 0), 
          &eles->divF_spts(0, 0, n+1, 1), 0.0, abs_sum<double>());

    /* L2 norm */
    else if (input->res_type == 2)
      res[n] = std::accumulate(&eles->divF_spts(0, 0, n, 0), 
            &eles->divF_spts(0, 0, n+1, 1), 0.0, square<double>());
  }

  unsigned int nDoF =  (eles->nSpts * eles->nEles);

  // HACK: Change nStages back
  if (input->dt_scheme == "BDF1" || input->dt_scheme == "LUJac" || input->dt_scheme == "LUSGS")
  {
    nStages = 2;
  }

#ifdef _MPI
  MPI_Op oper = MPI_SUM;
  if (input->res_type == 0)
    oper = MPI_MAX;

  if (input->rank == 0)
  {
    MPI_Reduce(MPI_IN_PLACE, res.data(), eles->nVars, MPI_DOUBLE, oper, 0, MPI_COMM_WORLD);
    MPI_Reduce(MPI_IN_PLACE, &nDoF, 1, MPI_INT, MPI_SUM, 0, MPI_COMM_WORLD);
  }
  else
  {
    MPI_Reduce(res.data(), res.data(), eles->nVars, MPI_DOUBLE, oper, 0, MPI_COMM_WORLD);
    MPI_Reduce(&nDoF, &nDoF, 1, MPI_INT, MPI_SUM, 0, MPI_COMM_WORLD);
  }
#endif

  /* Print residual to terminal (normalized by number of solution points) */
  if (input->rank == 0) 
  {
    if (input->res_type == 2)
    {
      for (auto &val : res)  
        val = std::sqrt(val);
    }

    std::cout << current_iter << " ";
    for (auto val : res)
      std::cout << std::scientific << val / nDoF << " ";

    if (input->dt_type == 2)
    {
      std::cout << "dt: " <<  *std::min_element(dt.data(), dt.data()+eles->nEles) << " (min) ";
      std::cout << *std::max_element(dt.data(), dt.data()+eles->nEles) << " (max)";
    }
    else
    {
      std::cout << "dt: " << dt(0);
    }

    std::cout << std::endl;
    
    /* Write to history file */
    auto t2 = std::chrono::high_resolution_clock::now();
    auto current_runtime = std::chrono::duration_cast<std::chrono::duration<double>>(t2-t1);
    f << current_iter << " " << current_runtime.count() << " ";

    for (auto val : res)
      f << std::scientific << val / nDoF << " ";
    f << std::endl;
  }
}

void FRSolver::report_forces(std::ofstream &f)
{
  /* If using GPU, copy out solution, gradient and pressure */
#ifdef _GPU
  faces->U = faces->U_d;
  faces->dU = faces->dU_d;
  faces->P = faces->P_d;
#endif

  std::array<double, 3> force_conv, force_visc, taun;
  force_conv.fill(0.0); force_visc.fill(0.0); taun.fill(0.0);

  std::stringstream ss;
#ifdef _MPI
  ss << input->output_prefix << "/";
  ss << input->output_prefix << "_" << std::setw(9) << std::setfill('0') << current_iter;
  ss << "_" << std::setw(3) << std::setfill('0') << input->rank << ".cp";
#else
  ss << input->output_prefix << "/";
  ss << input->output_prefix << "_" << std::setw(9) << std::setfill('0') << current_iter;
  ss << ".cp";
#endif

  auto cpfile = ss.str();
  std::ofstream g(cpfile);

  /* Get angle of attack (and sideslip) */
  double aoa = std::atan2(input->V_fs(1), input->V_fs(0)); 
  double aos = 0.0;
  if (eles->nDims == 3)
    aos = std::atan2(input->V_fs(2), input->V_fs(0));

  /* Compute factor for non-dimensional coefficients */
  double Vsq = 0.0;
  for (unsigned int dim = 0; dim < eles->nDims; dim++)
    Vsq += input->V_fs(dim) * input->V_fs(dim);

  double fac = 1.0 / (0.5 * input->rho_fs * Vsq);

  unsigned int count = 0;
  /* Loop over boundary faces */
  for (unsigned int fpt = geo.nGfpts_int; fpt < geo.nGfpts_int + geo.nGfpts_bnd; fpt++)
  {
    /* Get boundary ID */
    unsigned int bnd_id = geo.gfpt2bnd(fpt - geo.nGfpts_int);

    if (bnd_id >= 8) /* On wall boundary */
    {
      /* Get pressure */
      double PL = faces->P(fpt, 0);

      double CP = (PL - input->P_fs) * fac;

      /* Write CP distrubtion to file */
      for(unsigned int dim = 0; dim < eles->nDims; dim++)
        g << std::scientific << faces->coord(fpt, dim) << " ";
      g << std::scientific << CP << std::endl;

      /* Sum inviscid force contributions */
      for (unsigned int dim = 0; dim < eles->nDims; dim++)
      {
        force_conv[dim] += eles->weights_spts(count%eles->nSpts1D) * CP * 
          faces->norm(fpt, dim, 0) * faces->dA(fpt);
      }

      if (input->viscous)
      {
        if (eles->nDims == 2)
        {
          /* Setting variables for convenience */
          /* States */
          double rho = faces->U(fpt, 0, 0);
          double momx = faces->U(fpt, 1, 0);
          double momy = faces->U(fpt, 2, 0);
          double e = faces->U(fpt, 3, 0);

          double u = momx / rho;
          double v = momy / rho;
          double e_int = e / rho - 0.5 * (u*u + v*v);

          /* Gradients */
          double rho_dx = faces->dU(fpt, 0, 0, 0);
          double momx_dx = faces->dU(fpt, 1, 0, 0);
          double momy_dx = faces->dU(fpt, 2, 0, 0);
          
          double rho_dy = faces->dU(fpt, 0, 1, 0);
          double momx_dy = faces->dU(fpt, 1, 1, 0);
          double momy_dy = faces->dU(fpt, 2, 1, 0);

          /* Set viscosity */
          double mu;
          if (input->fix_vis)
          {
            mu = input->mu;
          }
          /* If desired, use Sutherland's law */
          else
          {
            double rt_ratio = (input->gamma - 1.0) * e_int / (input->rt);
            mu = input->mu * std::pow(rt_ratio,1.5) * (1. + input->c_sth) / (rt_ratio + 
                input->c_sth);
          }

          double du_dx = (momx_dx - rho_dx * u) / rho;
          double du_dy = (momx_dy - rho_dy * u) / rho;

          double dv_dx = (momy_dx - rho_dx * v) / rho;
          double dv_dy = (momy_dy - rho_dy * v) / rho;

          double diag = (du_dx + dv_dy) / 3.0;

          double tauxx = 2.0 * mu * (du_dx - diag);
          double tauxy = mu * (du_dy + dv_dx);
          double tauyy = 2.0 * mu * (dv_dy - diag);

          /* Get viscous normal stress */
          taun[0] = tauxx * faces->norm(fpt, 0, 0) + tauxy * faces->norm(fpt, 1, 0);
          taun[1] = tauxy * faces->norm(fpt, 0, 0) + tauyy * faces->norm(fpt, 1, 0);

          for (unsigned int dim = 0; dim < eles->nDims; dim++)
            force_visc[dim] -= eles->weights_spts(count%eles->nSpts1D) * taun[dim] * 
              faces->dA(fpt) * fac;

        }
        else if (eles->nDims == 3)
        {
          /* Setting variables for convenience */
          /* States */
          double rho = faces->U(fpt, 0, 0);
          double momx = faces->U(fpt, 1, 0);
          double momy = faces->U(fpt, 2, 0);
          double momz = faces->U(fpt, 3, 0);
          double e = faces->U(fpt, 4, 0);

          double u = momx / rho;
          double v = momy / rho;
          double w = momz / rho;
          double e_int = e / rho - 0.5 * (u*u + v*v + w*w);

           /* Gradients */
          double rho_dx = faces->dU(fpt, 0, 0, 0);
          double momx_dx = faces->dU(fpt, 1, 0, 0);
          double momy_dx = faces->dU(fpt, 2, 0, 0);
          double momz_dx = faces->dU(fpt, 3, 0, 0);
          
          double rho_dy = faces->dU(fpt, 0, 1, 0);
          double momx_dy = faces->dU(fpt, 1, 1, 0);
          double momy_dy = faces->dU(fpt, 2, 1, 0);
          double momz_dy = faces->dU(fpt, 3, 1, 0);

          double rho_dz = faces->dU(fpt, 0, 2, 0);
          double momx_dz = faces->dU(fpt, 1, 2, 0);
          double momy_dz = faces->dU(fpt, 2, 2, 0);
          double momz_dz = faces->dU(fpt, 3, 2, 0);

          /* Set viscosity */
          double mu;
          if (input->fix_vis)
          {
            mu = input->mu;
          }
          /* If desired, use Sutherland's law */
          else
          {
            double rt_ratio = (input->gamma - 1.0) * e_int / (input->rt);
            mu = input->mu * std::pow(rt_ratio,1.5) * (1. + input->c_sth) / (rt_ratio + 
                input->c_sth);
          }

          double du_dx = (momx_dx - rho_dx * u) / rho;
          double du_dy = (momx_dy - rho_dy * u) / rho;
          double du_dz = (momx_dz - rho_dz * u) / rho;

          double dv_dx = (momy_dx - rho_dx * v) / rho;
          double dv_dy = (momy_dy - rho_dy * v) / rho;
          double dv_dz = (momy_dz - rho_dz * v) / rho;

          double dw_dx = (momz_dx - rho_dx * w) / rho;
          double dw_dy = (momz_dy - rho_dy * w) / rho;
          double dw_dz = (momz_dz - rho_dz * w) / rho;

          double diag = (du_dx + dv_dy + dw_dz) / 3.0;

          double tauxx = 2.0 * mu * (du_dx - diag);
          double tauyy = 2.0 * mu * (dv_dy - diag);
          double tauzz = 2.0 * mu * (dw_dz - diag);
          double tauxy = mu * (du_dy + dv_dx);
          double tauxz = mu * (du_dz + dw_dx);
          double tauyz = mu * (dv_dz + dw_dy);

          /* Get viscous normal stress */
          taun[0] = tauxx * faces->norm(fpt, 0, 0) + tauxy * faces->norm(fpt, 1, 0) + tauxz * faces->norm(fpt, 2, 0);
          taun[1] = tauxy * faces->norm(fpt, 0, 0) + tauyy * faces->norm(fpt, 1, 0) + tauyz * faces->norm(fpt, 2, 0);
          taun[3] = tauxz * faces->norm(fpt, 0, 0) + tauyz * faces->norm(fpt, 1, 0) + tauzz * faces->norm(fpt, 2, 0);

          for (unsigned int dim = 0; dim < eles->nDims; dim++)
            force_visc[dim] -= eles->weights_spts(count%eles->nSpts1D) * taun[dim] * 
              faces->dA(fpt) * fac;

        }
        
      }
      count++;
    }
  }

  /* Compute lift and drag coefficients */
  double CL_conv, CD_conv, CL_visc, CD_visc;

#ifdef _MPI
  if (input->rank == 0)
  {
    MPI_Reduce(MPI_IN_PLACE, force_conv.data(), eles->nDims, MPI_DOUBLE, MPI_SUM, 0, MPI_COMM_WORLD);
    MPI_Reduce(MPI_IN_PLACE, force_visc.data(), eles->nDims, MPI_DOUBLE, MPI_SUM, 0, MPI_COMM_WORLD);
  }
  else
  {
    MPI_Reduce(force_conv.data(), force_conv.data(), eles->nDims, MPI_DOUBLE, MPI_SUM, 0, MPI_COMM_WORLD);
    MPI_Reduce(force_visc.data(), force_visc.data(), eles->nDims, MPI_DOUBLE, MPI_SUM, 0, MPI_COMM_WORLD);
  }
#endif

  if (input->rank == 0)
  {
    if (eles->nDims == 2)
    {
      CL_conv = -force_conv[0] * std::sin(aoa) + force_conv[1] * std::cos(aoa);
      CD_conv = force_conv[0] * std::cos(aoa) + force_conv[1] * std::sin(aoa);
      CL_visc = -force_visc[0] * std::sin(aoa) + force_visc[1] * std::cos(aoa);
      CD_visc = force_visc[0] * std::cos(aoa) + force_visc[1] * std::sin(aoa);
    }
    else if (eles->nDims == 3)
    {
      CL_conv = -force_conv[0] * std::sin(aoa) + force_conv[1] * std::cos(aoa);
      CD_conv = force_conv[0] * std::cos(aoa) * std::cos(aos) + force_conv[1] * std::sin(aoa) + 
        force_conv[2] * std::sin(aoa) * std::cos(aos);
      CL_visc = -force_visc[0] * std::sin(aoa) + force_visc[1] * std::cos(aoa);
      CD_visc = force_visc[0] * std::cos(aoa) * std::cos(aos) + force_visc[1] * std::sin(aoa) + 
        force_visc[2] * std::sin(aoa) * cos(aos);
    }

    std::cout << "CL_conv = " << CL_conv << " CD_conv = " << CD_conv;
    f << current_iter << " ";
    f << std::scientific << std::setprecision(16) << CL_conv << " " << CD_conv;

    if (input->viscous)
    {
      std::cout << " CL_visc = " << CL_visc << " CD_visc = " << CD_visc;
      f << std::scientific << std::setprecision(16) << " " << CL_visc << " " << CD_visc;
    }

    std::cout << std::endl;
    f << std::endl;
  }
}

void FRSolver::report_error(std::ofstream &f)
{
  /* If using GPU, copy out solution */
#ifdef _GPU
  eles->U_spts = eles->U_spts_d;
  eles->dU_spts = eles->dU_spts_d;
#endif

  /* Extrapolate solution to quadrature points */
  auto &A = eles->oppE_qpts(0, 0);
  auto &B = eles->U_spts(0, 0, 0);
  auto &C = eles->U_qpts(0, 0, 0);

#ifdef _OMP
  omp_blocked_dgemm(CblasColMajor, CblasNoTrans, CblasNoTrans, eles->nQpts, 
      eles->nEles * eles->nVars, eles->nSpts, 1.0, &A, eles->nQpts, &B, 
      eles->nSpts, 0.0, &C, eles->nQpts);
#else
  cblas_dgemm(CblasColMajor, CblasNoTrans, CblasNoTrans, eles->nQpts, 
      eles->nEles * eles->nVars, eles->nSpts, 1.0, &A, eles->nQpts, &B, 
      eles->nSpts, 0.0, &C, eles->nQpts);
#endif

  /* Extrapolate derivatives to quadrature points */
  for (unsigned int dim = 0; dim < eles->nDims; dim++)
  {
      auto &A = eles->oppE_qpts(0, 0);
      auto &B = eles->dU_spts(0, 0, 0, dim);
      auto &C = eles->dU_qpts(0, 0, 0, dim);

#ifdef _OMP
      omp_blocked_dgemm(CblasColMajor, CblasNoTrans, CblasNoTrans, eles->nQpts, 
          eles->nEles * eles->nVars, eles->nSpts, 1.0, &A, eles->nQpts, &B, 
          eles->nSpts, 0.0, &C, eles->nQpts);
#else
      cblas_dgemm(CblasColMajor, CblasNoTrans, CblasNoTrans, eles->nQpts, 
          eles->nEles * eles->nVars, eles->nSpts, 1.0, &A, eles->nQpts, &B, 
          eles->nSpts, 0.0, &C, eles->nQpts);
#endif

  }

  std::vector<double> l2_error(2,0.0);

  unsigned int n = input->err_field;
  std::vector<double> dU_true(2, 0.0), dU_error(2, 0.0);
#pragma omp for collapse (2)
    for (unsigned int ele = 0; ele < eles->nEles; ele++)
    {
      for (unsigned int qpt = 0; qpt < eles->nQpts; qpt++)
      {
        double U_true = 0.0;
        double weight = 0.0;

        if (eles->nDims == 2)
        {
          /* Compute true solution and derivatives */
          if (input->test_case == 3) // Isentropic Bump
          {
            U_true = input->P_fs / std::pow(input->rho_fs, input->gamma);
          }
          else 
          {
            U_true = compute_U_true(geo.coord_qpts(qpt,ele,0), geo.coord_qpts(qpt,ele,1), 0, 
                flow_time, n, input);
          }

          dU_true[0] = compute_dU_true(geo.coord_qpts(qpt,ele,0), geo.coord_qpts(qpt,ele,1), 0, 
              flow_time, n, 0, input);
          dU_true[1] = compute_dU_true(geo.coord_qpts(qpt,ele,0), geo.coord_qpts(qpt,ele,1), 0, 
              flow_time, n, 1, input);
          

          /* Get quadrature point index and weight */
          unsigned int i = eles->idx_qpts(qpt,0);
          unsigned int j = eles->idx_qpts(qpt,1);
          weight = eles->weights_qpts[i] * eles->weights_qpts[j];
        }
        else if (eles->nDims == 3)
        {
          ThrowException("Under construction!");
        }

        /* Compute errors */
        double U_error;
        if (input->test_case == 2) // Couette flow case
        {
          double rho = eles->U_qpts(qpt, ele, 0);
          double u =  eles->U_qpts(qpt, ele, 1) / rho;
          double rho_dx = eles->dU_qpts(qpt, ele, 0, 0);
          double rho_dy = eles->dU_qpts(qpt, ele, 0, 1);
          double momx_dx = eles->dU_qpts(qpt, ele, 1, 0);
          double momx_dy = eles->dU_qpts(qpt, ele, 1, 1);

          double du_dx = (momx_dx - rho_dx * u) / rho;
          double du_dy = (momx_dy - rho_dy * u) / rho;

          U_error = U_true - u;
          dU_error[0] = dU_true[0] - du_dx;
          dU_error[1] = dU_true[1] - du_dy;
        }
        else if (input->test_case == 3) // Isentropic bump
        {
          double momF = 0.0;
          for (unsigned int dim = 0; dim < eles->nDims; dim ++)
          {
            momF += eles->U_qpts(qpt, ele, dim + 1) * eles->U_qpts(qpt, ele, dim + 1);
          }

          momF /= eles->U_qpts(qpt, ele, 0);

          double P = (input->gamma - 1.0) * (eles->U_qpts(qpt, ele, 3) - 0.5 * momF);

          U_error = U_true - P/std::pow(eles->U_qpts(qpt, ele, 0), input->gamma);
        }
        else
        {
          U_error = U_true - eles->U_qpts(qpt, ele, n);
          dU_error[0] = dU_true[0] - eles->dU_qpts(qpt, ele, n, 0); 
          dU_error[1] = dU_true[1] - eles->dU_qpts(qpt, ele, n, 1);
        }

        l2_error[0] += weight * eles->jaco_det_qpts(qpt, ele) * U_error * U_error; 
        l2_error[1] += weight * eles->jaco_det_qpts(qpt, ele) * (U_error * U_error +
            dU_error[0] * dU_error[0] + dU_error[1] * dU_error[1]); 
      }
  }

#ifdef _MPI
  if (input->rank == 0)
  {
    MPI_Reduce(MPI_IN_PLACE, l2_error.data(), 2, MPI_DOUBLE, MPI_SUM, 0, MPI_COMM_WORLD);
  }
  else
  {
    MPI_Reduce(l2_error.data(), l2_error.data(), 2, MPI_DOUBLE, MPI_SUM, 0, MPI_COMM_WORLD);
  }

#endif


  /* Print to terminal */
  if (input->rank == 0)
  {
    std::cout << "l2_error: ";
    for (auto &val : l2_error)
      std::cout << std::scientific << std::sqrt(val) << " ";
    std::cout << std::endl;

    /* Write to file */
    f << current_iter << " ";
    for (auto &val : l2_error)
      f << std::scientific << std::setprecision(16) << std::sqrt(val) << " ";
    f << std::endl;
  }

}


void FRSolver::filter_solution()
{
  if (!input->filt_on) return; 
  
  /* Sense discontinuities and filter solution */
  unsigned int status = 1;
  for (unsigned int level = 0; level < input->filt_maxLevels && status; level++)
  {
    filt.apply_sensor();
    status = filt.apply_filter(level);
  }
}<|MERGE_RESOLUTION|>--- conflicted
+++ resolved
@@ -499,6 +499,7 @@
 
     /* Implicit flux derivative data structures (element local) */
     eles->dFdU_spts_d = eles->dFdU_spts;
+    eles->dFcdU_fpts_d = eles->dFcdU_fpts;
 
     /* Implicit flux derivative data structures (faces) */
     faces->dFdUconv_d = faces->dFdUconv;
@@ -520,13 +521,6 @@
   eles->jaco_det_spts_d = eles->jaco_det_spts;
   eles->vol_d = eles->vol;
 
-<<<<<<< HEAD
-=======
-  /* Implicit flux derivative data structures (element local) */
-  eles->dFdU_spts_d = eles->dFdU_spts;
-  eles->dFcdU_fpts_d = eles->dFcdU_fpts;
-
->>>>>>> 6b39c543
   /* Solution data structures (faces) */
   faces->U_d = faces->U;
   faces->dU_d = faces->dU;
