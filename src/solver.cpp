--- conflicted
+++ resolved
@@ -4835,11 +4835,7 @@
     unsigned int bnd_id = geo.gfpt2bnd(fpt - geo.nGfpts_int);
     unsigned int idx = count % geo.nFptsPerFace;
 
-<<<<<<< HEAD
-    if (bnd_id == SLIP_WALL_P || bnd_id == SLIP_WALL_G || bnd_id == ISOTHERMAL_NOSLIP_G  || bnd_id == ISOTHERMAL_NOSLIP_G
-=======
     if (bnd_id == SLIP_WALL_P || bnd_id == SLIP_WALL_G || bnd_id == ISOTHERMAL_NOSLIP_P  || bnd_id == ISOTHERMAL_NOSLIP_G
->>>>>>> 27d3b515
         || bnd_id == ISOTHERMAL_NOSLIP_MOVING_P || bnd_id == ISOTHERMAL_NOSLIP_MOVING_G || bnd_id == ADIABATIC_NOSLIP_P
         || bnd_id == ADIABATIC_NOSLIP_G || bnd_id == ADIABATIC_NOSLIP_MOVING_P || bnd_id == ADIABATIC_NOSLIP_MOVING_G) /* On wall boundary */
     {
@@ -5023,11 +5019,7 @@
     unsigned int bnd_id = geo.gfpt2bnd(fpt - geo.nGfpts_int);
     unsigned int idx = count % geo.nFptsPerFace;
 
-<<<<<<< HEAD
-    if (bnd_id == SLIP_WALL_P || bnd_id == SLIP_WALL_G || bnd_id == ISOTHERMAL_NOSLIP_G  || bnd_id == ISOTHERMAL_NOSLIP_G
-=======
     if (bnd_id == SLIP_WALL_P || bnd_id == SLIP_WALL_G || bnd_id == ISOTHERMAL_NOSLIP_P  || bnd_id == ISOTHERMAL_NOSLIP_G
->>>>>>> 27d3b515
         || bnd_id == ISOTHERMAL_NOSLIP_MOVING_P || bnd_id == ISOTHERMAL_NOSLIP_MOVING_G || bnd_id == ADIABATIC_NOSLIP_P
         || bnd_id == ADIABATIC_NOSLIP_G || bnd_id == ADIABATIC_NOSLIP_MOVING_P || bnd_id == ADIABATIC_NOSLIP_MOVING_G) /* On wall boundary */
     {
