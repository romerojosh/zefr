#include <algorithm>
#include <cmath>
#include <cstdlib>
#include <fstream>
#include <iostream>
#include <iomanip>
#include <memory>
#include <queue>
#include <vector>

#include "cblas.h"

#include "elements.hpp"
#include "faces.hpp"
#include "funcs.hpp"
#include "geometry.hpp"
#include "hexas.hpp"
#include "points.hpp"
#include "polynomials.hpp"
#include "quads.hpp"
#include "input.hpp"
#include "mdvector.hpp"
#include "solver.hpp"
#include "spmatrix.hpp"

#ifdef _MPI
#include "mpi.h"
#endif

#ifdef _GPU
#include "mdvector_gpu.h"
#include "spmatrix_gpu.h"
#include "solver_kernels.h"
#include "cublas_v2.h"
#endif

#ifndef _NO_TNT
#include "tnt.h"
#include <jama_lu.h>
#endif

//FRSolver::FRSolver(const InputStruct *input, int order)
FRSolver::FRSolver(InputStruct *input, int order)
{
  this->input = input;
  if (order == -1)
    this->order = input->order;
  else
    this->order = order;
}

void FRSolver::setup()
{
  if (input->rank == 0) std::cout << "Reading mesh: " << input->meshfile << std::endl;
  geo = process_mesh(input, order, input->nDims);

  if (input->rank == 0) std::cout << "Setting up elements and faces..." << std::endl;

  if (input->nDims == 2)
    eles = std::make_shared<Quads>(&geo, input, order);
  else if (input->nDims == 3)
    eles = std::make_shared<Hexas>(&geo, input, order);

  faces = std::make_shared<Faces>(&geo, input);

  faces->setup(eles->nDims, eles->nVars);
  eles->setup(faces);

  if (input->rank == 0) std::cout << "Setting up timestepping..." << std::endl;
  setup_update();

  if (input->rank == 0) std::cout << "Setting up output..." << std::endl;
  setup_output();

  if (input->rank == 0) std::cout << "Initializing solution..." << std::endl;
  initialize_U();

  if (input->restart)
  {
    if (input->rank == 0) std::cout << "Restarting solution from " + input->restart_file +" ..." << std::endl;
    restart(input->restart_file);
  }

  
#ifdef _GPU
  solver_data_to_device();
#endif

}

void FRSolver::setup_update()
{
  /* Setup variables for timestepping scheme */
  if (input->dt_scheme == "Euler")
  {
    nStages = 1;
    rk_beta.assign({nStages}, 1.0);

  }
  else if (input->dt_scheme == "RK44")
  {
    nStages = 4;
    
    rk_alpha.assign({nStages-1});
    rk_alpha(0) = 0.5; rk_alpha(1) = 0.5; rk_alpha(2) = 1.0;

    rk_beta.assign({nStages});
    rk_beta(0) = 1./6.; rk_beta(1) = 1./3.; 
    rk_beta(2) = 1./3.; rk_beta(3) = 1./6.;
  }
  else if (input->dt_scheme == "RKj")
  {
    nStages = 4;
    rk_alpha.assign({nStages});
    /* Standard RK44 */
    rk_alpha(0) = 1./4; rk_alpha(1) = 1./3.; 
    rk_alpha(2) = 1./2.; rk_alpha(3) = 1.0;
  }
  else if (input->dt_scheme == "BDF1" || input->dt_scheme == "LUJac" || input->dt_scheme == "LUSGS")
  {
    // HACK: (nStages = 1) doesn't work, fix later
    nStages = 2;

    /* Setup element colors */
    ele_color.assign({eles->nEles});
    if (input->dt_scheme == "LUJac")
    {
      nColors = 1;
      ele_color.fill(1);
    }
    else if (input->dt_scheme == "LUSGS")
    {
      nColors = 2;
      ele_color(0) = 1;
      std::queue<unsigned int> Q;
      Q.push(0);
      while (!Q.empty())
      {
        unsigned int ele1 = Q.front();
        Q.pop();

        /* Determine opposite color */
        unsigned int color = ele_color(ele1);
        if (color == 1)
        {
          color = 2;
        }
        else
        {
          color = 1;
        }

        /* Color neighbors */
        for (unsigned int face = 0; face < eles->nFaces; face++)
        {
          int ele2 = geo.ele_adj(face, ele1);
          if (ele2 != -1 && ele_color(ele2) == 0)
          {
            ele_color(ele2) = color;
            Q.push(ele2);
          }
        }
      }
    }
  }
  else
  {
    ThrowException("dt_scheme not recognized!");
  }

  U_ini.assign({eles->nSpts, eles->nEles, eles->nVars});
  dt.assign({eles->nEles},input->dt);
}

void FRSolver::setup_output()
{
  /* Create output directory to store data files */
  if (input->rank == 0)
  {
    std::string cmd = "mkdir " + input->output_prefix;
    system(cmd.c_str());
  }

  if (eles->nDims == 2)
  {
    unsigned int nSubelements1D = eles->nSpts1D+1;
    eles->nSubelements = nSubelements1D * nSubelements1D;
    eles->nNodesPerSubelement = 4;

    /* Allocate memory for local plot point connectivity and solution at plot points */
    geo.ppt_connect.assign({4, eles->nSubelements});

    /* Setup plot "subelement" connectivity */
    std::vector<unsigned int> nd(4,0);

    unsigned int ele = 0;
    nd[0] = 0; nd[1] = 1; nd[2] = nSubelements1D + 2; nd[3] = nSubelements1D + 1;

    for (unsigned int i = 0; i < nSubelements1D; i++)
    {
      for (unsigned int j = 0; j < nSubelements1D; j++)
      {
        for (unsigned int node = 0; node < 4; node ++)
        {
          geo.ppt_connect(node, ele) = nd[node] + j;
        }

        ele++;
      }

      for (unsigned int node = 0; node < 4; node ++)
        nd[node] += nSubelements1D + 1;
    }
  }
  else if (eles->nDims == 3)
  {
    unsigned int nSubelements1D = eles->nSpts1D+1;
    eles->nSubelements = nSubelements1D * nSubelements1D * nSubelements1D;
    eles->nNodesPerSubelement = 8;

    /* Allocate memory for local plot point connectivity and solution at plot points */
    geo.ppt_connect.assign({8, eles->nSubelements});

    /* Setup plot "subelement" connectivity */
    std::vector<unsigned int> nd(8,0);

    unsigned int ele = 0;
    nd[0] = 0; nd[1] = 1; nd[2] = nSubelements1D + 2; nd[3] = nSubelements1D + 1;
    nd[4] = (nSubelements1D + 1) * (nSubelements1D + 1); nd[5] = nd[4] + 1; 
    nd[6] = nd[4] + nSubelements1D + 2; nd[7] = nd[4] + nSubelements1D + 1;

    for (unsigned int i = 0; i < nSubelements1D; i++)
    {
      for (unsigned int j = 0; j < nSubelements1D; j++)
      {
        for (unsigned int k = 0; k < nSubelements1D; k++)
        {
          for (unsigned int node = 0; node < 8; node ++)
          {
            geo.ppt_connect(node, ele) = nd[node] + k;
          }

          ele++;
        }

        for (unsigned int node = 0; node < 8; node ++)
          nd[node] += (nSubelements1D + 1);

      }

      for (unsigned int node = 0; node < 8; node ++)
        nd[node] += (nSubelements1D + 1);
    }

  }

}

void FRSolver::restart(std::string restart_file)
{
  size_t pos;
#ifdef _MPI
  /* From .pvtu, form partition specific filename */
  pos = restart_file.rfind(".pvtu");
  if (pos == std::string::npos)
  {
    ThrowException("Must provide .pvtu file for parallel restart!");
  }

  restart_file = restart_file.substr(0, pos);

  std::stringstream ss;
  ss << std::setw(3) << std::setfill('0') << input->rank;

  restart_file += "_" + ss.str() + ".vtu";
#endif

  /* Open .vtu file */
  std::ifstream f(restart_file);
  pos = restart_file.rfind(".vtu");
  if (pos == std::string::npos)
  {
    ThrowException("Must provide .vtu file for restart!");
  }

  if (!f.is_open())
  {
    ThrowException("Could not open restart file " + restart_file + "!");
  }

  std::string param, line;
  double val;
  unsigned int order_restart;
  mdvector<double> U_restart, oppRestart;

  /* Load data from restart file */
  while (f >> param)
  {
    if (param == "TIME")
    {
      f >> flow_time;
    }
    if (param == "ITER")
    {
      f >> current_iter;
      restart_iter = current_iter;
    }
    if (param == "ORDER")
    {
      f >> order_restart;
    }

    if (param == "<PointData>")
    {

      unsigned int nSpts1D_restart = order_restart + 1;
      unsigned int nSpts2D_restart = nSpts1D_restart * nSpts1D_restart;
      unsigned int nPpts1D = nSpts1D_restart + 2;
      unsigned int nPpts2D = nPpts1D * nPpts1D;

      unsigned int nSpts_restart = (unsigned int) std::pow(nSpts1D_restart, input->nDims);
      unsigned int nPpts = (unsigned int) std::pow(nPpts1D, input->nDims);

      U_restart.assign({nSpts_restart, eles->nEles, eles->nVars});

      /* Setup extrapolation operator from restart points */
      oppRestart.assign({eles->nSpts, nSpts_restart});
      auto loc_spts_restart_1D = Gauss_Legendre_pts(order_restart + 1); 

      std::vector<double> loc(input->nDims);
      for (unsigned int rpt = 0; rpt < nSpts_restart; rpt++)
      {
        for (unsigned int spt = 0; spt < eles->nSpts; spt++)
        {
          for (unsigned int dim = 0; dim < input->nDims; dim++)
            loc[dim] = eles->loc_spts(spt , dim);

          if (input->nDims == 2)
          {
            int i = rpt % nSpts1D_restart;
            int j = rpt / nSpts1D_restart;
            oppRestart(spt,rpt) = Lagrange(loc_spts_restart_1D, i, loc[0]) * 
                                  Lagrange(loc_spts_restart_1D, j, loc[1]);
          }
          else
          {
            int i = rpt % nSpts1D_restart;
            int j = (rpt / nSpts1D_restart) % nSpts1D_restart;
            int k = rpt / nSpts2D_restart;
            oppRestart(spt,rpt) = Lagrange(loc_spts_restart_1D, i, loc[0]) * 
                                  Lagrange(loc_spts_restart_1D, j, loc[1]) *
                                  Lagrange(loc_spts_restart_1D, k, loc[2]);
          }
        }
      }

      for (unsigned int n = 0; n < eles->nVars; n++)
      {
        std::getline(f,line);
        std::getline(f,line);

        for (unsigned int ele = 0; ele < eles->nEles; ele++)
        {
          unsigned int spt = 0;
          for (unsigned int ppt = 0; ppt < nPpts; ppt++)
          {
            f >> val;

            /* Logic to deal with extra plot point (corner nodes and flux points). */
            if (input->nDims == 2)
            {
              if (ppt < nPpts1D || ppt > nPpts1D * (nPpts1D-1) || ppt%nPpts1D == 0 || 
                  (ppt+1)%nPpts1D == 0)
                continue;
            }
            else
            {
              int shift = (ppt / nPpts2D) * nPpts2D;
              if (ppt < nPpts2D || ppt < nPpts1D + shift || ppt > nPpts1D * (nPpts1D-1) + shift || 
                  (ppt-shift) % nPpts1D == 0 || (ppt+1-shift)%nPpts1D == 0 || ppt > nPpts2D * (nPpts2D - 1))
                continue;
            }

            U_restart(spt, ele, n) = val;
            spt++;
          }
        }
        std::getline(f,line);
      }

      /* Extrapolate values from restart points to solution points */
      auto &A = oppRestart(0, 0);
      auto &B = U_restart(0, 0, 0);
      auto &C = eles->U_spts(0, 0, 0);

#ifdef _OMP
      omp_blocked_dgemm(CblasColMajor, CblasNoTrans, CblasNoTrans, eles->nSpts, 
          eles->nEles * eles->nVars, nSpts_restart, 1.0, &A, eles->nSpts, &B, 
          nSpts_restart, 0.0, &C, eles->nSpts);
#else
      cblas_dgemm(CblasColMajor, CblasNoTrans, CblasNoTrans, eles->nSpts, 
          eles->nEles * eles->nVars, nSpts_restart, 1.0, &A, eles->nSpts, &B, 
          nSpts_restart, 0.0, &C, eles->nSpts);
#endif

    }
  }

  f.close();
}

#ifdef _GPU
void FRSolver::solver_data_to_device()
{
  /* Initial copy of data to GPU. Assignment operator will allocate data on device when first
   * used. */

  /* FR operators */
  eles->oppE_d = eles->oppE;
  eles->oppD_d = eles->oppD;
  eles->oppD_fpts_d = eles->oppD_fpts;
  eles->oppDiv_fpts_d = eles->oppDiv_fpts;

  /* If using multigrid, copy relevant operators */
  if (input->p_multi)
  {
    eles->oppPro_d = eles->oppPro;
    eles->oppRes_d = eles->oppRes;
  }

  /* Solver data structures */
  U_ini_d = U_ini;
  rk_alpha_d = rk_alpha;
  rk_beta_d = rk_beta;
  dt_d = dt;

  /* Implicit solver data structures */
  eles->deltaU_d = eles->deltaU;
  eles->RHS_d = eles->RHS;

  if (input->dt_scheme == "LUJac" || input->dt_scheme == "LUSGS")
  {
    eles->LHS_d = eles->LHS_copy;
    eles->LU_pivots_d = eles->LU_pivots;
    eles->LU_info_d = eles->LU_info;

    /* Setup and transfer array of GPU pointers to LHS matrices and RHS vectors */
    unsigned int N = eles->nSpts * eles->nVars;
    for (unsigned int ele = 0; ele < eles->nEles; ele++)
    {
      eles->LHS_ptrs(ele) = eles->LHS_d.data() + ele * (N * N);
      eles->RHS_ptrs(ele) = eles->RHS_d.data() + ele * N;
    }

    eles->LHS_ptrs_d = eles->LHS_ptrs;
    eles->RHS_ptrs_d = eles->RHS_ptrs;

  }

  /* Solution data structures (element local) */
  eles->U_spts_d = eles->U_spts;
  eles->U_fpts_d = eles->U_fpts;
  eles->Ucomm_d = eles->Ucomm;
  eles->Uavg_d = eles->Uavg;
  eles->weights_spts_d = eles->weights_spts;
  eles->dU_spts_d = eles->dU_spts;
  eles->dU_fpts_d = eles->dU_fpts;
  eles->Fcomm_d = eles->Fcomm;
  eles->F_spts_d = eles->F_spts;
  eles->divF_spts_d = eles->divF_spts;
  eles->jaco_spts_d = eles->jaco_spts;
  eles->inv_jaco_spts_d = eles->inv_jaco_spts;
  eles->jaco_det_spts_d = eles->jaco_det_spts;
  eles->vol_d = eles->vol;

  /* Solution data structures (faces) */
  faces->U_d = faces->U;
  faces->dU_d = faces->dU;
  faces->Fconv_d = faces->Fconv;
  faces->Fvisc_d = faces->Fvisc;
  faces->P_d = faces->P;
  faces->Ucomm_d = faces->Ucomm;
  faces->Fcomm_d = faces->Fcomm;
  faces->Fcomm_temp_d = faces->Fcomm_temp;
  faces->norm_d = faces->norm;
  faces->outnorm_d = faces->outnorm;
  faces->dA_d = faces->dA;
  faces->waveSp_d = faces->waveSp;
  faces->LDG_bias_d = faces->LDG_bias;
  faces->bc_bias_d = faces->bc_bias;

  /* Additional data */
  /* Geometry */
  geo.fpt2gfpt_d = geo.fpt2gfpt;
  geo.fpt2gfpt_slot_d = geo.fpt2gfpt_slot;
  geo.gfpt2bnd_d = geo.gfpt2bnd;
  geo.per_fpt_list_d = geo.per_fpt_list;
  geo.coord_spts_d = geo.coord_spts;

  /* Input parameters */
  input->V_fs_d = input->V_fs;
  input->V_wall_d = input->V_wall;
  input->norm_fs_d = input->norm_fs;
  input->AdvDiff_A_d = input->AdvDiff_A;

#ifdef _MPI
  /* MPI data */
  for (auto &entry : geo.fpt_buffer_map) 
  {
    int pairedRank = entry.first;
    auto &fpts = entry.second;
    geo.fpt_buffer_map_d[pairedRank] = fpts;
    faces->U_sbuffs_d[pairedRank] = faces->U_sbuffs[pairedRank];
    faces->U_rbuffs_d[pairedRank] = faces->U_rbuffs[pairedRank];
  }

#endif


}
#endif

void FRSolver::compute_residual(unsigned int stage)
{
  /* Extrapolate solution to flux points */
  eles->extrapolate_U();

  /* If "squeeze" stabilization enabled, apply  it */
  if (input->squeeze)
  {
    eles->compute_Uavg();
    eles->poly_squeeze();
  }

  /* Copy flux point data from element local to face local storage */
  U_to_faces();

#ifdef _MPI
  /* Commence sending U data to other processes */
  faces->send_U_data();
#endif

  /* Apply boundary conditions to state variables */
  faces->apply_bcs();

  /* Compute convective flux at solution points */
  eles->compute_Fconv();

  /* If running inviscid, use this scheduling. */
  if(!input->viscous)
  {

#ifdef _MPI
  /* Compute convective flux and common flux at non-MPI flux points */
  faces->compute_Fconv(0, geo.nGfpts_int + geo.nGfpts_bnd);
  faces->compute_common_F(0, geo.nGfpts_int + geo.nGfpts_bnd);
  
  /* Receive U data */
  faces->recv_U_data();

  /* Complete computation on remaning flux points. */
  faces->compute_Fconv(geo.nGfpts_int + geo.nGfpts_bnd, geo.nGfpts);
  faces->compute_common_F(geo.nGfpts_int + geo.nGfpts_bnd, geo.nGfpts);

#else
  /* Compute convective and common fluxes at flux points */
  faces->compute_Fconv(0, geo.nGfpts);
  faces->compute_common_F(0, geo.nGfpts);
#endif
  }

  /* If running viscous, use this scheduling */
  else
  {
#ifdef _MPI
    /* Compute common interface solution at non-MPI flux points */
    faces->compute_common_U(0, geo.nGfpts_int + geo.nGfpts_bnd);

    /* Receieve U data */
    faces->recv_U_data();

    /* Finish computation of common interface solution */
    faces->compute_common_U(geo.nGfpts_int + geo.nGfpts_bnd, geo.nGfpts);

#else
    /* Compute common interface solution at flux points */
    faces->compute_common_U(0, geo.nGfpts);
#endif

    /* Copy solution data at flux points from face local to element local
     * storage */
    U_from_faces();

    /* Compute gradient of state variables at solution points */
    eles->compute_dU();

    /* Transform gradient of state variables to physical space from 
     * reference space */
    eles->transform_dU();

    /* Extrapolate solution gradient to flux points */
    eles->extrapolate_dU();

    /* Copy gradient data from element local to face local storage */
    dU_to_faces();

#ifdef _MPI
    /* Commence sending gradient data to other processes */
    faces->send_dU_data();

    /* Apply boundary conditions to the gradient */
    faces->apply_bcs_dU();

    /* Compute viscous flux at solution points */
    eles->compute_Fvisc();

    /* Compute viscous and convective flux and common interface flux 
     * at non-MPI flux points */
    faces->compute_Fvisc(0, geo.nGfpts_int + geo.nGfpts_bnd);
    faces->compute_Fconv(0, geo.nGfpts_int + geo.nGfpts_bnd);
    faces->compute_common_F(0, geo.nGfpts_int + geo.nGfpts_bnd);

    /* Receive gradient data */
    faces->recv_dU_data();

    /* Complete computation of fluxes */
    faces->compute_Fvisc(geo.nGfpts_int + geo.nGfpts_bnd, geo.nGfpts);
    faces->compute_Fconv(geo.nGfpts_int + geo.nGfpts_bnd, geo.nGfpts);
    faces->compute_common_F(geo.nGfpts_int + geo.nGfpts_bnd, geo.nGfpts);

#else
    /* Apply boundary conditions to the gradient */
    faces->apply_bcs_dU();

    /* Compute viscous flux at solution points */
    eles->compute_Fvisc();

    /* Compute viscous and convective flux and common interface fluxes 
     * at flux points*/ 
    faces->compute_Fvisc(0, geo.nGfpts);
    faces->compute_Fconv(0, geo.nGfpts);
    faces->compute_common_F(0, geo.nGfpts);
#endif

  }

  /* Transform fluxes from physical to reference space */
  eles->transform_flux();
  faces->transform_flux();

  /* Copy flux data from face local storage to element local storage */
  F_from_faces();

  /* Compute divergence of flux */
  eles->compute_divF(stage);

  /* Add source term (if required) */
  if (input->source)
    add_source(stage);
}

void FRSolver::compute_LHS()
{
#ifdef _GPU
  /* Copy new solution from GPU */
  // TODO: Temporary until placed in GPU
  eles->U_spts = eles->U_spts_d;
  faces->U = faces->U_d;
#endif

  /* Compute derivative of convective flux with respect to state variables 
   * at solution and flux points */
  eles->compute_dFdUconv();
  faces->compute_dFdUconv(0, geo.nGfpts);

  if (input->viscous)
  {
    /* Compute derivative of common solution with respect to state variables
     * at flux points */
    faces->compute_dUcdU(0, geo.nGfpts);

    /* Compute derivative of viscous flux with respect to state variables 
     * at solution and flux points */
    eles->compute_dFdUvisc();
    faces->compute_dFdUvisc(0, geo.nGfpts);

    /* Compute derivative of viscous flux with respect to the gradient of 
     * state variables at solution and flux points */
    eles->compute_dFddUvisc();
    faces->compute_dFddUvisc(0, geo.nGfpts);
  }

  /* Apply boundary conditions for flux derivative data */
  faces->apply_bcs_dFdU();

  /* Compute normal flux derivative data at flux points */
  faces->compute_dFcdU(0, geo.nGfpts);

  /* Transform flux derivative data from physical to reference space */
  eles->transform_dFdU();
  faces->transform_dFcdU();

  /* Copy normal flux derivative data from face local storage to element local storage */
  dFcdU_from_faces();

  /* Compute LHS implicit Jacobian */
  if (input->dt_scheme == "BDF1")
  {
    eles->compute_globalLHS(dt);

#ifdef _GPU
    /* Copy to GPU */
    eles->GLHS_d.free_data();
    eles->GLHS_d = eles->GLHS;
#endif
  }
  else if (input->dt_scheme == "LUJac" || input->dt_scheme == "LUSGS")
  {
    eles->compute_localLHS(dt);
    compute_LHS_LU();
  }

}

void FRSolver::compute_LHS_LU()
{

#ifdef _GPU
  /* Reorganize LHS matrices on CPU */
  for (unsigned int ele = 0; ele < eles->nEles; ele++)
  {
    for (unsigned int nj = 0; nj < eles->nVars; nj++)
    {
      for (unsigned int ni = 0; ni < eles->nVars; ni++)
      {
        for (unsigned int sj = 0; sj < eles->nSpts; sj++)
        {
          for (unsigned int si = 0; si < eles->nSpts; si++)
          {
            unsigned int i = ni * eles->nSpts + si;
            unsigned int j = nj * eles->nSpts + sj;
            eles->LHS_copy(i, j, ele) = eles->LHS(si, sj, ele, ni, nj); 
          }
        }
      }
    }
  }

  /* Transfer LHS data to GPU */
  eles->LHS_d = eles->LHS_copy;

  unsigned int N = eles->nSpts * eles->nVars;

  /* Create pointer array */
  //for (unsigned int ele = 0; ele < eles->nEles; ele++)
  //{
  //  eles->LHS_ptrs(ele) = eles->LHS_d.data() + ele * (N * N);
  //}
  //eles->LHS_ptrs_d = eles->LHS_ptrs;

  /* Perform batched LU using cuBLAS */
  cublasDgetrfBatched_wrapper(N, eles->LHS_ptrs_d.data(), N, eles->LU_pivots_d.data(), eles->LU_info_d.data(), eles->nEles);
#endif

#ifdef _CPU
#ifndef _NO_TNT
  LUptrs.clear();
  for (unsigned int ele = 0; ele < eles->nEles; ele++)
  {
    /* Copy LHS into TNT object */
    unsigned int N = eles->nSpts * eles->nVars;
    TNT::Array2D<double> A(N, N);
    for (unsigned int nj = 0; nj < eles->nVars; nj++)
    {
      for (unsigned int ni = 0; ni < eles->nVars; ni++)
      {
        for (unsigned int sj = 0; sj < eles->nSpts; sj++)
        {
          for (unsigned int si = 0; si < eles->nSpts; si++)
          {
            unsigned int i = ni * eles->nSpts + si;
            unsigned int j = nj * eles->nSpts + sj;
            A[i][j] = eles->LHS(si, sj, ele, ni, nj);
          }
        }
      }
    }

    /* Calculate and store LU object */
    LUptrs.push_back(std::make_shared<JAMA::LU<double>>(A));
  }
#endif
#endif
}

void FRSolver::compute_RHS(unsigned int color)
{
#ifdef _CPU
#pragma omp parallel for collapse(3)
  for (unsigned int n = 0; n < eles->nVars; n++)
  {
    for (unsigned int ele = 0; ele < eles->nEles; ele++)
    {
      if (ele_color(ele) == color)
      {
        for (unsigned int spt = 0; spt < eles->nSpts; spt++)
        {
          if (input->dt_type != 2)
          {
            eles->RHS(spt, n, ele) = -(dt(0) * eles->divF_spts(spt, ele, n, 0)) / eles->jaco_det_spts(spt, ele);
          }
          else
          {
            eles->RHS(spt, n, ele) = -(dt(ele) * eles->divF_spts(spt, ele, n, 0)) / eles->jaco_det_spts(spt, ele);
          }
        }
      }
    }
  }
#endif

#ifdef _GPU
  compute_RHS_wrapper(eles->divF_spts_d, eles->jaco_det_spts_d, dt_d, eles->RHS_d, input->dt_type, eles->nSpts, eles->nEles, eles->nVars);
#endif
}

void FRSolver::compute_RHS_source(mdvector<double> &source, unsigned int color)
{
#ifdef _CPU
#pragma omp parallel for collapse(3)
  for (unsigned int n = 0; n < eles->nVars; n++)
  {
    for (unsigned int ele = 0; ele < eles->nEles; ele++)
    {
      if (ele_color(ele) == color)
      {
        for (unsigned int spt = 0; spt < eles->nSpts; spt++)
        {
          if (input->dt_type != 2)
          {
            eles->RHS(spt, n, ele) = -(dt(0) * (eles->divF_spts(spt, ele, n, 0) + source(spt, ele, n))) / eles->jaco_det_spts(spt, ele);
          }
          else
          {
            eles->RHS(spt, n, ele) = -(dt(ele) * (eles->divF_spts(spt, ele, n, 0) + source(spt, ele, n))) / eles->jaco_det_spts(spt, ele);
          }
        }
      }
    }
  }
#endif

#ifdef _GPU
  //compute_RHS_source_wrapper(eles->divF_spts_d, source, eles->jaco_det_spts_d, dt_d, eles->RHS_d, input->dt_type, eles->nSpts, eles->nEles, eles->nVars);
#endif
}

void FRSolver::compute_deltaU(unsigned int color)
{
  if (input->dt_scheme == "BDF1")
  {
#ifdef _CPU
    ThrowException("Global BDF1 not supported on CPU.");
#endif

#ifdef _GPU
    compute_deltaU_globalLHS_wrapper(eles->GLHS_d, eles->deltaU_d, eles->RHS_d, GMRES_conv);
#endif

  }
  else if (input->dt_scheme == "LUJac" || input->dt_scheme == "LUSGS")
  {
#ifdef _CPU
#ifndef _NO_TNT
    for (unsigned int ele = 0; ele < eles->nEles; ele++)
    {
      if (ele_color(ele) == color)
      {
        /* Copy RHS into TNT object */
        unsigned int N = eles->nSpts * eles->nVars;
        TNT::Array1D<double> b(N);
        for (unsigned int n = 0; n < eles->nVars; n++)
        {
          for (unsigned int spt = 0; spt < eles->nSpts; spt++)
          {
            unsigned int i = n * eles->nSpts + spt;
            b[i] = eles->RHS(spt, n, ele);
          }
        }

        /* Solve for deltaU */
        TNT::Array1D<double> x = LUptrs[ele]->solve(b);
        if (x.dim() == 0)
        {
          ThrowException("LU solve failed!");
        }

        /* Copy TNT object into deltaU */
        for (unsigned int n = 0; n < eles->nVars; n++)
        {
          for (unsigned int spt = 0; spt < eles->nSpts; spt++)
          {
            unsigned int i = n * eles->nSpts + spt;
            eles->deltaU(spt, n, ele) = x[i];
          }
        }
      }


    }
    //ThrowException("PAUSE");
#endif
#endif

#ifdef _GPU
    /* Solve LU systems using batched cublas routine */
    unsigned int N = eles->nSpts * eles->nVars;
    int info;
    cublasDgetrsBatched_wrapper(N, 1, (const double**) eles->LHS_ptrs_d.data(), N, eles->LU_pivots_d.data(), 
        eles->RHS_ptrs_d.data(), N, &info, eles->nEles);

    if (info)
      ThrowException("cublasDgetrs failed. info = " + std::to_string(info));
#endif
  }
}

void FRSolver::compute_U(unsigned int color)
{
#ifdef _CPU
  for (unsigned int n = 0; n < eles->nVars; n++)
  {
    for (unsigned int ele = 0; ele < eles->nEles; ele++)
    {
      if (ele_color(ele) == color)
      {
        for (unsigned int spt = 0; spt < eles->nSpts; spt++)
        {
          eles->U_spts(spt, ele, n) += eles->deltaU(spt, n, ele);
        }
      }
    }
  }
#endif

#ifdef _GPU
  if (input->dt_scheme == "BDF1")
  {
    compute_U_wrapper(eles->U_spts_d, eles->deltaU_d, eles->nSpts, eles->nEles, eles->nVars);
  }
  else if (input->dt_scheme == "LUJac" or input->dt_scheme == "LUSGS")
  {
    /* Add RHS (which contains deltaU) to U */
    compute_U_wrapper(eles->U_spts_d, eles->RHS_d, eles->nSpts, eles->nEles, eles->nVars);
  }
#endif
}

void FRSolver::initialize_U()
{
  /* Allocate memory for solution data structures */
  /* Solution and Flux Variables */
  eles->U_spts.assign({eles->nSpts, eles->nEles, eles->nVars});
  eles->U_fpts.assign({eles->nFpts, eles->nEles, eles->nVars});
  eles->Ucomm.assign({eles->nFpts, eles->nEles, eles->nVars});
  eles->U_ppts.assign({eles->nPpts, eles->nEles, eles->nVars});
  eles->U_qpts.assign({eles->nQpts, eles->nEles, eles->nVars});
  eles->Uavg.assign({eles->nEles, eles->nVars});

  eles->F_spts.assign({eles->nSpts, eles->nEles, eles->nVars, eles->nDims});
  eles->F_fpts.assign({eles->nFpts, eles->nEles, eles->nVars, eles->nDims});
  eles->Fcomm.assign({eles->nFpts, eles->nEles, eles->nVars});

  eles->dU_spts.assign({eles->nSpts, eles->nEles, eles->nVars, eles->nDims});
  eles->dU_fpts.assign({eles->nFpts, eles->nEles, eles->nVars, eles->nDims});
  eles->dU_qpts.assign({eles->nQpts, eles->nEles, eles->nVars, eles->nDims});

  eles->divF_spts.assign({eles->nSpts, eles->nEles, eles->nVars, nStages});

  /* Allocate memory for implicit method data structures */
  if (input->dt_scheme == "BDF1" || input->dt_scheme == "LUJac" || input->dt_scheme == "LUSGS")
  {
    /* Maximum number of unique matrices possible per element */
    unsigned int nMat = eles->nFaces + 1;

    eles->dFdUconv_spts.assign({eles->nSpts, eles->nEles, eles->nVars, eles->nVars, eles->nDims});
    eles->dFcdUconv_fpts.assign({eles->nFpts, eles->nEles, eles->nVars, eles->nVars, 2});

    if(input->viscous)
    {
      nMat += eles->nFaces * (eles->nFaces - 1);

      // nDimsi: Fx, Fy // nDimsj: dUx, dUy
      eles->dFdUvisc_spts.assign({eles->nSpts, eles->nEles, eles->nVars, eles->nVars, eles->nDims});
      eles->dFddUvisc_spts.assign({eles->nSpts, eles->nEles, eles->nVars, eles->nVars, eles->nDims, eles->nDims});

      eles->dUcdU_fpts.assign({eles->nFpts, eles->nEles, eles->nVars, eles->nVars, 2});
      eles->dFcdUvisc_fpts.assign({eles->nFpts, eles->nEles, eles->nVars, eles->nVars, 2});
      eles->dFcddUvisc_fpts.assign({eles->nFpts, eles->nEles, eles->nVars, eles->nVars, eles->nDims, 2});
    }

    if (input->dt_scheme == "BDF1")
    {
      eles->LHS.assign({eles->nSpts, eles->nSpts, nMat});
    }
    else if (input->dt_scheme == "LUJac" || input->dt_scheme == "LUSGS")
    {
      eles->LHS.assign({eles->nSpts, eles->nSpts, eles->nEles, eles->nVars, eles->nVars});
      eles->LHS_copy.assign({eles->nSpts * eles->nVars, eles->nSpts * eles->nVars, eles->nEles});
      eles->LHS_ptrs.assign({eles->nEles});
      eles->RHS_ptrs.assign({eles->nEles});
      eles->LU_pivots.assign({eles->nSpts * eles->nVars * eles->nEles});
      eles->LU_info.assign({eles->nSpts * eles->nVars * eles->nEles});
    }
    eles->deltaU.assign({eles->nSpts, eles->nVars, eles->nEles});
    eles->RHS.assign({eles->nSpts, eles->nVars, eles->nEles});
  }

  /* Initialize solution */
  if (input->equation == AdvDiff || input->equation == Burgers)
  {
    if (input->ic_type == 0)
    {
      // Do nothing for now
    }
    else if (input->ic_type == 1)
    {
      if (input->nDims == 2)
      {
        for (unsigned int ele = 0; ele < eles->nEles; ele++)
        {
          for (unsigned int spt = 0; spt < eles->nSpts; spt++)
          {
            double x = geo.coord_spts(spt, ele, 0);
            double y = geo.coord_spts(spt, ele, 1);

            eles->U_spts(spt, ele, 0) = compute_U_true(x, y, 0, 0, 0, input);
          }
        }
      }
      else if (input->nDims == 3)
      {
        for (unsigned int ele = 0; ele < eles->nEles; ele++)
        {
          for (unsigned int spt = 0; spt < eles->nSpts; spt++)
          {
            double x = geo.coord_spts(spt, ele, 0);
            double y = geo.coord_spts(spt, ele, 1);
            double z = geo.coord_spts(spt, ele, 2);

            eles->U_spts(spt, ele, 0) = compute_U_true(x, y, z, 0, 0, input);

          }
        }

      }
    }
    else
    {
      ThrowException("ic_type not recognized!");
    }
  }
  else if (input->equation == EulerNS)
  {
    if (input->ic_type == 0)
    {
      for (unsigned int ele = 0; ele < eles->nEles; ele++)
      {
        for (unsigned int spt = 0; spt < eles->nSpts; spt++)
        {
          eles->U_spts(spt, ele, 0)  = input->rho_fs;

          double Vsq = 0.0;
          for (unsigned int dim = 0; dim < eles->nDims; dim++)
          {
            eles->U_spts(spt, ele, dim+1)  = input->rho_fs * input->V_fs(dim);
            Vsq += input->V_fs(dim) * input->V_fs(dim);
          }

          eles->U_spts(spt, ele, eles->nDims + 1)  = input->P_fs/(input->gamma-1.0) +
            0.5*input->rho_fs * Vsq;
        }
      }

    }
    else if (input->ic_type == 1)
    {
      for (unsigned int n = 0; n < eles->nVars; n++)
      {
        for (unsigned int ele = 0; ele < eles->nEles; ele++)
        {
          for (unsigned int spt = 0; spt < eles->nSpts; spt++)
          {
            double x = geo.coord_spts(spt, ele, 0);
            double y = geo.coord_spts(spt, ele, 1);

            eles->U_spts(spt, ele, n) = compute_U_true(x, y, 0, 0, n, input);
          }
        }
      }
    }
  }
  else
  {
    ThrowException("Solution initialization not recognized!");
  }
}

void FRSolver::U_to_faces()
{
#ifdef _CPU
#pragma omp parallel for collapse(3)
  for (unsigned int n = 0; n < eles->nVars; n++)
  {
    for (unsigned int ele = 0; ele < eles->nEles; ele++)
    {
      for (unsigned int fpt = 0; fpt < eles->nFpts; fpt++)
      {
        int gfpt = geo.fpt2gfpt(fpt,ele);
        /* Check if flux point is on ghost edge */
        if (gfpt == -1)
        {
          if (input->viscous) // if viscous, put extrapolated solution into Ucomm
            eles->Ucomm(fpt, ele, n) = eles->U_fpts(fpt, ele, n);
          continue;
        }
        int slot = geo.fpt2gfpt_slot(fpt,ele);

        faces->U(gfpt, n, slot) = eles->U_fpts(fpt, ele, n);
      }
    }
  }
#endif

#ifdef _GPU
  U_to_faces_wrapper(eles->U_fpts_d, faces->U_d, eles->Ucomm_d, geo.fpt2gfpt_d,
      geo.fpt2gfpt_slot_d, eles->nVars, eles->nEles, eles->nFpts, eles->nDims,
      input->equation, input->viscous);

  check_error();
#endif
}

void FRSolver::U_from_faces()
{
#ifdef _CPU
#pragma omp parallel for collapse(3)
  for (unsigned int n = 0; n < eles->nVars; n++)
  {
    for (unsigned int ele = 0; ele < eles->nEles; ele++)
    {
      for (unsigned int fpt = 0; fpt < eles->nFpts; fpt++)
      {
        int gfpt = geo.fpt2gfpt(fpt,ele);
        /* Check if flux point is on ghost edge */
        if (gfpt == -1)
          continue;
        int slot = geo.fpt2gfpt_slot(fpt,ele);

        eles->Ucomm(fpt, ele, n) = faces->Ucomm(gfpt, n, slot);
      }
    }
  }
#endif

#ifdef _GPU
  U_from_faces_wrapper(faces->Ucomm_d, eles->Ucomm_d, geo.fpt2gfpt_d,
      geo.fpt2gfpt_slot_d, eles->nVars, eles->nEles, eles->nFpts,
      eles->nDims, input->equation);

  check_error();
#endif

}

void FRSolver::dU_to_faces()
{
#ifdef _CPU
#pragma omp parallel for collapse(4)
  for (unsigned int dim = 0; dim < eles->nDims; dim++) 
  {
    for (unsigned int n = 0; n < eles->nVars; n++) 
    {
      for (unsigned int ele = 0; ele < eles->nEles; ele++)
      {
        for (unsigned int fpt = 0; fpt < eles->nFpts; fpt++)
        {
          int gfpt = geo.fpt2gfpt(fpt,ele);
          /* Check if flux point is on ghost edge */
          if (gfpt == -1)
            continue;
          int slot = geo.fpt2gfpt_slot(fpt,ele);

          faces->dU(gfpt, n, dim, slot) = eles->dU_fpts(fpt, ele, n, dim);
        }
      }
    }
  }
#endif

#ifdef _GPU
  dU_to_faces_wrapper(eles->dU_fpts_d, faces->dU_d, geo.fpt2gfpt_d, geo.fpt2gfpt_slot_d, 
      eles->nVars, eles->nEles, eles->nFpts, eles->nDims, input->equation);

  check_error();
#endif
}

void FRSolver::F_from_faces()
{
#ifdef _CPU
#pragma omp parallel for collapse(3)
  for (unsigned int n = 0; n < eles->nVars; n++) 
  {
    for (unsigned int ele = 0; ele < eles->nEles; ele++)
    {
      for (unsigned int fpt = 0; fpt < eles->nFpts; fpt++)
      {
        int gfpt = geo.fpt2gfpt(fpt,ele);
        /* Check if flux point is on ghost edge */
        if (gfpt == -1)
          continue;
        int slot = geo.fpt2gfpt_slot(fpt,ele);

        eles->Fcomm(fpt, ele, n) = faces->Fcomm(gfpt, n, slot);

      }
    }
  }
#endif

#ifdef _GPU
  /* Can reuse kernel here */
  U_from_faces_wrapper(faces->Fcomm_d, eles->Fcomm_d, geo.fpt2gfpt_d, 
      geo.fpt2gfpt_slot_d, eles->nVars, eles->nEles, eles->nFpts, 
      eles->nDims, input->equation);

  check_error();
#endif
}

void FRSolver::dFcdU_from_faces()
{
#pragma omp parallel for collapse(4)
  for (unsigned int nj = 0; nj < eles->nVars; nj++) 
  {
    for (unsigned int ni = 0; ni < eles->nVars; ni++) 
    {
      for (unsigned int ele = 0; ele < eles->nEles; ele++)
      {
        for (unsigned int fpt = 0; fpt < eles->nFpts; fpt++)
        {
          int gfpt = geo.fpt2gfpt(fpt,ele);
          /* Check if flux point is on ghost edge */
          if (gfpt == -1)
            continue;
          int slot = geo.fpt2gfpt_slot(fpt,ele);
          int notslot = 1;
          if (slot == 1)
          {
            notslot = 0;
          }

          eles->dFcdUconv_fpts(fpt, ele, ni, nj, 0) = faces->dFcdUconv(gfpt, ni, nj, slot, slot);
          eles->dFcdUconv_fpts(fpt, ele, ni, nj, 1) = faces->dFcdUconv(gfpt, ni, nj, notslot, slot);
        }
      }
    }
  }

  if(input->viscous)
  {
#pragma omp parallel for collapse(4)
    for (unsigned int nj = 0; nj < eles->nVars; nj++) 
    {
      for (unsigned int ni = 0; ni < eles->nVars; ni++) 
      {
        for (unsigned int ele = 0; ele < eles->nEles; ele++)
        {
          for (unsigned int fpt = 0; fpt < eles->nFpts; fpt++)
          {
            int gfpt = geo.fpt2gfpt(fpt,ele);
            /* Check if flux point is on ghost edge */
            if (gfpt == -1)
              continue;
            int slot = geo.fpt2gfpt_slot(fpt,ele);
            int notslot = 1;
            if (slot == 1)
            {
              notslot = 0;
            }

            eles->dUcdU_fpts(fpt, ele, ni, nj, 0) = faces->dUcdU(gfpt, ni, nj, slot);
            eles->dUcdU_fpts(fpt, ele, ni, nj, 1) = faces->dUcdU(gfpt, ni, nj, notslot);

            eles->dFcdUvisc_fpts(fpt, ele, ni, nj, 0) = faces->dFcdUvisc(gfpt, ni, nj, slot, slot);
            eles->dFcdUvisc_fpts(fpt, ele, ni, nj, 1) = faces->dFcdUvisc(gfpt, ni, nj, notslot, slot);

            for (unsigned int dim = 0; dim < eles->nDims; dim++)
            {
              eles->dFcddUvisc_fpts(fpt, ele, ni, nj, dim, 0) = faces->dFcddUvisc(gfpt, ni, nj, dim, slot, slot);
              eles->dFcddUvisc_fpts(fpt, ele, ni, nj, dim, 1) = faces->dFcddUvisc(gfpt, ni, nj, dim, notslot, slot);
            }
          }
        }
      }
    }
  }
}

void FRSolver::add_source(unsigned int stage)
{
#ifdef _CPU
#pragma omp parallel for collapse(3)
  for (unsigned int n = 0; n < eles->nVars; n++)
  {
    for (unsigned int ele =0; ele < eles->nEles; ele++)
    {
      for (unsigned int spt = 0; spt < eles->nSpts; spt++)
      {
          double x = geo.coord_spts(spt, ele, 0);
          double y = geo.coord_spts(spt, ele, 1);
          double z = 0;
          if (eles->nDims == 3)
            z = geo.coord_spts(spt, ele, 2);

          eles->divF_spts(spt, ele, n, stage) += compute_source_term(x, y, z, flow_time, n, input) * 
            eles->jaco_det_spts(spt, ele);
      }
    }
  }

#endif

#ifdef _GPU
  add_source_wrapper(eles->divF_spts_d, eles->jaco_det_spts_d, geo.coord_spts_d, eles->nSpts, eles->nEles,
      eles->nVars, eles->nDims, input->equation, flow_time, stage);
  check_error();
#endif

}

void FRSolver::update()
{
  if (input->dt_scheme != "BDF1" && input->dt_scheme != "LUJac" && input->dt_scheme != "LUSGS")
  {
#ifdef _CPU
    U_ini = eles->U_spts;
#endif

#ifdef _GPU
    device_copy(U_ini_d, eles->U_spts_d, eles->U_spts_d.get_nvals());
#endif

    unsigned int nSteps = (input->dt_scheme == "RKj") ? nStages : nStages - 1;

    /* Main stage loop. Complete for Jameson-style RK timestepping */
    for (unsigned int stage = 0; stage < nSteps; stage++)
    {
      compute_residual(stage);

      /* If in first stage, compute stable timestep */
      if (stage == 0)
      {
        // TODO: Revisit this as it is kind of expensive.
        if (input->dt_type != 0)
        {
          compute_element_dt();
        }
      }

#ifdef _CPU
#pragma omp parallel for collapse(3)
      for (unsigned int n = 0; n < eles->nVars; n++)
        for (unsigned int ele = 0; ele < eles->nEles; ele++)
          for (unsigned int spt = 0; spt < eles->nSpts; spt++)
          {
            if (input->dt_type != 2)
            {
              eles->U_spts(spt, ele, n) = U_ini(spt, ele, n) - rk_alpha(stage) * dt(0) / 
                eles->jaco_det_spts(spt, ele) * eles->divF_spts(spt, ele, n, stage);
            }
            else
            {
              eles->U_spts(spt, ele, n) = U_ini(spt, ele, n) - rk_alpha(stage) * dt(ele) / 
                eles->jaco_det_spts(spt, ele) * eles->divF_spts(spt, ele, n, stage);
            }
          }
#endif

#ifdef _GPU
      /* Increase last_stage if using RKj timestepping to bypass final stage branch in kernel. */
      unsigned int last_stage = (input->dt_scheme == "RKj") ? nStages + 1 : nStages;

      RK_update_wrapper(eles->U_spts_d, U_ini_d, eles->divF_spts_d, eles->jaco_det_spts_d, dt_d, 
          rk_alpha_d, input->dt_type, eles->nSpts, eles->nEles, eles->nVars, eles->nDims, 
          input->equation, stage, last_stage, false);
      check_error();
#endif

    }

    /* Final stage combining residuals for full Butcher table style RK timestepping*/
    if (input->dt_scheme != "RKj")
    {
      compute_residual(nStages-1);
#ifdef _CPU
      eles->U_spts = U_ini;
#endif
#ifdef _GPU
      device_copy(eles->U_spts_d, U_ini_d, eles->U_spts_d.get_nvals());
#endif

#ifdef _CPU
      for (unsigned int stage = 0; stage < nStages; stage++)
      {
#pragma omp parallel for collapse(3)
        for (unsigned int n = 0; n < eles->nVars; n++)
        {
          for (unsigned int ele = 0; ele < eles->nEles; ele++)
          {
            for (unsigned int spt = 0; spt < eles->nSpts; spt++)
            {
              if (input->dt_type != 2)
              {
                eles->U_spts(spt, ele, n) -= rk_beta(stage) * dt(0) / eles->jaco_det_spts(spt,ele) * 
                  eles->divF_spts(spt, ele, n, stage);
              }
              else
              {
                eles->U_spts(spt, ele, n) -= rk_beta(stage) * dt(ele) / eles->jaco_det_spts(spt,ele) * 
                  eles->divF_spts(spt, ele, n, stage);
              }
            }
          }
        }
      }
#endif

#ifdef _GPU
        RK_update_wrapper(eles->U_spts_d, eles->U_spts_d, eles->divF_spts_d, eles->jaco_det_spts_d, dt_d, 
            rk_beta_d, input->dt_type, eles->nSpts, eles->nEles, eles->nVars, eles->nDims,
            input->equation, 0, nStages, true);
        check_error();
#endif
    }
  }

  else if (input->dt_scheme == "BDF1")
  {
#ifdef _CPU
    ThrowException("BDF1 not implemented on CPU yet.");
#endif

#ifdef _GPU
    compute_residual(0);

    /* Freeze Jacobian */
    int iter = current_iter - restart_iter;
    if (iter%input->Jfreeze_freq == 0)
    {
      // TODO: Revisit this as it is kind of expensive.
      if (input->dt_type != 0)
      {
        compute_element_dt();
      }
      dt = dt_d;

      /* Compute SER time step growth */
      if (input->SER)
      {
        eles->divF_spts = eles->divF_spts_d;
        compute_SER_dt();
        dt_d = dt;
      }

      /* Compute LHS implicit Jacobian */
      compute_LHS();
    }

    /* Prepare RHS vector */
    compute_RHS_wrapper(eles->divF_spts_d, eles->jaco_det_spts_d, dt_d, eles->RHS_d, input->dt_type, eles->nSpts, eles->nEles, eles->nVars);

    /* Solve system for deltaU */
    eles->deltaU.fill(0); //TODO: Whoops! We shouldn't be resetting the guess to zero every iteration!
    eles->deltaU_d = eles->deltaU;
    compute_deltaU_globalLHS_wrapper(eles->GLHS_d, eles->deltaU_d, eles->RHS_d, GMRES_conv);

    /* Add deltaU to solution */
    compute_U();
#endif
  }

  else if (input->dt_scheme == "LUJac" || input->dt_scheme == "LUSGS")
  {

#ifdef _GPU
    if (nColors > 1)
      ThrowException("Only block-jacobi supported on GPU currently!");
#endif

    for (unsigned int color = 1; color <= nColors; color++)
    {
      compute_residual(0);

      /* Freeze Jacobian */
      int iter = current_iter - restart_iter;
      if (color == 1 && iter%input->Jfreeze_freq == 0)
      {
        // TODO: Revisit this as it is kind of expensive.
        if (input->dt_type != 0)
        {
          compute_element_dt();
#ifdef _GPU
          dt = dt_d; // Copy timestep out to CPU for LHS computation
#endif
        }

        /* Compute SER time step growth */
        if (input->SER)
        {
          compute_SER_dt();
#ifdef _GPU
          ThrowException("SER not available on GPU!");
#endif
        }

        /* Compute LHS implicit Jacobian */
          compute_LHS();
      }

      /* Prepare RHS vector */
      compute_RHS(color);

      /* Solve system for deltaU */
      compute_deltaU(color);

      /* Add deltaU to solution */
      compute_U(color);
    }
  }
  flow_time += dt(0);
  current_iter++;
}

void FRSolver::update_with_source(mdvector<double> &source)
{
  if (input->dt_scheme != "BDF1" && input->dt_scheme != "LUJac" && input->dt_scheme != "LUSGS")
  {
    U_ini = eles->U_spts;

<<<<<<< HEAD

    /* Loop over stages to get intermediate residuals. (Inactive for Euler) */
    for (unsigned int stage = 0; stage < (nStages-1); stage++)
=======
    unsigned int nSteps = (input->dt_scheme == "RKj") ? nStages : nStages - 1;

    /* Main stage loop. Complete for Jameson-style RK timestepping */
    for (unsigned int stage = 0; stage < nSteps; stage++)
>>>>>>> d4f5e9ae
    {
      compute_residual(stage);

      /* If in first stage, compute stable timestep */
      if (stage == 0)
      {
        // TODO: Revisit this as it is kind of expensive.
        if (input->dt_type != 0)
        {
          compute_element_dt();
        }
      }

#pragma omp parallel for collapse(3)
      for (unsigned int n = 0; n < eles->nVars; n++)
        for (unsigned int ele = 0; ele < eles->nEles; ele++)
          for (unsigned int spt = 0; spt < eles->nSpts; spt++)
          {
            if (input->dt_type != 2)
            {
              eles->U_spts(spt, ele, n) = U_ini(spt, ele, n) - rk_alpha(stage) * dt(0) / 
                eles->jaco_det_spts(spt,ele) * (eles->divF_spts(spt, ele, n, stage) + source(spt, ele, n));
            }
            else
            {
              eles->U_spts(spt, ele, n) = U_ini(spt, ele, n) - rk_alpha(stage) * dt(ele) / 
                eles->jaco_det_spts(spt,ele) * (eles->divF_spts(spt, ele, n, stage) + source(spt, ele, n));
            }
          }
    }

<<<<<<< HEAD
    /* Final stage */
    compute_residual(nStages-1);

    eles->U_spts = U_ini;


    for (unsigned int stage = 0; stage < nStages; stage++)
=======
    /* Final stage combining residuals for full Butcher table style RK timestepping*/
    if (input->dt_scheme != "RKj")
    {
      compute_residual(nStages-1);
      eles->U_spts = U_ini;

      for (unsigned int stage = 0; stage < nStages; stage++)
>>>>>>> d4f5e9ae
#pragma omp parallel for collapse(3)
        for (unsigned int n = 0; n < eles->nVars; n++)
          for (unsigned int ele = 0; ele < eles->nEles; ele++)
            for (unsigned int spt = 0; spt < eles->nSpts; spt++)
            {
              if (input->dt_type != 2)
              {
                eles->U_spts(spt, ele, n) -= rk_beta(stage) * dt(0) / eles->jaco_det_spts(spt,ele) *
                  (eles->divF_spts(spt, ele, n, stage) + source(spt, ele, n));
              }
              else
              {
                eles->U_spts(spt, ele, n) -= rk_beta(stage) * dt(ele) / eles->jaco_det_spts(spt,ele) *
                  (eles->divF_spts(spt, ele, n, stage) + source(spt, ele, n));
              }
            }
<<<<<<< HEAD
          }

=======
    }
>>>>>>> d4f5e9ae
  }

  else if (input->dt_scheme == "BDF1")
  {
    ThrowException("BDF1 not implemented on CPU yet.");
  }

  else if (input->dt_scheme == "LUJac" || input->dt_scheme == "LUSGS")
  {
    for (unsigned int color = 1; color <= nColors; color++)
    {
      compute_residual(0);

      /* Freeze Jacobian */
      int iter = current_iter - restart_iter;
      if (color == 1 && iter%(2*input->Jfreeze_freq*input->smooth_steps) == 0)
      {
        // TODO: Revisit this as it is kind of expensive.
        if (input->dt_type != 0)
        {
          compute_element_dt();
        }

        /* Compute LHS implicit Jacobian */
        compute_LHS();
      }

      /* Prepare RHS vector */
      compute_RHS_source(source, color);

      /* Solve system for deltaU */
      compute_deltaU(color);

      /* Add deltaU to solution */
      compute_U(color);
    }
  }
  current_iter++;
}

#ifdef _GPU
void FRSolver::update_with_source(mdvector_gpu<double> &source)
{
  if (input->dt_scheme != "BDF1" && input->dt_scheme != "LUJac" && input->dt_scheme != "LUSGS")
  {
    device_copy(U_ini_d, eles->U_spts_d, eles->U_spts_d.get_nvals());

    unsigned int nSteps = (input->dt_scheme == "RKj") ? nStages : nStages - 1;

    /* Main stage loop. Complete for Jameson-style RK timestepping */
    for (unsigned int stage = 0; stage < nSteps; stage++)
    {
      compute_residual(stage);

      /* If in first stage, compute stable timestep */
      if (stage == 0)
      {
        // TODO: Revisit this as it is kind of expensive.
        if (input->dt_type != 0)
        {
          compute_element_dt();
        }
      }

      /* Increase last_stage if using RKj timestepping to bypass final stage branch in kernel. */
      unsigned int last_stage = (input->dt_scheme == "RKj") ? nStages + 1 : nStages;

      RK_update_source_wrapper(eles->U_spts_d, U_ini_d, eles->divF_spts_d, source, eles->jaco_det_spts_d, dt_d, 
          rk_alpha_d, input->dt_type, eles->nSpts, eles->nEles, eles->nVars, eles->nDims, 
          input->equation, stage, last_stage, false);
      check_error();
    }

    if (input->dt_scheme != "RKj")
    {
      compute_residual(nStages-1);
      device_copy(eles->U_spts_d, U_ini_d, eles->U_spts_d.get_nvals());

      RK_update_source_wrapper(eles->U_spts_d, eles->U_spts_d, eles->divF_spts_d, source, eles->jaco_det_spts_d, dt_d, 
          rk_beta_d, input->dt_type, eles->nSpts, eles->nEles, eles->nVars, eles->nDims,
          input->equation, 0, nStages, true);
      check_error();
    }
  }

  else if (input->dt_scheme == "BDF1")
  {
    compute_residual(0);

    /* Freeze Jacobian */
    int iter = current_iter - restart_iter;
    if (iter%(2*input->Jfreeze_freq*input->smooth_steps) == 0)
    {
      // TODO: Revisit this as it is kind of expensive.
      if (input->dt_type != 0)
      {
        compute_element_dt();
      }
      dt = dt_d;

      /* Compute LHS implicit Jacobian */
      compute_LHS();
    }

    /* Prepare RHS vector */
    compute_RHS_source_wrapper(eles->divF_spts_d, source, eles->jaco_det_spts_d, dt_d, eles->RHS_d, input->dt_type, eles->nSpts, eles->nEles, eles->nVars);

    /* Solve system for deltaU */
    eles->deltaU.fill(0);
    eles->deltaU_d = eles->deltaU;
    compute_deltaU_globalLHS_wrapper(eles->GLHS_d, eles->deltaU_d, eles->RHS_d, GMRES_conv);

    /* Add deltaU to solution */
    compute_U();
  }

  else if (input->dt_scheme == "LUJac" || input->dt_scheme == "LUSGS")
  {
    if (nColors > 1)
      ThrowException("Only block-jacobi supported on GPU currently!");

    for (unsigned int color = 1; color <= nColors; color++)
    {
      compute_residual(0);

      /* Freeze Jacobian */
      int iter = current_iter - restart_iter;
      if (color == 1 && iter%(2*input->Jfreeze_freq*input->smooth_steps) == 0)
      {
        // TODO: Revisit this as it is kind of expensive.
        if (input->dt_type != 0)
        {
          compute_element_dt();
        }

        dt = dt_d;

        /* Compute LHS implicit Jacobian */
        compute_LHS();
      }

      /* Prepare RHS vector */
      compute_RHS_source_wrapper(eles->divF_spts_d, source, eles->jaco_det_spts_d, dt_d, eles->RHS_d, input->dt_type, eles->nSpts, eles->nEles, eles->nVars);

      /* Solve system for deltaU */
      compute_deltaU(color);

      /* Add deltaU to solution */
      compute_U(color);
    }

  }
  current_iter++;
}
#endif

void FRSolver::compute_element_dt()
{
#ifdef _CPU
#pragma omp parallel for
  for (unsigned int ele = 0; ele < eles->nEles; ele++)
  { 
    double int_waveSp = 0.;  /* Edge/Face integrated wavespeed */

    for (unsigned int fpt = 0; fpt < eles->nFpts; fpt++)
    {
      /* Skip if on ghost edge. */
      int gfpt = geo.fpt2gfpt(fpt,ele);
      if (gfpt == -1)
        continue;

      if (eles->nDims == 2)
      {
        int_waveSp += eles->weights_spts(fpt % eles->nSpts1D) * faces->waveSp(gfpt) * faces->dA(gfpt);
      }
      else
      {
        int idx = fpt % (eles->nSpts1D * eles->nSpts1D);
        int i = idx % eles->nSpts1D;
        int j = idx / eles->nSpts1D;

        int_waveSp += eles->weights_spts(i) * eles->weights_spts(j) * faces->waveSp(gfpt) * faces->dA(gfpt);
      }
    }

    /* CFL-estimate used by Liang, Lohner, and others. Factor of 2 to be 
     * consistent with 1D CFL estimates. */
    dt(ele) = 2.0 * input->CFL * get_cfl_limit_adv(order) * eles->vol(ele) / int_waveSp;
  }

  if (input->dt_type == 1) /* Global minimum */
  {
    dt(0) = *std::min_element(dt.data(), dt.data()+eles->nEles);

#ifdef _MPI
    MPI_Allreduce(MPI_IN_PLACE, &dt(0), 1, MPI_DOUBLE, MPI_MIN, MPI_COMM_WORLD); 
#endif

  }
#endif

#ifdef _GPU
  compute_element_dt_wrapper(dt_d, faces->waveSp_d, faces->dA_d, geo.fpt2gfpt_d, 
      eles->weights_spts_d, eles->vol_d, eles->nSpts1D, input->CFL, order, 
      input->dt_type, eles->nFpts, eles->nEles, eles->nDims);
#endif
}

void FRSolver::compute_SER_dt()
{
  /* Compute norm of residual */
  // TODO: Create norm function to eliminate repetition, add other norms
  SER_res[1] = SER_res[0];
  SER_res[0] = 0;
  for (unsigned int n = 0; n < eles->nVars; n++)
  {
    for (unsigned int ele =0; ele < eles->nEles; ele++)
    {
      for (unsigned int spt = 0; spt < eles->nSpts; spt++)
      {
        SER_res[0] += (eles->divF_spts(spt, ele, n, 0) / eles->jaco_det_spts(spt, ele)) *
                       (eles->divF_spts(spt, ele, n, 0) / eles->jaco_det_spts(spt, ele));
      }
    }
  }
  SER_res[0] = std::sqrt(SER_res[0]);

  /* Compute SER time step growth */
  double omg = SER_res[1] / SER_res[0];
  if (omg != 0)
  {
    /* Clipping */
    if (omg < 0.1)
      omg = 0.1;
    else if (omg > 2.0)
      omg = 2.0;

    /* Relax Growth */
    if (omg > 1.0)
      omg = std::sqrt(omg);

    /* Relax if GMRES did not converge */
    if (input->dt_scheme == "BDF1" && !GMRES_conv)
    {
      omg = 0.5;
    }

    /* Compute new time step */
    SER_omg *= omg;
    if (input->dt_type == 0)
    {
      dt(0) *= omg;
    }
    else if(input->dt_type == 1)
    {
      dt(0) *= SER_omg;
    }
    else if (input->dt_type == 2)
    {
#pragma omp parallel for
      for (unsigned int ele = 0; ele < eles->nEles; ele++)
      {
        dt(ele) *= SER_omg;
      }
    }
  }
}

void FRSolver::write_solution(const std::string &prefix)
{
#ifdef _GPU
  eles->U_spts = eles->U_spts_d;
#endif

  if (input->rank == 0) std::cout << "Writing data to file..." << std::endl;

  std::stringstream ss;
#ifdef _MPI

  /* Write .pvtu file on rank 0 if running in parallel */
  if (input->rank == 0)
  {
    ss << input->output_prefix << "/";
    ss << prefix << "_" << std::setw(9) << std::setfill('0');
    ss << current_iter << ".pvtu";
   
    std::ofstream f(ss.str());
    f << "<?xml version=\"1.0\"?>" << std::endl;
    f << "<VTKFile type=\"PUnstructuredGrid\" version=\"0.1\" ";
    f << "byte_order=\"LittleEndian\" ";
    f << "compressor=\"vtkZLibDataCompressor\">" << std::endl;

    f << "<PUnstructuredGrid GhostLevel=\"0\">" << std::endl;
    f << "<PPointData>" << std::endl;
    if (input->equation == AdvDiff || input->equation == Burgers)
    {
      f << "<PDataArray type=\"Float32\" Name=\"u\" format=\"ascii\"/>";
      f << std::endl;

    }
    else if (input->equation == EulerNS)
    {
      std::vector<std::string> var;
      if (eles->nDims == 2)
        var = {"rho", "xmom", "ymom", "energy"};
      else
        var = {"rho", "xmom", "ymom", "zmom", "energy"};

      for (unsigned int n = 0; n < eles->nVars; n++)
      {
        f << "<PDataArray type=\"Float32\" Name=\"" << var[n];
        f << "\" format=\"ascii\"/>";
        f << std::endl;
      }
    }

    f << "</PPointData>" << std::endl;
    f << "<PPoints>" << std::endl;
    f << "<PDataArray type=\"Float32\" NumberOfComponents=\"3\" ";
    f << "format=\"ascii\"/>" << std::endl;
    f << "</PPoints>" << std::endl;

    for (unsigned int n = 0; n < input->nRanks; n++)
    { 
      ss.str("");
      ss << prefix << "_" << std::setw(9) << std::setfill('0') << current_iter;
      ss << "_" << std::setw(3) << std::setfill('0') << n << ".vtu";
      f << "<Piece Source=\"" << ss.str() << "\"/>" << std::endl;
    }

    f << "</PUnstructuredGrid>" << std::endl;
    f << "</VTKFile>" << std::endl;

    f.close();
  }
#endif

  ss.str("");
#ifdef _MPI
  ss << input->output_prefix << "/";
  ss << prefix << "_" << std::setw(9) << std::setfill('0') << current_iter;
  ss << "_" << std::setw(3) << std::setfill('0') << input->rank << ".vtu";
#else
  ss << input->output_prefix << "/";
  ss << prefix << "_" << std::setw(9) << std::setfill('0') << current_iter;
  ss << ".vtu";
#endif

  auto outputfile = ss.str();

  /* Write parition solution to file in .vtu format */
  std::ofstream f(outputfile);


  /* Write header */
  f << "<?xml version=\"1.0\"?>" << std::endl;
  f << "<VTKFile type=\"UnstructuredGrid\" version=\"0.1\" ";
  f << "byte_order=\"LittleEndian\" ";
  f << "compressor=\"vtkZLibDataCompressor\">" << std::endl;

  /* Write comments for solution order, iteration number and flowtime */
  f << "<!-- ORDER " << input->order << " -->" << std::endl;
  f << "<!-- TIME " << std::scientific << std::setprecision(16) << flow_time << " -->" << std::endl;
  f << "<!-- ITER " << current_iter << " -->" << std::endl;

  f << "<UnstructuredGrid>" << std::endl;
  f << "<Piece NumberOfPoints=\"" << eles->nPpts * eles->nEles << "\" ";
  f << "NumberOfCells=\"" << eles->nSubelements * eles->nEles << "\">";
  f << std::endl;

  
  /* Write plot point coordinates */
  f << "<Points>" << std::endl;
  f << "<DataArray type=\"Float32\" NumberOfComponents=\"3\" ";
  f << "format=\"ascii\">" << std::endl; 

  if (eles->nDims == 2)
  {
    // TODO: Change order of ppt structures for better looping 
    for (unsigned int ele = 0; ele < eles->nEles; ele++)
    {
      for (unsigned int ppt = 0; ppt < eles->nPpts; ppt++)
      {
        f << geo.coord_ppts(ppt, ele, 0) << " ";
        f << geo.coord_ppts(ppt, ele, 1) << " ";
        f << 0.0 << std::endl;
      }
    }
  }
  else
  {
    for (unsigned int ele = 0; ele < eles->nEles; ele++)
    {
      for (unsigned int ppt = 0; ppt < eles->nPpts; ppt++)
      {
        f << geo.coord_ppts(ppt, ele, 0) << " ";
        f << geo.coord_ppts(ppt, ele, 1) << " ";
        f << geo.coord_ppts(ppt, ele, 2) << std::endl;
      }
    }
  }

  f << "</DataArray>" << std::endl;
  f << "</Points>" << std::endl;

  /* Write cell information */
  f << "<Cells>" << std::endl;
  f << "<DataArray type=\"Int32\" Name=\"connectivity\" ";
  f << "format=\"ascii\">"<< std::endl;
  for (unsigned int ele = 0; ele < eles->nEles; ele++)
  {
    for (unsigned int subele = 0; subele < eles->nSubelements; subele++)
    {
      for (unsigned int i = 0; i < eles->nNodesPerSubelement; i++)
      {
        f << geo.ppt_connect(i, subele) + ele*eles->nPpts << " ";
      }
      f << std::endl;
    }
  }
  f << "</DataArray>" << std::endl;

  f << "<DataArray type=\"Int32\" Name=\"offsets\" ";
  f << "format=\"ascii\">"<< std::endl;
  unsigned int offset = eles->nNodesPerSubelement;
  for (unsigned int ele = 0; ele < eles->nEles; ele++)
  {
    for (unsigned int subele = 0; subele < eles->nSubelements; subele++)
    {
      f << offset << " ";
      offset += eles->nNodesPerSubelement;
    }
  }
  f << std::endl;
  f << "</DataArray>" << std::endl;

  f << "<DataArray type=\"UInt8\" Name=\"types\" ";
  f << "format=\"ascii\">"<< std::endl;
  unsigned int nCells = eles->nSubelements * eles->nEles;
  if (eles->nDims == 2)
  {
    for (unsigned int cell = 0; cell < nCells; cell++)
      f << 9 << " ";
  }
  else
  {
    for (unsigned int cell = 0; cell < nCells; cell++)
      f << 12 << " ";
  }
  f << std::endl;
  f << "</DataArray>" << std::endl;
  f << "</Cells>" << std::endl;

  /* Write solution information */
  f << "<PointData>" << std::endl;

  /* TEST: Write cell average solution */
  //eles->compute_Uavg();

  /* Extrapolate solution to plot points */
  auto &A = eles->oppE_ppts(0, 0);
  auto &B = eles->U_spts(0, 0, 0);
  auto &C = eles->U_ppts(0, 0, 0);

#ifdef _OMP
  omp_blocked_dgemm(CblasColMajor, CblasNoTrans, CblasNoTrans, eles->nPpts, 
      eles->nEles * eles->nVars, eles->nSpts, 1.0, &A, eles->nPpts, &B, 
      eles->nSpts, 0.0, &C, eles->nPpts);
#else
  cblas_dgemm(CblasColMajor, CblasNoTrans, CblasNoTrans, eles->nPpts, 
      eles->nEles * eles->nVars, eles->nSpts, 1.0, &A, eles->nPpts, &B, 
      eles->nSpts, 0.0, &C, eles->nPpts);
#endif

  /* Apply squeezing if needed */
  if (input->squeeze)
  {
    eles->compute_Uavg();

#ifdef _GPU
    eles->Uavg = eles->Uavg_d;
#endif

    eles->poly_squeeze_ppts();
  }

  if (input->equation == AdvDiff || input->equation == Burgers)
  {
    f << "<DataArray type=\"Float32\" Name=\"u\" ";
    f << "format=\"ascii\">"<< std::endl;
    for (unsigned int ele = 0; ele < eles->nEles; ele++)
    {
      for (unsigned int ppt = 0; ppt < eles->nPpts; ppt++)
      {
        f << std::scientific << std::setprecision(16) << eles->U_ppts(ppt, ele, 0);
        f  << " ";
      }
      f << std::endl;
    }
    f << "</DataArray>" << std::endl;
  }
  else if(input->equation == EulerNS)
  {
    std::vector<std::string> var;
    if (eles->nDims == 2)
      var = {"rho", "xmom", "ymom", "energy"};
    else
      var = {"rho", "xmom", "ymom", "zmom", "energy"};

    for (unsigned int n = 0; n < eles->nVars; n++)
    {
      f << "<DataArray type=\"Float32\" Name=\"" << var[n] << "\" ";
      f << "format=\"ascii\">"<< std::endl;
      
      for (unsigned int ele = 0; ele < eles->nEles; ele++)
      {
        for (unsigned int ppt = 0; ppt < eles->nPpts; ppt++)
        {
          f << std::scientific << std::setprecision(16);
          f << eles->U_ppts(ppt, ele, n) << " ";
        }

        f << std::endl;
      }
      f << "</DataArray>" << std::endl;
    }
  }

  f << "</PointData>" << std::endl;
  f << "</Piece>" << std::endl;
  f << "</UnstructuredGrid>" << std::endl;
  f << "</VTKFile>" << std::endl;
  f.close();
}

void FRSolver::write_color()
{
  std::cout << "Writing colors to file..." << std::endl;
  std::stringstream ss;
  ss.str("");
  ss << input->output_prefix << "/";
  ss << input->output_prefix << "_color";
  ss << ".vtu";

  auto outputfile = ss.str();

  /* Write parition solution to file in .vtu format */
  std::ofstream f(outputfile);

  /* Write header */
  f << "<?xml version=\"1.0\"?>" << std::endl;
  f << "<VTKFile type=\"UnstructuredGrid\" version=\"0.1\" ";
  f << "byte_order=\"LittleEndian\" ";
  f << "compressor=\"vtkZLibDataCompressor\">" << std::endl;
  f << "<UnstructuredGrid>" << std::endl;
  f << "<Piece NumberOfPoints=\"" << eles->nPpts * eles->nEles << "\" ";
  f << "NumberOfCells=\"" << eles->nSubelements * eles->nEles << "\">";
  f << std::endl;
  
  /* Write plot point coordinates */
  f << "<Points>" << std::endl;
  f << "<DataArray type=\"Float32\" NumberOfComponents=\"3\" ";
  f << "format=\"ascii\">" << std::endl; 

  if (eles->nDims == 2)
  {
    // TODO: Change order of ppt structures for better looping 
    for (unsigned int ele = 0; ele < eles->nEles; ele++)
    {
      for (unsigned int ppt = 0; ppt < eles->nPpts; ppt++)
      {
        f << geo.coord_ppts(ppt, ele, 0) << " ";
        f << geo.coord_ppts(ppt, ele, 1) << " ";
        f << 0.0 << std::endl;
      }
    }
  }
  else
  {
    for (unsigned int ele = 0; ele < eles->nEles; ele++)
    {
      for (unsigned int ppt = 0; ppt < eles->nPpts; ppt++)
      {
        f << geo.coord_ppts(ppt, ele, 0) << " ";
        f << geo.coord_ppts(ppt, ele, 1) << " ";
        f << geo.coord_ppts(ppt, ele, 2) << std::endl;
      }
    }
  }
  f << "</DataArray>" << std::endl;
  f << "</Points>" << std::endl;

  /* Write cell information */
  f << "<Cells>" << std::endl;
  f << "<DataArray type=\"Int32\" Name=\"connectivity\" ";
  f << "format=\"ascii\">"<< std::endl;
  for (unsigned int ele = 0; ele < eles->nEles; ele++)
  {
    for (unsigned int subele = 0; subele < eles->nSubelements; subele++)
    {
      for (unsigned int i = 0; i < eles->nNodesPerSubelement; i++)
      {
        f << geo.ppt_connect(i, subele) + ele*eles->nPpts << " ";
      }
      f << std::endl;
    }
  }
  f << "</DataArray>" << std::endl;

  f << "<DataArray type=\"Int32\" Name=\"offsets\" ";
  f << "format=\"ascii\">"<< std::endl;
  unsigned int offset = eles->nNodesPerSubelement;
  for (unsigned int ele = 0; ele < eles->nEles; ele++)
  {
    for (unsigned int subele = 0; subele < eles->nSubelements; subele++)
    {
      f << offset << " ";
      offset += eles->nNodesPerSubelement;
    }
  }
  f << std::endl;
  f << "</DataArray>" << std::endl;

  f << "<DataArray type=\"UInt8\" Name=\"types\" ";
  f << "format=\"ascii\">"<< std::endl;
  unsigned int nCells = eles->nSubelements * eles->nEles;
  if (eles->nDims == 2)
  {
    for (unsigned int cell = 0; cell < nCells; cell++)
      f << 9 << " ";
  }
  else
  {
    for (unsigned int cell = 0; cell < nCells; cell++)
      f << 12 << " ";
  }
  f << std::endl;
  f << "</DataArray>" << std::endl;
  f << "</Cells>" << std::endl;

  /* Write color information */
  f << "<PointData>" << std::endl;
  f << "<DataArray type=\"Float32\" Name=\"color\" ";
  f << "format=\"ascii\">"<< std::endl;
  for (unsigned int ele = 0; ele < eles->nEles; ele++)
  {
    for (unsigned int ppt = 0; ppt < eles->nPpts; ppt++)
    {
      f << std::scientific << std::setprecision(16) << ele_color(ele);
      f  << " ";
    }
    f << std::endl;
  }
  f << "</DataArray>" << std::endl;
  f << "</PointData>" << std::endl;
  f << "</Piece>" << std::endl;
  f << "</UnstructuredGrid>" << std::endl;
  f << "</VTKFile>" << std::endl;
  f.close();
}

void FRSolver::report_residuals(std::ofstream &f, std::chrono::high_resolution_clock::time_point t1)
{

  /* If running on GPU, copy out divergence */
#ifdef _GPU
  eles->divF_spts = eles->divF_spts_d;
  dt = dt_d;
#endif

  // HACK: Change nStages to compute the correct residual
  if (input->dt_scheme == "BDF1" || input->dt_scheme == "LUJac" || input->dt_scheme == "LUSGS")
  {
    nStages = 1;
  }

  std::vector<double> res(eles->nVars,0.0);

#pragma omp parallel for collapse(3)
  for (unsigned int n = 0; n < eles->nVars; n++)
    for (unsigned int ele =0; ele < eles->nEles; ele++)
      for (unsigned int spt = 0; spt < eles->nSpts; spt++)
        eles->divF_spts(spt, ele, n, nStages-1) /= eles->jaco_det_spts(spt, ele);

  for (unsigned int n = 0; n < eles->nVars; n++)
  {
    /* Infinity norm */
    if (input->res_type == 0)
      res[n] =*std::max_element(&eles->divF_spts(0, 0, n, nStages-1), 
          &eles->divF_spts(0, 0, n+1, nStages-1));

    /* L1 norm */
    else if (input->res_type == 1)
      res[n] = std::accumulate(&eles->divF_spts(0, 0, n, nStages-1), 
          &eles->divF_spts(0, 0, n+1, nStages-1), 0.0, abs_sum<double>());

    /* L2 norm */
    else if (input->res_type == 2)
      res[n] = std::accumulate(&eles->divF_spts(0, 0, n, nStages-1), 
            &eles->divF_spts(0, 0, n+1, nStages-1), 0.0, square<double>());
  }

  unsigned int nDoF =  (eles->nSpts * eles->nEles);

  // HACK: Change nStages back
  if (input->dt_scheme == "BDF1" || input->dt_scheme == "LUJac" || input->dt_scheme == "LUSGS")
  {
    nStages = 2;
  }

#ifdef _MPI
  MPI_Op oper = MPI_SUM;
  if (input->res_type == 0)
    oper = MPI_MAX;

  if (input->rank == 0)
  {
    MPI_Reduce(MPI_IN_PLACE, res.data(), eles->nVars, MPI_DOUBLE, oper, 0, MPI_COMM_WORLD);
    MPI_Reduce(MPI_IN_PLACE, &nDoF, 1, MPI_INT, MPI_SUM, 0, MPI_COMM_WORLD);
  }
  else
  {
    MPI_Reduce(res.data(), res.data(), eles->nVars, MPI_DOUBLE, oper, 0, MPI_COMM_WORLD);
    MPI_Reduce(&nDoF, &nDoF, 1, MPI_INT, MPI_SUM, 0, MPI_COMM_WORLD);
  }
#endif

  /* Print residual to terminal (normalized by number of solution points) */
  if (input->rank == 0) 
  {
    if (input->res_type == 2)
    {
      for (auto &val : res)  
        val = std::sqrt(val);
    }

    std::cout << current_iter << " ";
    for (auto val : res)
      std::cout << std::scientific << val / nDoF << " ";

    if (input->dt_type == 2)
    {
      std::cout << "dt: " <<  *std::min_element(dt.data(), dt.data()+eles->nEles) << " (min) ";
      std::cout << *std::max_element(dt.data(), dt.data()+eles->nEles) << " (max)";
    }
    else
    {
      std::cout << "dt: " << dt(0);
    }

    std::cout << std::endl;
    
    /* Write to history file */
    auto t2 = std::chrono::high_resolution_clock::now();
    auto current_runtime = std::chrono::duration_cast<std::chrono::duration<double>>(t2-t1);
    f << current_iter << " " << current_runtime.count() << " ";

    for (auto val : res)
      f << std::scientific << val / nDoF << " ";
    f << std::endl;
  }
}

void FRSolver::report_forces(std::ofstream &f)
{
  /* If using GPU, copy out solution, gradient and pressure */
#ifdef _GPU
  faces->U = faces->U_d;
  faces->dU = faces->dU_d;
  faces->P = faces->P_d;
#endif

  std::array<double, 3> force_conv, force_visc, taun;
  force_conv.fill(0.0); force_visc.fill(0.0); taun.fill(0.0);

  std::stringstream ss;
#ifdef _MPI
  ss << input->output_prefix << "/";
  ss << input->output_prefix << "_" << std::setw(9) << std::setfill('0') << current_iter;
  ss << "_" << std::setw(3) << std::setfill('0') << input->rank << ".cp";
#else
  ss << input->output_prefix << "/";
  ss << input->output_prefix << "_" << std::setw(9) << std::setfill('0') << current_iter;
  ss << ".cp";
#endif

  auto cpfile = ss.str();
  std::ofstream g(cpfile);

  /* Get angle of attack (and sideslip) */
  double aoa = std::atan2(input->V_fs(1), input->V_fs(0)); 
  double aos = 0.0;
  if (eles->nDims == 3)
    aos = std::atan2(input->V_fs(2), input->V_fs(0));

  /* Compute factor for non-dimensional coefficients */
  double Vsq = 0.0;
  for (unsigned int dim = 0; dim < eles->nDims; dim++)
    Vsq += input->V_fs(dim) * input->V_fs(dim);

  double fac = 1.0 / (0.5 * input->rho_fs * Vsq);

  unsigned int count = 0;
  /* Loop over boundary faces */
  for (unsigned int fpt = geo.nGfpts_int; fpt < geo.nGfpts_int + geo.nGfpts_bnd; fpt++)
  {
    /* Get boundary ID */
    unsigned int bnd_id = geo.gfpt2bnd(fpt - geo.nGfpts_int);

    if (bnd_id >= 8) /* On wall boundary */
    {
      /* Get pressure */
      double PL = faces->P(fpt, 0);

      double CP = (PL - input->P_fs) * fac;

      /* Write CP distrubtion to file */
      for(unsigned int dim = 0; dim < eles->nDims; dim++)
        g << std::scientific << faces->coord(fpt, dim) << " ";
      g << std::scientific << CP << std::endl;

      /* Sum inviscid force contributions */
      for (unsigned int dim = 0; dim < eles->nDims; dim++)
      {
        force_conv[dim] += eles->weights_spts(count%eles->nSpts1D) * CP * 
          faces->norm(fpt, dim, 0) * faces->dA(fpt);
      }

      if (input->viscous)
      {
        if (eles->nDims == 2)
        {
          /* Setting variables for convenience */
          /* States */
          double rho = faces->U(fpt, 0, 0);
          double momx = faces->U(fpt, 1, 0);
          double momy = faces->U(fpt, 2, 0);
          double e = faces->U(fpt, 3, 0);

          double u = momx / rho;
          double v = momy / rho;
          double e_int = e / rho - 0.5 * (u*u + v*v);

          /* Gradients */
          double rho_dx = faces->dU(fpt, 0, 0, 0);
          double momx_dx = faces->dU(fpt, 1, 0, 0);
          double momy_dx = faces->dU(fpt, 2, 0, 0);
          
          double rho_dy = faces->dU(fpt, 0, 1, 0);
          double momx_dy = faces->dU(fpt, 1, 1, 0);
          double momy_dy = faces->dU(fpt, 2, 1, 0);

          /* Set viscosity */
          double mu;
          if (input->fix_vis)
          {
            mu = input->mu;
          }
          /* If desired, use Sutherland's law */
          else
          {
            double rt_ratio = (input->gamma - 1.0) * e_int / (input->rt);
            mu = input->mu * std::pow(rt_ratio,1.5) * (1. + input->c_sth) / (rt_ratio + 
                input->c_sth);
          }

          double du_dx = (momx_dx - rho_dx * u) / rho;
          double du_dy = (momx_dy - rho_dy * u) / rho;

          double dv_dx = (momy_dx - rho_dx * v) / rho;
          double dv_dy = (momy_dy - rho_dy * v) / rho;

          double diag = (du_dx + dv_dy) / 3.0;

          double tauxx = 2.0 * mu * (du_dx - diag);
          double tauxy = mu * (du_dy + dv_dx);
          double tauyy = 2.0 * mu * (dv_dy - diag);

          /* Get viscous normal stress */
          taun[0] = tauxx * faces->norm(fpt, 0, 0) + tauxy * faces->norm(fpt, 1, 0);
          taun[1] = tauxy * faces->norm(fpt, 0, 0) + tauyy * faces->norm(fpt, 1, 0);

          for (unsigned int dim = 0; dim < eles->nDims; dim++)
            force_visc[dim] -= eles->weights_spts(count%eles->nSpts1D) * taun[dim] * 
              faces->dA(fpt) * fac;

        }
        else if (eles->nDims == 3)
        {
          /* Setting variables for convenience */
          /* States */
          double rho = faces->U(fpt, 0, 0);
          double momx = faces->U(fpt, 1, 0);
          double momy = faces->U(fpt, 2, 0);
          double momz = faces->U(fpt, 3, 0);
          double e = faces->U(fpt, 4, 0);

          double u = momx / rho;
          double v = momy / rho;
          double w = momz / rho;
          double e_int = e / rho - 0.5 * (u*u + v*v + w*w);

           /* Gradients */
          double rho_dx = faces->dU(fpt, 0, 0, 0);
          double momx_dx = faces->dU(fpt, 1, 0, 0);
          double momy_dx = faces->dU(fpt, 2, 0, 0);
          double momz_dx = faces->dU(fpt, 3, 0, 0);
          
          double rho_dy = faces->dU(fpt, 0, 1, 0);
          double momx_dy = faces->dU(fpt, 1, 1, 0);
          double momy_dy = faces->dU(fpt, 2, 1, 0);
          double momz_dy = faces->dU(fpt, 3, 1, 0);

          double rho_dz = faces->dU(fpt, 0, 2, 0);
          double momx_dz = faces->dU(fpt, 1, 2, 0);
          double momy_dz = faces->dU(fpt, 2, 2, 0);
          double momz_dz = faces->dU(fpt, 3, 2, 0);

          /* Set viscosity */
          double mu;
          if (input->fix_vis)
          {
            mu = input->mu;
          }
          /* If desired, use Sutherland's law */
          else
          {
            double rt_ratio = (input->gamma - 1.0) * e_int / (input->rt);
            mu = input->mu * std::pow(rt_ratio,1.5) * (1. + input->c_sth) / (rt_ratio + 
                input->c_sth);
          }

          double du_dx = (momx_dx - rho_dx * u) / rho;
          double du_dy = (momx_dy - rho_dy * u) / rho;
          double du_dz = (momx_dz - rho_dz * u) / rho;

          double dv_dx = (momy_dx - rho_dx * v) / rho;
          double dv_dy = (momy_dy - rho_dy * v) / rho;
          double dv_dz = (momy_dz - rho_dz * v) / rho;

          double dw_dx = (momz_dx - rho_dx * w) / rho;
          double dw_dy = (momz_dy - rho_dy * w) / rho;
          double dw_dz = (momz_dz - rho_dz * w) / rho;

          double diag = (du_dx + dv_dy + dw_dz) / 3.0;

          double tauxx = 2.0 * mu * (du_dx - diag);
          double tauyy = 2.0 * mu * (dv_dy - diag);
          double tauzz = 2.0 * mu * (dw_dz - diag);
          double tauxy = mu * (du_dy + dv_dx);
          double tauxz = mu * (du_dz + dw_dx);
          double tauyz = mu * (dv_dz + dw_dy);

          /* Get viscous normal stress */
          taun[0] = tauxx * faces->norm(fpt, 0, 0) + tauxy * faces->norm(fpt, 1, 0) + tauxz * faces->norm(fpt, 2, 0);
          taun[1] = tauxy * faces->norm(fpt, 0, 0) + tauyy * faces->norm(fpt, 1, 0) + tauyz * faces->norm(fpt, 2, 0);
          taun[3] = tauxz * faces->norm(fpt, 0, 0) + tauyz * faces->norm(fpt, 1, 0) + tauzz * faces->norm(fpt, 2, 0);

          for (unsigned int dim = 0; dim < eles->nDims; dim++)
            force_visc[dim] -= eles->weights_spts(count%eles->nSpts1D) * taun[dim] * 
              faces->dA(fpt) * fac;

        }
        
      }
      count++;
    }
  }

  /* Compute lift and drag coefficients */
  double CL_conv, CD_conv, CL_visc, CD_visc;

#ifdef _MPI
  if (input->rank == 0)
  {
    MPI_Reduce(MPI_IN_PLACE, force_conv.data(), eles->nDims, MPI_DOUBLE, MPI_SUM, 0, MPI_COMM_WORLD);
    MPI_Reduce(MPI_IN_PLACE, force_visc.data(), eles->nDims, MPI_DOUBLE, MPI_SUM, 0, MPI_COMM_WORLD);
  }
  else
  {
    MPI_Reduce(force_conv.data(), force_conv.data(), eles->nDims, MPI_DOUBLE, MPI_SUM, 0, MPI_COMM_WORLD);
    MPI_Reduce(force_visc.data(), force_visc.data(), eles->nDims, MPI_DOUBLE, MPI_SUM, 0, MPI_COMM_WORLD);
  }
#endif

  if (input->rank == 0)
  {
    if (eles->nDims == 2)
    {
      CL_conv = -force_conv[0] * std::sin(aoa) + force_conv[1] * std::cos(aoa);
      CD_conv = force_conv[0] * std::cos(aoa) + force_conv[1] * std::sin(aoa);
      CL_visc = -force_visc[0] * std::sin(aoa) + force_visc[1] * std::cos(aoa);
      CD_visc = force_visc[0] * std::cos(aoa) + force_visc[1] * std::sin(aoa);
    }
    else if (eles->nDims == 3)
    {
      CL_conv = -force_conv[0] * std::sin(aoa) + force_conv[1] * std::cos(aoa);
      CD_conv = force_conv[0] * std::cos(aoa) * std::cos(aos) + force_conv[1] * std::sin(aoa) + 
        force_conv[2] * std::sin(aoa) * std::cos(aos);
      CL_visc = -force_visc[0] * std::sin(aoa) + force_visc[1] * std::cos(aoa);
      CD_visc = force_visc[0] * std::cos(aoa) * std::cos(aos) + force_visc[1] * std::sin(aoa) + 
        force_visc[2] * std::sin(aoa) * cos(aos);
    }

    std::cout << "CL_conv = " << CL_conv << " CD_conv = " << CD_conv;
    f << current_iter << " ";
    f << std::scientific << std::setprecision(16) << CL_conv << " " << CD_conv;

    if (input->viscous)
    {
      std::cout << " CL_visc = " << CL_visc << " CD_visc = " << CD_visc;
      f << std::scientific << std::setprecision(16) << " " << CL_visc << " " << CD_visc;
    }

    std::cout << std::endl;
    f << std::endl;
  }
}

void FRSolver::report_error(std::ofstream &f)
{
  /* If using GPU, copy out solution */
#ifdef _GPU
  eles->U_spts = eles->U_spts_d;
  eles->dU_spts = eles->dU_spts_d;
#endif

  /* Extrapolate solution to quadrature points */
  auto &A = eles->oppE_qpts(0, 0);
  auto &B = eles->U_spts(0, 0, 0);
  auto &C = eles->U_qpts(0, 0, 0);

#ifdef _OMP
  omp_blocked_dgemm(CblasColMajor, CblasNoTrans, CblasNoTrans, eles->nQpts, 
      eles->nEles * eles->nVars, eles->nSpts, 1.0, &A, eles->nQpts, &B, 
      eles->nSpts, 0.0, &C, eles->nQpts);
#else
  cblas_dgemm(CblasColMajor, CblasNoTrans, CblasNoTrans, eles->nQpts, 
      eles->nEles * eles->nVars, eles->nSpts, 1.0, &A, eles->nQpts, &B, 
      eles->nSpts, 0.0, &C, eles->nQpts);
#endif

  /* Extrapolate derivatives to quadrature points */
  for (unsigned int dim = 0; dim < eles->nDims; dim++)
  {
      auto &A = eles->oppE_qpts(0, 0);
      auto &B = eles->dU_spts(0, 0, 0, dim);
      auto &C = eles->dU_qpts(0, 0, 0, dim);

#ifdef _OMP
      omp_blocked_dgemm(CblasColMajor, CblasNoTrans, CblasNoTrans, eles->nQpts, 
          eles->nEles * eles->nVars, eles->nSpts, 1.0, &A, eles->nQpts, &B, 
          eles->nSpts, 0.0, &C, eles->nQpts);
#else
      cblas_dgemm(CblasColMajor, CblasNoTrans, CblasNoTrans, eles->nQpts, 
          eles->nEles * eles->nVars, eles->nSpts, 1.0, &A, eles->nQpts, &B, 
          eles->nSpts, 0.0, &C, eles->nQpts);
#endif

  }

  std::vector<double> l2_error(2,0.0);

  unsigned int n = input->err_field;
  std::vector<double> dU_true(2, 0.0), dU_error(2, 0.0);
#pragma omp for collapse (2)
    for (unsigned int ele = 0; ele < eles->nEles; ele++)
    {
      for (unsigned int qpt = 0; qpt < eles->nQpts; qpt++)
      {
        double U_true = 0.0;
        double weight = 0.0;

        if (eles->nDims == 2)
        {
          /* Compute true solution and derivatives */
          if (input->test_case == 3) // Isentropic Bump
          {
            U_true = input->P_fs / std::pow(input->rho_fs, input->gamma);
          }
          else 
          {
            U_true = compute_U_true(geo.coord_qpts(qpt,ele,0), geo.coord_qpts(qpt,ele,1), 0, 
                flow_time, n, input);
          }

          dU_true[0] = compute_dU_true(geo.coord_qpts(qpt,ele,0), geo.coord_qpts(qpt,ele,1), 0, 
              flow_time, n, 0, input);
          dU_true[1] = compute_dU_true(geo.coord_qpts(qpt,ele,0), geo.coord_qpts(qpt,ele,1), 0, 
              flow_time, n, 1, input);
          

          /* Get quadrature point index and weight */
          unsigned int i = eles->idx_qpts(qpt,0);
          unsigned int j = eles->idx_qpts(qpt,1);
          weight = eles->weights_qpts[i] * eles->weights_qpts[j];
        }
        else if (eles->nDims == 3)
        {
          ThrowException("Under construction!");
        }

        /* Compute errors */
        double U_error;
        if (input->test_case == 2) // Couette flow case
        {
          double rho = eles->U_qpts(qpt, ele, 0);
          double u =  eles->U_qpts(qpt, ele, 1) / rho;
          double rho_dx = eles->dU_qpts(qpt, ele, 0, 0);
          double rho_dy = eles->dU_qpts(qpt, ele, 0, 1);
          double momx_dx = eles->dU_qpts(qpt, ele, 1, 0);
          double momx_dy = eles->dU_qpts(qpt, ele, 1, 1);

          double du_dx = (momx_dx - rho_dx * u) / rho;
          double du_dy = (momx_dy - rho_dy * u) / rho;

          U_error = U_true - u;
          dU_error[0] = dU_true[0] - du_dx;
          dU_error[1] = dU_true[1] - du_dy;
        }
        else if (input->test_case == 3) // Isentropic bump
        {
          double momF = 0.0;
          for (unsigned int dim = 0; dim < eles->nDims; dim ++)
          {
            momF += eles->U_qpts(qpt, ele, dim + 1) * eles->U_qpts(qpt, ele, dim + 1);
          }

          momF /= eles->U_qpts(qpt, ele, 0);

          double P = (input->gamma - 1.0) * (eles->U_qpts(qpt, ele, 3) - 0.5 * momF);

          U_error = U_true - P/std::pow(eles->U_qpts(qpt, ele, 0), input->gamma);
        }
        else
        {
          U_error = U_true - eles->U_qpts(qpt, ele, n);
          dU_error[0] = dU_true[0] - eles->dU_qpts(qpt, ele, n, 0); 
          dU_error[1] = dU_true[1] - eles->dU_qpts(qpt, ele, n, 1);
        }

        l2_error[0] += weight * eles->jaco_det_qpts(qpt, ele) * U_error * U_error; 
        l2_error[1] += weight * eles->jaco_det_qpts(qpt, ele) * (U_error * U_error +
            dU_error[0] * dU_error[0] + dU_error[1] * dU_error[1]); 
      }
  }

#ifdef _MPI
  if (input->rank == 0)
  {
    MPI_Reduce(MPI_IN_PLACE, l2_error.data(), 2, MPI_DOUBLE, MPI_SUM, 0, MPI_COMM_WORLD);
  }
  else
  {
    MPI_Reduce(l2_error.data(), l2_error.data(), 2, MPI_DOUBLE, MPI_SUM, 0, MPI_COMM_WORLD);
  }

#endif


  /* Print to terminal */
  if (input->rank == 0)
  {
    std::cout << "l2_error: ";
    for (auto &val : l2_error)
      std::cout << std::scientific << std::sqrt(val) << " ";
    std::cout << std::endl;

    /* Write to file */
    f << current_iter << " ";
    for (auto &val : l2_error)
      f << std::scientific << std::setprecision(16) << std::sqrt(val) << " ";
    f << std::endl;
  }

}<|MERGE_RESOLUTION|>--- conflicted
+++ resolved
@@ -1549,16 +1549,10 @@
   {
     U_ini = eles->U_spts;
 
-<<<<<<< HEAD
-
-    /* Loop over stages to get intermediate residuals. (Inactive for Euler) */
-    for (unsigned int stage = 0; stage < (nStages-1); stage++)
-=======
     unsigned int nSteps = (input->dt_scheme == "RKj") ? nStages : nStages - 1;
 
     /* Main stage loop. Complete for Jameson-style RK timestepping */
     for (unsigned int stage = 0; stage < nSteps; stage++)
->>>>>>> d4f5e9ae
     {
       compute_residual(stage);
 
@@ -1590,15 +1584,6 @@
           }
     }
 
-<<<<<<< HEAD
-    /* Final stage */
-    compute_residual(nStages-1);
-
-    eles->U_spts = U_ini;
-
-
-    for (unsigned int stage = 0; stage < nStages; stage++)
-=======
     /* Final stage combining residuals for full Butcher table style RK timestepping*/
     if (input->dt_scheme != "RKj")
     {
@@ -1606,7 +1591,6 @@
       eles->U_spts = U_ini;
 
       for (unsigned int stage = 0; stage < nStages; stage++)
->>>>>>> d4f5e9ae
 #pragma omp parallel for collapse(3)
         for (unsigned int n = 0; n < eles->nVars; n++)
           for (unsigned int ele = 0; ele < eles->nEles; ele++)
@@ -1623,12 +1607,7 @@
                   (eles->divF_spts(spt, ele, n, stage) + source(spt, ele, n));
               }
             }
-<<<<<<< HEAD
-          }
-
-=======
-    }
->>>>>>> d4f5e9ae
+    }
   }
 
   else if (input->dt_scheme == "BDF1")
