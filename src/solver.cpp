#include <algorithm>
#include <cmath>
#include <cstdlib>
#include <fstream>
#include <iostream>
#include <iomanip>
#include <memory>
#include <queue>
#include <vector>

#include "cblas.h"

#include "elements.hpp"
#include "faces.hpp"
#include "funcs.hpp"
#include "geometry.hpp"
#include "hexas.hpp"
#include "points.hpp"
#include "polynomials.hpp"
#include "quads.hpp"
#include "input.hpp"
#include "mdvector.hpp"
#include "solver.hpp"

#ifdef _MPI
#include "mpi.h"
#endif

#ifdef _GPU
#include "mdvector_gpu.h"
#include "solver_kernels.h"
#include "cublas_v2.h"
#endif

#ifndef _NO_TNT
#include "tnt.h"
#include <jama_lu.h>
#endif

//FRSolver::FRSolver(const InputStruct *input, int order)
FRSolver::FRSolver(InputStruct *input, int order)
{
  this->input = input;
  if (order == -1)
    this->order = input->order;
  else
    this->order = order;

}

void FRSolver::setup(_mpi_comm comm_in)
{
  myComm = comm_in;

  if (input->rank == 0) std::cout << "Reading mesh: " << input->meshfile << std::endl;
  geo = process_mesh(input, order, input->nDims, myComm);

  if (input->rank == 0) std::cout << "Setting up elements and faces..." << std::endl;

  if (input->nDims == 2)
    eles = std::make_shared<Quads>(&geo, input, order);
  else if (input->nDims == 3)
    eles = std::make_shared<Hexas>(&geo, input, order);

  faces = std::make_shared<Faces>(&geo, input, myComm);

  faces->setup(eles->nDims, eles->nVars);
  eles->setup(faces, myComm);

  if (input->rank == 0) std::cout << "Setting up timestepping..." << std::endl;
  setup_update();

  if (input->rank == 0) std::cout << "Setting up output..." << std::endl;
  setup_output();

  if (input->rank == 0) std::cout << "Initializing solution..." << std::endl;
  initialize_U();

  if (input->restart)
  {
    if (input->rank == 0) std::cout << "Restarting solution from " + input->restart_file +" ..." << std::endl;
    restart(input->restart_file);
  }

  if (input->filt_on)
  {
    if (input->rank == 0) std::cout << "Setting up filter..." << std::endl;
    filt.setup(input, *this);
  }
  
#ifdef _GPU
  solver_data_to_device();
#endif

}

void FRSolver::setup_update()
{
  /* Setup variables for timestepping scheme */
  if (input->dt_scheme == "Euler")
  {
    nStages = 1;
    rk_beta.assign({nStages}, 1.0);

  }
  else if (input->dt_scheme == "RK44")
  {
    nStages = 4;
    
    rk_alpha.assign({nStages-1});
    rk_alpha(0) = 0.5; rk_alpha(1) = 0.5; rk_alpha(2) = 1.0;

    rk_beta.assign({nStages});
    rk_beta(0) = 1./6.; rk_beta(1) = 1./3.; 
    rk_beta(2) = 1./3.; rk_beta(3) = 1./6.;
  }
  else if (input->dt_scheme == "RKj")
  {
    nStages = 4;
    rk_alpha.assign({nStages});
    /* Standard RK44 */
    //rk_alpha(0) = 1./4; rk_alpha(1) = 1./3.; 
    //rk_alpha(2) = 1./2.; rk_alpha(3) = 1.0;
    /* OptRK4 (r = 0.5) */
    rk_alpha(0) = 0.153; rk_alpha(1) = 0.442; 
    rk_alpha(2) = 0.930; rk_alpha(3) = 1.0;
  }
  else if (input->dt_scheme == "MCGS")
  {
#ifdef _GPU
    if (input->viscous)
    {
      ThrowException("Viscous MCGS not implemented on GPU");
    }
#endif

    // HACK: (nStages = 1) doesn't work, fix later
    nStages = 2;

    /* Forward or Forward/Backward sweep */
    nCounter = geo.nColors;
    if (input->backsweep)
    {
      nCounter *= 2;
    }
  }
  else
  {
    ThrowException("dt_scheme not recognized!");
  }

  U_ini.assign({eles->nSpts, eles->nEles, eles->nVars});
  dt.assign({eles->nEles},input->dt);
}

void FRSolver::setup_output()
{
  /* Create output directory to store data files */
  if (input->rank == 0)
  {
    std::string cmd = "mkdir -p " + input->output_prefix;
    system(cmd.c_str());
  }

  if (eles->nDims == 2)
  {
    unsigned int nSubelements1D = eles->nSpts1D+1;
    eles->nSubelements = nSubelements1D * nSubelements1D;
    eles->nNodesPerSubelement = 4;

    /* Allocate memory for local plot point connectivity and solution at plot points */
    geo.ppt_connect.assign({4, eles->nSubelements});

    /* Setup plot "subelement" connectivity */
    std::vector<unsigned int> nd(4,0);

    unsigned int ele = 0;
    nd[0] = 0; nd[1] = 1; nd[2] = nSubelements1D + 2; nd[3] = nSubelements1D + 1;

    for (unsigned int i = 0; i < nSubelements1D; i++)
    {
      for (unsigned int j = 0; j < nSubelements1D; j++)
      {
        for (unsigned int node = 0; node < 4; node ++)
        {
          geo.ppt_connect(node, ele) = nd[node] + j;
        }

        ele++;
      }

      for (unsigned int node = 0; node < 4; node ++)
        nd[node] += nSubelements1D + 1;
    }
  }
  else if (eles->nDims == 3)
  {
    unsigned int nSubelements1D = eles->nSpts1D+1;
    eles->nSubelements = nSubelements1D * nSubelements1D * nSubelements1D;
    eles->nNodesPerSubelement = 8;

    /* Allocate memory for local plot point connectivity and solution at plot points */
    geo.ppt_connect.assign({8, eles->nSubelements});

    /* Setup plot "subelement" connectivity */
    std::vector<unsigned int> nd(8,0);

    unsigned int ele = 0;
    nd[0] = 0; nd[1] = 1; nd[2] = nSubelements1D + 2; nd[3] = nSubelements1D + 1;
    nd[4] = (nSubelements1D + 1) * (nSubelements1D + 1); nd[5] = nd[4] + 1; 
    nd[6] = nd[4] + nSubelements1D + 2; nd[7] = nd[4] + nSubelements1D + 1;

    for (unsigned int i = 0; i < nSubelements1D; i++)
    {
      for (unsigned int j = 0; j < nSubelements1D; j++)
      {
        for (unsigned int k = 0; k < nSubelements1D; k++)
        {
          for (unsigned int node = 0; node < 8; node ++)
          {
            geo.ppt_connect(node, ele) = nd[node] + k;
          }

          ele++;
        }

        for (unsigned int node = 0; node < 8; node ++)
          nd[node] += (nSubelements1D + 1);

      }

      for (unsigned int node = 0; node < 8; node ++)
        nd[node] += (nSubelements1D + 1);
    }

  }

}

void FRSolver::restart(std::string restart_file)
{
  size_t pos;
#ifdef _MPI
  /* From .pvtu, form partition specific filename */
  pos = restart_file.rfind(".pvtu");
  if (pos == std::string::npos)
  {
    ThrowException("Must provide .pvtu file for parallel restart!");
  }

  restart_file = restart_file.substr(0, pos);

  std::stringstream ss;
  ss << std::setw(3) << std::setfill('0') << input->rank;

  restart_file += "_" + ss.str() + ".vtu";
#endif

  /* Open .vtu file */
  std::ifstream f(restart_file);
  pos = restart_file.rfind(".vtu");
  if (pos == std::string::npos)
  {
    ThrowException("Must provide .vtu file for restart!");
  }

  if (!f.is_open())
  {
    ThrowException("Could not open restart file " + restart_file + "!");
  }

  std::string param, line;
  double val;
  unsigned int order_restart;
  mdvector<double> U_restart, oppRestart;

  /* Load data from restart file */
  while (f >> param)
  {
    if (param == "TIME")
    {
      f >> flow_time;
    }
    if (param == "ITER")
    {
      f >> current_iter;
      restart_iter = current_iter;
    }
    if (param == "ORDER")
    {
      f >> order_restart;
    }

    if (param == "<PointData>")
    {

      unsigned int nSpts1D_restart = order_restart + 1;
      unsigned int nSpts2D_restart = nSpts1D_restart * nSpts1D_restart;
      unsigned int nPpts1D = nSpts1D_restart + 2;
      unsigned int nPpts2D = nPpts1D * nPpts1D;

      unsigned int nSpts_restart = (unsigned int) std::pow(nSpts1D_restart, input->nDims);
      unsigned int nPpts = (unsigned int) std::pow(nPpts1D, input->nDims);

      U_restart.assign({nSpts_restart, eles->nEles, eles->nVars});

      /* Setup extrapolation operator from restart points */
      oppRestart.assign({eles->nSpts, nSpts_restart});
      auto loc_spts_restart_1D = Gauss_Legendre_pts(order_restart + 1); 

      std::vector<double> loc(input->nDims);
      for (unsigned int rpt = 0; rpt < nSpts_restart; rpt++)
      {
        for (unsigned int spt = 0; spt < eles->nSpts; spt++)
        {
          for (unsigned int dim = 0; dim < input->nDims; dim++)
            loc[dim] = eles->loc_spts(spt , dim);

          if (input->nDims == 2)
          {
            int i = rpt % nSpts1D_restart;
            int j = rpt / nSpts1D_restart;
            oppRestart(spt,rpt) = Lagrange(loc_spts_restart_1D, i, loc[0]) * 
                                  Lagrange(loc_spts_restart_1D, j, loc[1]);
          }
          else
          {
            int i = rpt % nSpts1D_restart;
            int j = (rpt / nSpts1D_restart) % nSpts1D_restart;
            int k = rpt / nSpts2D_restart;
            oppRestart(spt,rpt) = Lagrange(loc_spts_restart_1D, i, loc[0]) * 
                                  Lagrange(loc_spts_restart_1D, j, loc[1]) *
                                  Lagrange(loc_spts_restart_1D, k, loc[2]);
          }
        }
      }

      for (unsigned int n = 0; n < eles->nVars; n++)
      {
        std::getline(f,line);
        std::getline(f,line);

        for (unsigned int ele = 0; ele < eles->nEles; ele++)
        {
          /// TODO: make sure this is setup correctly first
          if (input->overset && geo.iblank_cell[ele] != NORMAL) continue;

          unsigned int spt = 0;
          for (unsigned int ppt = 0; ppt < nPpts; ppt++)
          {
            f >> val;

            /* Logic to deal with extra plot point (corner nodes and flux points). */
            if (input->nDims == 2)
            {
              if (ppt < nPpts1D || ppt > nPpts1D * (nPpts1D-1) || ppt%nPpts1D == 0 || 
                  (ppt+1)%nPpts1D == 0)
                continue;
            }
            else
            {
              int shift = (ppt / nPpts2D) * nPpts2D;
              if (ppt < nPpts2D || ppt < nPpts1D + shift || ppt > nPpts1D * (nPpts1D-1) + shift || 
                  (ppt-shift) % nPpts1D == 0 || (ppt+1-shift)%nPpts1D == 0 || ppt > nPpts2D * (nPpts1D - 1))
                continue;
            }

            U_restart(spt, ele, n) = val;
            spt++;
          }
        }
        std::getline(f,line);
      }

      /* Extrapolate values from restart points to solution points */
      auto &A = oppRestart(0, 0);
      auto &B = U_restart(0, 0, 0);
      auto &C = eles->U_spts(0, 0, 0);

#ifdef _OMP
      omp_blocked_dgemm(CblasColMajor, CblasNoTrans, CblasNoTrans, eles->nSpts, 
          eles->nEles * eles->nVars, nSpts_restart, 1.0, &A, oppRestart.ldim(), &B, 
          U_restart.ldim(), 0.0, &C, eles->U_spts.ldim());
#else
      cblas_dgemm(CblasColMajor, CblasNoTrans, CblasNoTrans, eles->nSpts, 
          eles->nEles * eles->nVars, nSpts_restart, 1.0, &A, oppRestart.ldim(), &B, 
          U_restart.ldim(), 0.0, &C, eles->U_spts.ldim());
#endif

    }
  }

  f.close();
}

#ifdef _GPU
void FRSolver::solver_data_to_device()
{
  /* Initial copy of data to GPU. Assignment operator will allocate data on device when first
   * used. */

  /* FR operators */
  eles->oppE_d = eles->oppE;
  eles->oppD_d = eles->oppD;
  eles->oppD_fpts_d = eles->oppD_fpts;
  eles->oppDiv_fpts_d = eles->oppDiv_fpts;

  /* Solver data structures */
  U_ini_d = U_ini;
  rk_alpha_d = rk_alpha;
  rk_beta_d = rk_beta;
  dt_d = dt;

  /* Implicit solver data structures */
  eles->deltaU_d = eles->deltaU;
  eles->RHS_d = eles->RHS;

  if (input->dt_scheme == "MCGS")
  {
    eles->LHS_d = eles->LHSs[0];

    if (input->inv_mode)
    {
      eles->LHSInv_d = eles->LHSInvs[0];
    }

    eles->LU_pivots_d = eles->LU_pivots;
    eles->LU_info_d = eles->LU_info;

    /* For cublas batched LU: Setup and transfer array of GPU pointers to 
     * LHS matrices and RHS vectors */
    unsigned int N = eles->nSpts * eles->nVars;
    for (unsigned int ele = 0; ele < eles->nEles; ele++)
    {
      if (input->overset && geo.iblank_cell[ele] != NORMAL) continue;

      eles->RHS_ptrs(ele) = eles->RHS_d.data() + ele * N;

      if (input->inv_mode)
      {
        eles->deltaU_ptrs(ele) = eles->deltaU_d.data() + ele * N;
      }
    }

    if (!input->stream_mode)
    {
      unsigned int nElesMax = ceil(geo.nEles / (double) input->n_LHS_blocks);
      for (unsigned int ele = 0; ele < nElesMax; ele++)
      {
        if (input->overset && geo.iblank_cell[ele] != NORMAL) continue;

        eles->LHS_ptrs(ele) = eles->LHS_d.data() + ele * (N * N);
      }
        
      if (input->inv_mode)
      {
        for (unsigned int ele = 0; ele < eles->nEles; ele++)
        {
          if (input->overset && geo.iblank_cell[ele] != NORMAL) continue;

          eles->LHSInv_ptrs(ele) = eles->LHSInv_d.data() + ele * (N * N);
        }
      }
    }
    else
    {
      unsigned int nElesMax = *std::max_element(geo.ele_color_nEles.begin(), geo.ele_color_nEles.end());
      for (unsigned int ele = 0; ele < nElesMax; ele++)
      {
        if (input->overset && geo.iblank_cell[ele] != NORMAL) continue;

        eles->LHS_ptrs(ele) = eles->LHS_d.data() + ele * (N * N);
        if (input->inv_mode)
          eles->LHSInv_ptrs(ele) = eles->LHSInv_d.data() + ele * (N * N);
      }
    }

    eles->LHS_ptrs_d = eles->LHS_ptrs;
    eles->RHS_ptrs_d = eles->RHS_ptrs;

    if (input->inv_mode)
    {
      eles->LHSInv_ptrs_d = eles->LHSInv_ptrs;
      eles->deltaU_ptrs_d = eles->deltaU_ptrs;
    }

    /* Implicit flux derivative data structures (element local) */
    eles->dFdU_spts_d = eles->dFdU_spts;
    eles->dFcdU_fpts_d = eles->dFcdU_fpts;

    /* Implicit flux derivative data structures (faces) */
    faces->dFdUconv_d = faces->dFdUconv;
    faces->dFcdU_d = faces->dFcdU;
  }

  /* Solution data structures (element local) */
  eles->U_spts_d = eles->U_spts;
  eles->U_fpts_d = eles->U_fpts;
  eles->Uavg_d = eles->Uavg;
  eles->weights_spts_d = eles->weights_spts;
  eles->Fcomm_d = eles->Fcomm;
  eles->F_spts_d = eles->F_spts;
  eles->divF_spts_d = eles->divF_spts;
  eles->jaco_spts_d = eles->jaco_spts;
  eles->inv_jaco_spts_d = eles->inv_jaco_spts;
  eles->jaco_det_spts_d = eles->jaco_det_spts;
  eles->vol_d = eles->vol;
  eles->h_ref_d = eles->h_ref;

  if (input->viscous)
  {
    eles->Ucomm_d = eles->Ucomm;
    eles->dU_spts_d = eles->dU_spts;
    eles->dU_fpts_d = eles->dU_fpts;
  }

  /* Solution data structures (faces) */
  faces->U_d = faces->U;
  faces->Fconv_d = faces->Fconv;
  faces->P_d = faces->P;
  faces->Ucomm_d = faces->Ucomm;
  faces->Fcomm_d = faces->Fcomm;
  faces->Fcomm_temp_d = faces->Fcomm_temp;
  faces->norm_d = faces->norm;
  faces->dA_d = faces->dA;
  faces->waveSp_d = faces->waveSp;
  faces->diffCo_d = faces->diffCo;
  faces->LDG_bias_d = faces->LDG_bias;

  if (input->viscous)
  {
    faces->dU_d = faces->dU;
    faces->Fvisc_d = faces->Fvisc;
  }

  /* Additional data */
  /* Geometry */
  geo.fpt2gfpt_d = geo.fpt2gfpt;
  geo.fpt2gfpt_slot_d = geo.fpt2gfpt_slot;
  geo.gfpt2bnd_d = geo.gfpt2bnd;
  geo.per_fpt_list_d = geo.per_fpt_list;
  geo.coord_spts_d = geo.coord_spts;

  /* Input parameters */
  input->V_fs_d = input->V_fs;
  input->V_wall_d = input->V_wall;
  input->norm_fs_d = input->norm_fs;
  input->AdvDiff_A_d = input->AdvDiff_A;

#ifdef _MPI
  /* MPI data */
  for (auto &entry : geo.fpt_buffer_map) 
  {
    int pairedRank = entry.first;
    auto &fpts = entry.second;
    geo.fpt_buffer_map_d[pairedRank] = fpts;
    faces->U_sbuffs_d[pairedRank] = faces->U_sbuffs[pairedRank];
    faces->U_rbuffs_d[pairedRank] = faces->U_rbuffs[pairedRank];
  }

#endif
}
#endif

void FRSolver::compute_residual(unsigned int stage, unsigned int color)
{
  unsigned int startEle = 0; unsigned int endEle = eles->nEles;

  /* If using coloring, modify range to extrapolate data from previously updated colors */
  if (color && geo.nColors > 1)
  {
    startEle = geo.ele_color_range[prev_color - 1]; endEle = geo.ele_color_range[prev_color];
  }

  /* Extrapolate solution to flux points */
  eles->extrapolate_U(startEle, endEle);

  /* If "squeeze" stabilization enabled, apply  it */
  if (input->squeeze)
  {
    eles->compute_Uavg();
    eles->poly_squeeze();
  }

  /* Copy flux point data from element local to face local storage */
  U_to_faces(startEle, endEle);

  /* For coloring, modify range to sweep through current color */
  if (color && geo.nColors > 1)
  {
    startEle = geo.ele_color_range[color - 1]; endEle = geo.ele_color_range[color];
  }


#ifdef _MPI
  bool use_blocked = true;
  /* Commence sending U data to other processes */
<<<<<<< HEAD
  faces->send_U_data();
//  faces->send_U_data_blocked();
=======
  if (use_blocked)
    faces->send_U_data_blocked();
  else
    faces->send_U_data();
>>>>>>> f44e59fb
#endif

  /* Apply boundary conditions to state variables */
  faces->apply_bcs();
//faces->mpi_prod();
  /* Compute convective flux at solution points */
  eles->compute_Fconv(startEle, endEle);
//faces->mpi_prod();
  /* If running inviscid, use this scheduling. */
  if(!input->viscous)
  {

#ifdef _MPI
  /* Transform solution point fluxes from physical to reference space */
  eles->transform_flux(startEle, endEle);
//faces->mpi_prod();
  /* Compute convective flux and parent space common flux at non-MPI flux points */
  faces->compute_Fconv(0, geo.nGfpts_int + geo.nGfpts_bnd);
//faces->mpi_prod();
  faces->compute_common_F(0, geo.nGfpts_int + geo.nGfpts_bnd);
//faces->mpi_prod();
  /* Compute solution point contribution to divergence of flux */
  eles->compute_divF_spts(stage, startEle, endEle);

  /* Receive U data */
<<<<<<< HEAD
//  for (unsigned int i = 0; i < geo.nMpiFaces; i++)
//  {
//    int ff = geo.mpiFaces[i];

//    if (input->overset && geo.iblank_face[ff] != NORMAL) continue;

//    faces->recv_U_data_blocked(i);

//    /* Complete computation on remaning flux points. */

//    int fpt1 = geo.face2fpts(0, ff);
//    int fpt2 = geo.face2fpts(geo.nFptsPerFace-1, ff)+1;

//    faces->compute_Fconv(fpt1, fpt2);
//    faces->compute_common_F(fpt1, fpt2);
//  }
  /* Receive U data */
  faces->recv_U_data();
=======
  if (use_blocked)
  {
    for (unsigned int i = 0; i < geo.nMpiFaces; i++)
    {
      int ff = geo.mpiFaces[i];

      if (input->overset && geo.iblank_face[ff] != NORMAL) continue;

      faces->recv_U_data_blocked(i);
>>>>>>> f44e59fb

      /* Complete computation on remaning flux points. */

      int fpt1 = geo.face2fpts(0, ff);
      int fpt2 = geo.face2fpts(geo.nFptsPerFace-1, ff)+1;

      faces->compute_Fconv(fpt1, fpt2);
      faces->compute_common_F(fpt1, fpt2);
    }
  }
  else
  {
    faces->recv_U_data();

    /* Complete computation on remaning flux points. */
    faces->compute_Fconv(geo.nGfpts_int + geo.nGfpts_bnd, geo.nGfpts);
    faces->compute_common_F(geo.nGfpts_int + geo.nGfpts_bnd, geo.nGfpts);
  }
#else
  /* Transform solution point fluxes from physical to reference space */
  eles->transform_flux(startEle, endEle);

  /* Compute convective and parent space common fluxes at flux points */
  faces->compute_Fconv(0, geo.nGfpts);
  faces->compute_common_F(0, geo.nGfpts);

  /* Compute solution point contribution to divergence of flux */
  eles->compute_divF_spts(stage, startEle, endEle);

#endif
  }

  /* If running viscous, use this scheduling */
  else
  {
#ifdef _MPI
    /* Compute common interface solution at non-MPI flux points */
    faces->compute_common_U(0, geo.nGfpts_int + geo.nGfpts_bnd);

    /* Receieve U data */
    faces->recv_U_data();

    //TODO: Do more work during this MPI transfer. Plenty of opportunities.
    
    /* Finish computation of common interface solution */
    faces->compute_common_U(geo.nGfpts_int + geo.nGfpts_bnd, geo.nGfpts);

#else
    /* Compute common interface solution at flux points */
    faces->compute_common_U(0, geo.nGfpts);
#endif

    /* Copy solution data at flux points from face local to element local
     * storage */
    U_from_faces(startEle, endEle);

    /* Compute gradient of state variables at solution points */
    eles->compute_dU(startEle, endEle);

    /* Transform gradient of state variables to physical space from 
     * reference space */
    eles->transform_dU(startEle, endEle);

    /* Extrapolate solution gradient to flux points */
    eles->extrapolate_dU(startEle, endEle);

    /* Copy gradient data from element local to face local storage */
    dU_to_faces(0, eles->nEles);

#ifdef _MPI
    /* Commence sending gradient data to other processes */
    faces->send_dU_data();

    /* Apply boundary conditions to the gradient */
    faces->apply_bcs_dU();

    /* Compute viscous flux at solution points */
    eles->compute_Fvisc(startEle, endEle);
    
    /* Transform solution point fluxes from physical to reference space */
    eles->transform_flux(startEle, endEle);

    /* Compute solution point contribution to divergence of flux */
    eles->compute_divF_spts(stage, startEle, endEle);

    /* Compute viscous and convective flux and common interface flux 
     * at non-MPI flux points */
    faces->compute_Fvisc(0, geo.nGfpts_int + geo.nGfpts_bnd);
    faces->compute_Fconv(0, geo.nGfpts_int + geo.nGfpts_bnd);
    faces->compute_common_F(0, geo.nGfpts_int + geo.nGfpts_bnd);

    /* Receive gradient data */
    faces->recv_dU_data();

    /* Complete computation of fluxes */
    faces->compute_Fvisc(geo.nGfpts_int + geo.nGfpts_bnd, geo.nGfpts);
    faces->compute_Fconv(geo.nGfpts_int + geo.nGfpts_bnd, geo.nGfpts);
    faces->compute_common_F(geo.nGfpts_int + geo.nGfpts_bnd, geo.nGfpts);

#else
    /* Apply boundary conditions to the gradient */
    faces->apply_bcs_dU();

    /* Compute viscous flux at solution points */
    eles->compute_Fvisc(startEle, endEle);

    /* Transform solution point fluxes from physical to reference space */
    eles->transform_flux(startEle, endEle);

    /* Compute solution point contribution to divergence of flux */
    eles->compute_divF_spts(stage, startEle, endEle);

    /* Compute viscous and convective flux and common interface fluxes 
     * at flux points*/ 
    faces->compute_Fvisc(0, geo.nGfpts);
    faces->compute_Fconv(0, geo.nGfpts);
    faces->compute_common_F(0, geo.nGfpts);
#endif

  }

  /* Copy common flux data from face local storage to element local storage */
  F_from_faces(startEle, endEle);

  /* Compute flux point contribution to divergence of flux */
  eles->compute_divF_fpts(stage, startEle, endEle);

  /* Add source term (if required) */
  if (input->source)
    add_source(stage, startEle, endEle);

}

void FRSolver::compute_LHS()
{
  /* Compute derivative of convective flux with respect to state variables 
   * at solution and flux points */
  eles->compute_dFdUconv();
  faces->compute_dFdUconv(0, geo.nGfpts);

  if (input->viscous)
  {
    /* Compute derivative of common solution with respect to state variables
     * at flux points */
    faces->compute_dUcdU(0, geo.nGfpts);

    /* Compute derivative of viscous flux with respect to state variables 
     * at solution and flux points */
    eles->compute_dFdUvisc();
    faces->compute_dFdUvisc(0, geo.nGfpts);

    /* Compute derivative of viscous flux with respect to the gradient of 
     * state variables at solution and flux points */
    eles->compute_dFddUvisc();
    faces->compute_dFddUvisc(0, geo.nGfpts);
  }

  /* Apply boundary conditions for flux derivative data */
  faces->apply_bcs_dFdU();

  /* Compute normal flux derivative data at flux points */
  faces->compute_dFcdU(0, geo.nGfpts);

  /* Transform flux derivative data from physical to reference space */
  eles->transform_dFdU();
  faces->transform_dFcdU();

  /* Copy normal flux derivative data from face local storage to element local storage */
  dFcdU_from_faces();

  /* Compute LHS implicit Jacobian */
  if (!input->stream_mode)
  {
#ifdef _CPU
      eles->compute_localLHS(dt, 0, geo.nEles);
      compute_LHS_LU(0, geo.nEles);
#endif
#ifdef _GPU
    unsigned int blocksize = ceil(geo.nEles / (double) input->n_LHS_blocks);
    for (unsigned int startEle = 0; startEle <  geo.nEles; startEle += blocksize)
    {
      unsigned int endEle = std::min(startEle + blocksize, geo.nEles);

      eles->compute_localLHS(dt_d, startEle, endEle);
      compute_LHS_LU(startEle, endEle);
    }

    check_error();
#endif
  }
  else
  {
    for (unsigned int color = geo.nColors; color > 0; color--)
    {
      unsigned int startEle = geo.ele_color_range[color - 1];
      unsigned int endEle = geo.ele_color_range[color];

#ifdef _CPU
      eles->compute_localLHS(dt, startEle, endEle, color);
#endif
#ifdef _GPU
      eles->compute_localLHS(dt_d, startEle, endEle, color);
#endif
      compute_LHS_LU(startEle, endEle, color);

#ifdef _GPU
      copy_from_device(eles->LHSInvs[color - 1].data(), eles->LHSInv_d.data(), eles->LHSInv_d.max_size());
#endif
    }
  }
}

void FRSolver::compute_LHS_LU(unsigned int startEle, unsigned int endEle, unsigned int color)
{

#ifdef _GPU
  unsigned int N = eles->nSpts * eles->nVars;

  /* Perform batched LU using cuBLAS */
  if (input->LU_pivot)
  {
    cublasDgetrfBatched_wrapper(N, eles->LHS_ptrs_d.data(), N, eles->LU_pivots_d.data(), eles->LU_info_d.data(), 
        endEle - startEle);
  }
  else
  {
    cublasDgetrfBatched_wrapper(N, eles->LHS_ptrs_d.data(), N, nullptr, eles->LU_info_d.data(), 
        endEle - startEle);
  }

  if (input->inv_mode)
  {
    if (!input->stream_mode)
    {
      if (input->LU_pivot)
      {
        cublasDgetriBatched_wrapper(N, (const double**) eles->LHS_ptrs_d.data(), N, eles->LU_pivots_d.data(), 
            eles->LHSInv_ptrs_d.data() + startEle, N, eles->LU_info_d.data(), endEle - startEle);
      }
      else
      {
        cublasDgetriBatched_wrapper(N, (const double**) eles->LHS_ptrs_d.data(), N, nullptr, 
            eles->LHSInv_ptrs_d.data() + startEle, N, eles->LU_info_d.data(), endEle - startEle);
      }
    }
    else
    {
      cublasDgetriBatched_wrapper(N, (const double**) eles->LHS_ptrs_d.data(), N, eles->LU_pivots_d.data(), 
          eles->LHSInv_ptrs_d.data(), N, eles->LU_info_d.data(), endEle - startEle);
    }
  }
#endif

#ifdef _CPU
#ifndef _NO_TNT
  for (unsigned int ele = 0; ele < endEle - startEle; ele++)
  {
    if (input->overset && geo.iblank_cell[ele] != NORMAL) continue;

    /* Copy LHS into TNT object */
    // TODO: Copy can now be removed. Need to investigate column-major TNT array views.
    unsigned int N = eles->nSpts * eles->nVars;
    TNT::Array2D<double> A(N, N);
    for (unsigned int nj = 0; nj < eles->nVars; nj++)
    {
      for (unsigned int ni = 0; ni < eles->nVars; ni++)
      {
        for (unsigned int sj = 0; sj < eles->nSpts; sj++)
        {
          for (unsigned int si = 0; si < eles->nSpts; si++)
          {
            unsigned int i = ni * eles->nSpts + si;
            unsigned int j = nj * eles->nSpts + sj;
            A[i][j] = eles->LHSs[color - 1](si, ni, sj, nj, ele);
          }
        }
      }
    }

    /* Calculate and store LU object */
    LUptrs[color - 1][ele] = JAMA::LU<double>(A);
  }
#endif
#endif
}

void FRSolver::compute_RHS(unsigned int color)
{
  unsigned int startEle = geo.ele_color_range[color - 1];
  unsigned int endEle = geo.ele_color_range[color];
#ifdef _CPU
#pragma omp parallel for collapse(3)
  for (unsigned int n = 0; n < eles->nVars; n++)
  {
    for (unsigned int ele = startEle; ele < endEle; ele++)
    {
      if (input->overset && geo.iblank_cell[ele] != NORMAL) continue;

      for (unsigned int spt = 0; spt < eles->nSpts; spt++)
      {
        if (input->dt_type != 2)
        {
          eles->RHS(spt, n, ele) = -(dt(0) * eles->divF_spts(spt, ele, n, 0)) / eles->jaco_det_spts(spt, ele);
        }
        else
        {
          eles->RHS(spt, n, ele) = -(dt(ele) * eles->divF_spts(spt, ele, n, 0)) / eles->jaco_det_spts(spt, ele);
        }
      }
    }
  }
#endif

#ifdef _GPU
  compute_RHS_wrapper(eles->divF_spts_d, eles->jaco_det_spts_d, dt_d, eles->RHS_d, input->dt_type, eles->nSpts, 
      eles->nEles, eles->nVars, startEle, endEle);
#endif
}

#ifdef _CPU
void FRSolver::compute_RHS_source(const mdvector<double> &source, unsigned int color)
{
  unsigned int startEle = geo.ele_color_range[color - 1];
  unsigned int endEle = geo.ele_color_range[color];
#pragma omp parallel for collapse(3)
  for (unsigned int n = 0; n < eles->nVars; n++)
  {
    for (unsigned int ele = startEle; ele < endEle; ele++)
    {
      if (input->overset && geo.iblank_cell[ele] != NORMAL) continue;

      for (unsigned int spt = 0; spt < eles->nSpts; spt++)
      {
        if (input->dt_type != 2)
        {
          eles->RHS(spt, n, ele) = -(dt(0) * (eles->divF_spts(spt, ele, n, 0) + source(spt, ele, n))) / eles->jaco_det_spts(spt, ele);
        }
        else
        {
          eles->RHS(spt, n, ele) = -(dt(ele) * (eles->divF_spts(spt, ele, n, 0) + source(spt, ele, n))) / eles->jaco_det_spts(spt, ele);
        }
      }
    }
  }
}
#endif

#ifdef _GPU
void FRSolver::compute_RHS_source(const mdvector_gpu<double> &source, unsigned int color)
{
  unsigned int startEle = geo.ele_color_range[color - 1];
  unsigned int endEle = geo.ele_color_range[color];

  compute_RHS_source_wrapper(eles->divF_spts_d, source, eles->jaco_det_spts_d, dt_d, eles->RHS_d, input->dt_type, eles->nSpts, 
      eles->nEles, eles->nVars, startEle, endEle);
}
#endif

void FRSolver::compute_deltaU(unsigned int color)
{
  unsigned int startEle = geo.ele_color_range[color - 1];
  unsigned int endEle = geo.ele_color_range[color];

  if (!input->stream_mode)
    color = 1;

#ifdef _CPU
#ifndef _NO_TNT
  unsigned int idx = 0;

  if (!input->stream_mode)
    idx = startEle;

  for (unsigned int ele = startEle; ele < endEle; ele++)
  {
    if (input->overset && geo.iblank_cell[ele] != NORMAL) continue;

    /* Create Array1D view of RHS */
    unsigned int N = eles->nSpts * eles->nVars;
    TNT::Array1D<double> b(N, &eles->RHS(0, 0, ele));

    /* Solve for deltaU */
    TNT::Array1D<double> x(N, &eles->deltaU(0, 0, ele));
    x.inject(LUptrs[color - 1][idx].solve(b));

    if (x.dim() == 0)
    {
      ThrowException("LU solve failed!");
    }

    idx++;
  }

#endif
#endif

#ifdef _GPU
  if (!input->inv_mode)
  {
    /* Solve LU systems using batched cublas routine */
    unsigned int N = eles->nSpts * eles->nVars;
    int info;

    if (input->LU_pivot)
    {
      cublasDgetrsBatched_wrapper(N, 1, (const double**) (eles->LHS_ptrs_d.data() + startEle), N, eles->LU_pivots_d.data() + startEle * N, 
          eles->RHS_ptrs_d.data() + startEle, N, &info, endEle - startEle);
    }
    {
      cublasDgetrsBatched_wrapper(N, 1, (const double**) (eles->LHS_ptrs_d.data() + startEle), N, nullptr, 
          eles->RHS_ptrs_d.data() + startEle, N, &info, endEle - startEle);
    }

    if (info)
      ThrowException("cublasDgetrs failed. info = " + std::to_string(info));
  }
  else
  {
    unsigned int N = eles->nSpts * eles->nVars;

    if (!input->stream_mode)
      cublasDgemvBatched_wrapper(N, N, 1.0, (const double**) (eles->LHSInv_ptrs_d.data() + startEle), N, (const double**) eles->RHS_ptrs_d.data() + startEle, 
          1, 0.0, eles->deltaU_ptrs_d.data() + startEle, 1, endEle - startEle); 
    else
      cublasDgemvBatched_wrapper(N, N, 1.0, (const double**) (eles->LHSInv_ptrs_d.data()), N, (const double**) eles->RHS_ptrs_d.data() + startEle, 
          1, 0.0, eles->deltaU_ptrs_d.data() + startEle, 1, endEle - startEle); 

  }
#endif
}

void FRSolver::compute_U(unsigned int color)
{
  unsigned int startEle = geo.ele_color_range[color - 1];
  unsigned int endEle = geo.ele_color_range[color];

#ifdef _CPU
  for (unsigned int n = 0; n < eles->nVars; n++)
  {
    for (unsigned int ele = startEle; ele < endEle; ele++)
    {
      if (input->overset && geo.iblank_cell[ele] != NORMAL) continue;

      for (unsigned int spt = 0; spt < eles->nSpts; spt++)
      {
        eles->U_spts(spt, ele, n) += eles->deltaU(spt, n, ele);
      }
    }
  }
#endif

#ifdef _GPU
  /* Add RHS (which contains deltaU) to U */
  if (input->inv_mode)
  {
    compute_U_wrapper(eles->U_spts_d, eles->deltaU_d, eles->nSpts, eles->nEles, eles->nVars, startEle, endEle);
  }
  else
  {
    compute_U_wrapper(eles->U_spts_d, eles->RHS_d, eles->nSpts, eles->nEles, eles->nVars, startEle, endEle);
  }
#endif
}

void FRSolver::initialize_U()
{
  /* Allocate memory for solution data structures */
  /* Solution and Flux Variables */
  eles->U_spts.assign({eles->nSpts, eles->nEles, eles->nVars});
  eles->U_fpts.assign({eles->nFpts, eles->nEles, eles->nVars});
  eles->Ucomm.assign({eles->nFpts, eles->nEles, eles->nVars});
  eles->U_ppts.assign({eles->nPpts, eles->nEles, eles->nVars});
  eles->U_qpts.assign({eles->nQpts, eles->nEles, eles->nVars});
  eles->Uavg.assign({eles->nEles, eles->nVars});

  eles->F_spts.assign({eles->nSpts, eles->nEles, eles->nVars, eles->nDims});
  eles->F_fpts.assign({eles->nFpts, eles->nEles, eles->nVars, eles->nDims});
  eles->Fcomm.assign({eles->nFpts, eles->nEles, eles->nVars});

  eles->dU_spts.assign({eles->nSpts, eles->nEles, eles->nVars, eles->nDims});
  eles->dU_fpts.assign({eles->nFpts, eles->nEles, eles->nVars, eles->nDims});
  eles->dU_qpts.assign({eles->nQpts, eles->nEles, eles->nVars, eles->nDims});

  eles->divF_spts.assign({eles->nSpts, eles->nEles, eles->nVars, nStages});

  /* Allocate memory for implicit method data structures */
  if (input->dt_scheme == "MCGS")
  {
    if (!input->inv_mode and input->n_LHS_blocks != 1)
    {
      ThrowException("If inv_mode != 0, n_LHS_blocks must equal 1!");
    } 

    /* Maximum number of unique matrices possible per element */
    unsigned int nMat = eles->nFaces + 1;

    eles->dFdU_spts.assign({eles->nSpts, eles->nEles, eles->nVars, eles->nVars, eles->nDims});
    eles->dFcdU_fpts.assign({eles->nFpts, eles->nEles, eles->nVars, eles->nVars, 2});

    if(input->viscous)
    {
      nMat += eles->nFaces * (eles->nFaces - 1);

      eles->dUcdU_fpts.assign({eles->nFpts, eles->nEles, eles->nVars, eles->nVars, 2});

      /* Note: nDimsi: Fx, Fy // nDimsj: dUdx, dUdy */
      eles->dFddU_spts.assign({eles->nSpts, eles->nEles, eles->nVars, eles->nVars, eles->nDims, eles->nDims});
      eles->dFcddU_fpts.assign({eles->nFpts, eles->nEles, eles->nVars, eles->nVars, eles->nDims, 2});
    }

      
    if (!input->stream_mode)
    {
      eles->LHSs.resize(1);
      eles->LHSInvs.resize(1);
      LUptrs.resize(1);

#ifdef _CPU
      unsigned int nElesMax = eles->nEles;
#endif
#ifdef _GPU
      unsigned int nElesMax = ceil(geo.nEles / (double) input->n_LHS_blocks);
#endif

      eles->LHSs[0].assign({eles->nSpts, eles->nVars, eles->nSpts, eles->nVars, nElesMax}, 0);
      LUptrs[0].resize(eles->nEles);
      
      if (input->inv_mode)
      {
        eles->LHSInvs[0].assign({eles->nSpts, eles->nVars, eles->nSpts, eles->nVars, eles->nEles}, 0);
        eles->LHSInv_ptrs.assign({eles->nEles});
        eles->deltaU_ptrs.assign({eles->nEles});
      }

      eles->LHS_ptrs.assign({nElesMax});
      eles->RHS_ptrs.assign({eles->nEles});
      eles->LU_pivots.assign({eles->nSpts * eles->nVars * nElesMax});
      eles->LU_info.assign({eles->nSpts * eles->nVars * nElesMax});

    }
    else
    {
      eles->LHSs.resize(geo.nColors);
      eles->LHSInvs.resize(geo.nColors);
      LUptrs.resize(geo.nColors);

      unsigned int nElesMax = *std::max_element(geo.ele_color_nEles.begin(), geo.ele_color_nEles.end());
      for (unsigned int color = 1; color <= geo.nColors; color++)
      {
        eles->LHSs[color - 1].assign({eles->nSpts, eles->nVars, eles->nSpts, eles->nVars, nElesMax}, 0);
        eles->LHSInvs[color - 1].assign({eles->nSpts, eles->nVars, eles->nSpts, eles->nVars, nElesMax}, 0, false, true);
        LUptrs[color - 1].resize(nElesMax);
      }
      
      if (input->inv_mode)
      {
        eles->LHSInv_ptrs.assign({nElesMax});
        eles->deltaU_ptrs.assign({eles->nEles});
      }

      eles->LHS_ptrs.assign({nElesMax});
      eles->RHS_ptrs.assign({eles->nEles});
      eles->LU_pivots.assign({eles->nSpts * eles->nVars * nElesMax});
      eles->LU_info.assign({eles->nSpts * eles->nVars * nElesMax});
    }

    eles->Cvisc0.assign({eles->nSpts, eles->nSpts, eles->nDims});
    eles->CviscN.assign({eles->nSpts, eles->nSpts, eles->nDims, eles->nFaces});
    eles->CdFddU0.assign({eles->nSpts, eles->nSpts, eles->nDims});
    eles->CtempSS.assign({eles->nSpts, eles->nSpts});
    eles->CtempFS.assign({eles->nFpts, eles->nSpts});
    eles->CtempFS2.assign({eles->nFpts, eles->nSpts});
    eles->CtempSF.assign({eles->nSpts, eles->nFpts});
    eles->CtempFSN.assign({eles->nSpts1D, eles->nSpts});
    eles->CtempFSN2.assign({eles->nSpts1D, eles->nSpts});

    eles->deltaU.assign({eles->nSpts, eles->nVars, eles->nEles});
    eles->RHS.assign({eles->nSpts, eles->nVars, eles->nEles});
  }

  /* Initialize solution */
  if (input->equation == AdvDiff || input->equation == Burgers)
  {
    if (input->ic_type == 0)
    {
      // Do nothing for now
    }
    else if (input->ic_type == 1)
    {
      if (input->nDims == 2)
      {
        for (unsigned int ele = 0; ele < eles->nEles; ele++)
        {
          for (unsigned int spt = 0; spt < eles->nSpts; spt++)
          {
            double x = geo.coord_spts(spt, ele, 0);
            double y = geo.coord_spts(spt, ele, 1);

            eles->U_spts(spt, ele, 0) = compute_U_true(x, y, 0, 0, 0, input);
          }
        }
      }
      else if (input->nDims == 3)
      {
        for (unsigned int ele = 0; ele < eles->nEles; ele++)
        {
          for (unsigned int spt = 0; spt < eles->nSpts; spt++)
          {
            double x = geo.coord_spts(spt, ele, 0);
            double y = geo.coord_spts(spt, ele, 1);
            double z = geo.coord_spts(spt, ele, 2);

            eles->U_spts(spt, ele, 0) = compute_U_true(x, y, z, 0, 0, input);

          }
        }
      }
    }
    else
    {
      ThrowException("ic_type not recognized!");
    }
  }
  else if (input->equation == EulerNS)
  {
    if (input->ic_type == 0)
    {
      for (unsigned int ele = 0; ele < eles->nEles; ele++)
      {
        for (unsigned int spt = 0; spt < eles->nSpts; spt++)
        {
          eles->U_spts(spt, ele, 0)  = input->rho_fs;

          double Vsq = 0.0;
          for (unsigned int dim = 0; dim < eles->nDims; dim++)
          {
            eles->U_spts(spt, ele, dim+1)  = input->rho_fs * input->V_fs(dim);
            Vsq += input->V_fs(dim) * input->V_fs(dim);
          }

          eles->U_spts(spt, ele, eles->nDims + 1)  = input->P_fs/(input->gamma-1.0) +
            0.5*input->rho_fs * Vsq;
        }
      }

    }
    else if (input->ic_type == 1)
    {
      for (unsigned int n = 0; n < eles->nVars; n++)
      {
        for (unsigned int ele = 0; ele < eles->nEles; ele++)
        {
          for (unsigned int spt = 0; spt < eles->nSpts; spt++)
          {
            double x = geo.coord_spts(spt, ele, 0);
            double y = geo.coord_spts(spt, ele, 1);

            eles->U_spts(spt, ele, n) = compute_U_true(x, y, 0, 0, n, input);
          }
        }
      }
    }
  }
  else
  {
    ThrowException("Solution initialization not recognized!");
  }
}

void FRSolver::U_to_faces(unsigned int startEle, unsigned int endEle)
{
#ifdef _CPU
#pragma omp parallel for collapse(3)
  for (unsigned int n = 0; n < eles->nVars; n++)
  {
    for (unsigned int ele = startEle; ele < endEle; ele++)
    {
      if (input->overset && geo.iblank_cell[ele] != NORMAL) continue;
      for (unsigned int fpt = 0; fpt < eles->nFpts; fpt++)
      {
        int gfpt = geo.fpt2gfpt(fpt,ele);
        /* Check if flux point is on ghost edge */
        if (gfpt == -1)
        {
          if (input->viscous) // if viscous, put extrapolated solution into Ucomm
            eles->Ucomm(fpt, ele, n) = eles->U_fpts(fpt, ele, n);
          continue;
        }
        int slot = geo.fpt2gfpt_slot(fpt,ele);

        faces->U(gfpt, n, slot) = eles->U_fpts(fpt, ele, n);
      }
    }
  }
#endif

#ifdef _GPU
  U_to_faces_wrapper(eles->U_fpts_d, faces->U_d, eles->Ucomm_d, geo.fpt2gfpt_d,
      geo.fpt2gfpt_slot_d, eles->nVars, eles->nEles, eles->nFpts, eles->nDims,
      input->equation, input->viscous, startEle, endEle);

  check_error();
#endif
}

void FRSolver::U_from_faces(unsigned int startEle, unsigned int endEle)
{
#ifdef _CPU
#pragma omp parallel for collapse(3)
  for (unsigned int n = 0; n < eles->nVars; n++)
  {
    for (unsigned int ele = startEle; ele < endEle; ele++)
    {
      if (input->overset && geo.iblank_cell[ele] != NORMAL) continue;
      for (unsigned int fpt = 0; fpt < eles->nFpts; fpt++)
      {
        int gfpt = geo.fpt2gfpt(fpt,ele);
        /* Check if flux point is on ghost edge */
        if (gfpt == -1)
          continue;
        int slot = geo.fpt2gfpt_slot(fpt,ele);

        eles->Ucomm(fpt, ele, n) = faces->Ucomm(gfpt, n, slot);
      }
    }
  }
#endif

#ifdef _GPU
  U_from_faces_wrapper(faces->Ucomm_d, eles->Ucomm_d, geo.fpt2gfpt_d,
      geo.fpt2gfpt_slot_d, eles->nVars, eles->nEles, eles->nFpts,
      eles->nDims, input->equation, startEle, endEle);

  check_error();
#endif

}

void FRSolver::dU_to_faces(unsigned int startEle, unsigned int endEle)
{
#ifdef _CPU
#pragma omp parallel for collapse(4)
  for (unsigned int dim = 0; dim < eles->nDims; dim++) 
  {
    for (unsigned int n = 0; n < eles->nVars; n++) 
    {
      for (unsigned int ele = startEle; ele < endEle; ele++)
      {
        if (input->overset && geo.iblank_cell[ele] != NORMAL) continue;
        for (unsigned int fpt = 0; fpt < eles->nFpts; fpt++)
        {
          int gfpt = geo.fpt2gfpt(fpt,ele);
          /* Check if flux point is on ghost edge */
          if (gfpt == -1)
            continue;
          int slot = geo.fpt2gfpt_slot(fpt,ele);

          faces->dU(gfpt, n, dim, slot) = eles->dU_fpts(fpt, ele, n, dim);
        }
      }
    }
  }
#endif

#ifdef _GPU
  dU_to_faces_wrapper(eles->dU_fpts_d, faces->dU_d, geo.fpt2gfpt_d, geo.fpt2gfpt_slot_d, 
      eles->nVars, eles->nEles, eles->nFpts, eles->nDims, input->equation);

  check_error();
#endif
}

void FRSolver::F_from_faces(unsigned int startEle, unsigned int endEle)
{
#ifdef _CPU
#pragma omp parallel for collapse(3)
  for (unsigned int n = 0; n < eles->nVars; n++) 
  {
    for (unsigned int ele = startEle; ele < endEle; ele++)
    {
      if (input->overset && geo.iblank_cell[ele] != NORMAL) continue;
      for (unsigned int fpt = 0; fpt < eles->nFpts; fpt++)
      {
        int gfpt = geo.fpt2gfpt(fpt,ele);
        /* Check if flux point is on ghost edge */
        if (gfpt == -1)
          continue;
        int slot = geo.fpt2gfpt_slot(fpt,ele);

        eles->Fcomm(fpt, ele, n) = faces->Fcomm(gfpt, n, slot);

      }
    }
  }
#endif

#ifdef _GPU
  /* Can reuse kernel here */
  U_from_faces_wrapper(faces->Fcomm_d, eles->Fcomm_d, geo.fpt2gfpt_d, 
      geo.fpt2gfpt_slot_d, eles->nVars, eles->nEles, eles->nFpts, 
      eles->nDims, input->equation, startEle, endEle);

  check_error();
#endif
}

void FRSolver::dFcdU_from_faces()
{
#ifdef _CPU
#pragma omp parallel for collapse(4)
  for (unsigned int nj = 0; nj < eles->nVars; nj++) 
  {
    for (unsigned int ni = 0; ni < eles->nVars; ni++) 
    {
      for (unsigned int ele = 0; ele < eles->nEles; ele++)
      {
        if (input->overset && geo.iblank_cell[ele] != NORMAL) continue;
        for (unsigned int fpt = 0; fpt < eles->nFpts; fpt++)
        {
          int gfpt = geo.fpt2gfpt(fpt,ele);
          /* Check if flux point is on ghost edge */
          if (gfpt == -1)
            continue;
          int slot = geo.fpt2gfpt_slot(fpt,ele);
          int notslot = 1;
          if (slot == 1)
          {
            notslot = 0;
          }

          /* Combine dFcdU on non-periodic boundaries */
          // TODO: might need to move this to faces
          if (gfpt >= (int)geo.nGfpts_int && gfpt < (int)(geo.nGfpts_int + geo.nGfpts_bnd))
          {
            unsigned int bnd_id = geo.gfpt2bnd(gfpt - geo.nGfpts_int);
            if (bnd_id != PERIODIC)
            {
              eles->dFcdU_fpts(fpt, ele, ni, nj, 0) = faces->dFcdU(gfpt, ni, nj, slot, slot) + 
                                                      faces->dFcdU(gfpt, ni, nj, notslot, slot);
            }
          }
          else
          {
            eles->dFcdU_fpts(fpt, ele, ni, nj, 0) = faces->dFcdU(gfpt, ni, nj, slot, slot);
            eles->dFcdU_fpts(fpt, ele, ni, nj, 1) = faces->dFcdU(gfpt, ni, nj, notslot, slot);
          }
        }
      }
    }
  }

  if(input->viscous)
  {
#pragma omp parallel for collapse(4)
    for (unsigned int nj = 0; nj < eles->nVars; nj++) 
    {
      for (unsigned int ni = 0; ni < eles->nVars; ni++) 
      {
        for (unsigned int ele = 0; ele < eles->nEles; ele++)
        {
          if (input->overset && geo.iblank_cell[ele] != NORMAL) continue;
          for (unsigned int fpt = 0; fpt < eles->nFpts; fpt++)
          {
            int gfpt = geo.fpt2gfpt(fpt,ele);
            /* Check if flux point is on ghost edge */
            if (gfpt == -1)
              continue;
            int slot = geo.fpt2gfpt_slot(fpt,ele);
            int notslot = 1;
            if (slot == 1)
            {
              notslot = 0;
            }

            eles->dUcdU_fpts(fpt, ele, ni, nj, 0) = faces->dUcdU(gfpt, ni, nj, slot);
            eles->dUcdU_fpts(fpt, ele, ni, nj, 1) = faces->dUcdU(gfpt, ni, nj, notslot);

            for (unsigned int dim = 0; dim < eles->nDims; dim++)
            {
              eles->dFcddU_fpts(fpt, ele, ni, nj, dim, 0) = faces->dFcddU(gfpt, ni, nj, dim, slot, slot);
              eles->dFcddU_fpts(fpt, ele, ni, nj, dim, 1) = faces->dFcddU(gfpt, ni, nj, dim, notslot, slot);
            }
          }
        }
      }
    }
  }
#endif

#ifdef _GPU
  dFcdU_from_faces_wrapper(faces->dFcdU_d, eles->dFcdU_fpts_d, geo.fpt2gfpt_d,
      geo.fpt2gfpt_slot_d, geo.gfpt2bnd_d, geo.nGfpts_int, geo.nGfpts_bnd, eles->nVars, 
      eles->nEles, eles->nFpts, eles->nDims, input->equation);
  check_error();
#endif
}

void FRSolver::add_source(unsigned int stage, unsigned int startEle, unsigned int endEle)
{
#ifdef _CPU
#pragma omp parallel for collapse(3)
  for (unsigned int n = 0; n < eles->nVars; n++)
  {
    for (unsigned int ele = startEle; ele < endEle; ele++)
    {
      if (input->overset && geo.iblank_cell[ele] != NORMAL) continue;
      for (unsigned int spt = 0; spt < eles->nSpts; spt++)
      {
          double x = geo.coord_spts(spt, ele, 0);
          double y = geo.coord_spts(spt, ele, 1);
          double z = 0;
          if (eles->nDims == 3)
            z = geo.coord_spts(spt, ele, 2);

          eles->divF_spts(spt, ele, n, stage) += compute_source_term(x, y, z, flow_time, n, input) * 
            eles->jaco_det_spts(spt, ele);
      }
    }
  }

#endif

#ifdef _GPU
  add_source_wrapper(eles->divF_spts_d, eles->jaco_det_spts_d, geo.coord_spts_d, eles->nSpts, eles->nEles,
      eles->nVars, eles->nDims, input->equation, flow_time, stage, startEle, endEle);
  check_error();
#endif

}

/* Note: Source term in update() is used primarily for multigrid. To add a true source term, define
 * a source term in funcs.cpp and set source input flag to 1. */
#ifdef _CPU
void FRSolver::update(const mdvector<double> &source)
#endif 
#ifdef _GPU
void FRSolver::update(const mdvector_gpu<double> &source)
#endif
{
  if (input->dt_scheme != "MCGS")
  {
#ifdef _CPU
    if (nStages > 1)
      U_ini = eles->U_spts;
#endif

#ifdef _GPU
    device_copy(U_ini_d, eles->U_spts_d, eles->U_spts_d.max_size());
#endif

    unsigned int nSteps = (input->dt_scheme == "RKj") ? nStages : nStages - 1;

    /* Main stage loop. Complete for Jameson-style RK timestepping */
    for (unsigned int stage = 0; stage < nSteps; stage++)
    {
      compute_residual(stage);

      /* If in first stage, compute stable timestep */
      if (stage == 0)
      {
        // TODO: Revisit this as it is kind of expensive.
        if (input->dt_type != 0)
        {
          compute_element_dt();
        }
      }

#ifdef _CPU
      if (source.size() == 0)
      {
#pragma omp parallel for collapse(3)
        for (unsigned int n = 0; n < eles->nVars; n++)
          for (unsigned int ele = 0; ele < eles->nEles; ele++)
          {
            if (input->overset && geo.iblank_cell[ele] != NORMAL) continue;
            for (unsigned int spt = 0; spt < eles->nSpts; spt++)
            {
              if (input->dt_type != 2)
              {
                eles->U_spts(spt, ele, n) = U_ini(spt, ele, n) - rk_alpha(stage) * dt(0) / 
                  eles->jaco_det_spts(spt, ele) * eles->divF_spts(spt, ele, n, stage);
              }
              else
              {
                eles->U_spts(spt, ele, n) = U_ini(spt, ele, n) - rk_alpha(stage) * dt(ele) / 
                  eles->jaco_det_spts(spt, ele) * eles->divF_spts(spt, ele, n, stage);
              }
            }
          }
      }
      else
      {
#pragma omp parallel for collapse(3)
        for (unsigned int n = 0; n < eles->nVars; n++)
          for (unsigned int ele = 0; ele < eles->nEles; ele++)
          {
            if (input->overset && geo.iblank_cell[ele] != NORMAL) continue;
            for (unsigned int spt = 0; spt < eles->nSpts; spt++)
            {
              if (input->dt_type != 2)
              {
                eles->U_spts(spt, ele, n) = U_ini(spt, ele, n) - rk_alpha(stage) * dt(0) / 
                  eles->jaco_det_spts(spt,ele) * (eles->divF_spts(spt, ele, n, stage) + source(spt, ele, n));
              }
              else
              {
                eles->U_spts(spt, ele, n) = U_ini(spt, ele, n) - rk_alpha(stage) * dt(ele) / 
                  eles->jaco_det_spts(spt,ele) * (eles->divF_spts(spt, ele, n, stage) + source(spt, ele, n));
              }
            }
          }
      }
#endif

#ifdef _GPU
      /* Increase last_stage if using RKj timestepping to bypass final stage branch in kernel. */
      unsigned int last_stage = (input->dt_scheme == "RKj") ? nStages + 1 : nStages;

      if (source.size() == 0)
      {
        RK_update_wrapper(eles->U_spts_d, U_ini_d, eles->divF_spts_d, eles->jaco_det_spts_d, dt_d, 
            rk_alpha_d, input->dt_type, eles->nSpts, eles->nEles, eles->nVars, eles->nDims, 
            input->equation, stage, last_stage, false);
      }
      else
      {
        RK_update_source_wrapper(eles->U_spts_d, U_ini_d, eles->divF_spts_d, source, eles->jaco_det_spts_d, dt_d, 
            rk_alpha_d, input->dt_type, eles->nSpts, eles->nEles, eles->nVars, eles->nDims, 
            input->equation, stage, last_stage, false);
      }
      check_error();
#endif
    }

    /* Final stage combining residuals for full Butcher table style RK timestepping*/
    if (input->dt_scheme != "RKj")
    {
      compute_residual(nStages-1);
#ifdef _CPU
      if (nStages > 1)
        eles->U_spts = U_ini;
      else if (input->dt_type != 0)
        compute_element_dt();
#endif
#ifdef _GPU
      device_copy(eles->U_spts_d, U_ini_d, eles->U_spts_d.max_size());
#endif

#ifdef _CPU
      for (unsigned int stage = 0; stage < nStages; stage++)
      {
        if (source.size() == 0)
        {
#pragma omp parallel for collapse(3)
          for (unsigned int n = 0; n < eles->nVars; n++)
            for (unsigned int ele = 0; ele < eles->nEles; ele++)
            {
              if (input->overset && geo.iblank_cell[ele] != NORMAL) continue;
              for (unsigned int spt = 0; spt < eles->nSpts; spt++)
                if (input->dt_type != 2)
                {
                  eles->U_spts(spt, ele, n) -= rk_beta(stage) * dt(0) / eles->jaco_det_spts(spt,ele) * 
                    eles->divF_spts(spt, ele, n, stage);
                }
                else
                {
                  eles->U_spts(spt, ele, n) -= rk_beta(stage) * dt(ele) / eles->jaco_det_spts(spt,ele) * 
                    eles->divF_spts(spt, ele, n, stage);
                }
            }
        }
        else
        {
#pragma omp parallel for collapse(3)
          for (unsigned int n = 0; n < eles->nVars; n++)
            for (unsigned int ele = 0; ele < eles->nEles; ele++)
            {
              if (input->overset && geo.iblank_cell[ele] != NORMAL) continue;
              for (unsigned int spt = 0; spt < eles->nSpts; spt++)
              {
                if (input->dt_type != 2)
                {
                  eles->U_spts(spt, ele, n) -= rk_beta(stage) * dt(0) / eles->jaco_det_spts(spt,ele) *
                    (eles->divF_spts(spt, ele, n, stage) + source(spt, ele, n));
                }
                else
                {
                  eles->U_spts(spt, ele, n) -= rk_beta(stage) * dt(ele) / eles->jaco_det_spts(spt,ele) *
                    (eles->divF_spts(spt, ele, n, stage) + source(spt, ele, n));
                }
              }
            }
        }
      }
#endif

#ifdef _GPU
      if (source.size() == 0)
      {
        RK_update_wrapper(eles->U_spts_d, eles->U_spts_d, eles->divF_spts_d, eles->jaco_det_spts_d, dt_d, 
            rk_beta_d, input->dt_type, eles->nSpts, eles->nEles, eles->nVars, eles->nDims,
            input->equation, 0, nStages, true);
      }
      else
      {
        RK_update_source_wrapper(eles->U_spts_d, eles->U_spts_d, eles->divF_spts_d, source, eles->jaco_det_spts_d, dt_d, 
            rk_beta_d, input->dt_type, eles->nSpts, eles->nEles, eles->nVars, eles->nDims,
            input->equation, 0, nStages, true);
      }

      check_error();
#endif
    }
  }

  else if (input->dt_scheme == "MCGS")
  {
    /* Sweep through colors */
    for (unsigned int counter = 1; counter <= nCounter; counter++)
    {
      /* Set color */
      unsigned int color = counter;
      if (color > geo.nColors)
        color = 2*geo.nColors+1 - counter;

      /* Compute residual and Jacobian on all elements */
      int iter = current_iter - restart_iter;
      if (counter == 1 && iter%input->Jfreeze_freq == 0)
      {
        compute_residual(0);

        // TODO: Revisit this as it is kind of expensive.
        if (input->dt_type != 0)
        {
          compute_element_dt();
        }

        /* Compute SER time step growth */
        if (input->SER)
        {
          compute_SER_dt();
#ifdef _GPU
          ThrowException("SER not available on GPU!");
#endif
        }

        /* Compute LHS implicit Jacobian */
        compute_LHS();
      }
      /* If running multigrid, assume solution has been updated externally. Compute res on
       * all elements to update face data */
      else if (input->p_multi and counter == 1)
      {
        compute_residual(0);
      }
      /* Compute residual on elements of this color only */
      else
      {
        compute_residual(0, color);
      }
      prev_color = color;

      /* Prepare RHS vector */
      if (source.size() == 0)
      {
        compute_RHS(color);
      }
      else
      {
        compute_RHS_source(source, color);
      }

#ifdef _GPU
      if (input->stream_mode)
        sync_stream(1);
#endif

      /* Solve system for deltaU */
      compute_deltaU(color);

#ifdef _GPU
      /* Begin transfer of LHSInv for next color */
      if (input->stream_mode)
      {
        cudaDeviceSynchronize();
        copy_to_device(eles->LHSInv_d.data(), eles->LHSInvs[(color) % geo.nColors].data(), eles->LHSInv_d.max_size(), 1);
      }
#endif

      /* Add deltaU to solution */
      compute_U(color);

    }
  }

  flow_time += dt(0);
  current_iter++;
}

void FRSolver::compute_element_dt()
{
  /* Adapt CFL number */
  double CFL;
  if (input->adapt_CFL)
  {
    CFL_ratio *= input->CFL_ratio;
    CFL = input->CFL * CFL_ratio;
    if (CFL > input->CFL_max)
    {
      CFL = input->CFL_max;
    }
  }
  else
  {
    CFL = input->CFL;
  }

#ifdef _CPU
  /* CFL-estimate used by Liang, Lohner, and others. Factor of 2 to be 
   * consistent with 1D CFL estimates. */
  if (input->CFL_type == 1)
  {
#pragma omp parallel for
    for (unsigned int ele = 0; ele < eles->nEles; ele++)
    { 
      if (input->overset && geo.iblank_cell[ele] != NORMAL) continue;
      double int_waveSp = 0.;  /* Edge/Face integrated wavespeed */

      for (unsigned int fpt = 0; fpt < eles->nFpts; fpt++)
      {
        /* Skip if on ghost edge. */
        int gfpt = geo.fpt2gfpt(fpt,ele);
        if (gfpt == -1)
          continue;

        if (eles->nDims == 2)
        {
          int_waveSp += eles->weights_spts(fpt % eles->nSpts1D) * faces->waveSp(gfpt) * faces->dA(gfpt);
        }
        else
        {
          int idx = fpt % (eles->nSpts1D * eles->nSpts1D);
          int i = idx % eles->nSpts1D;
          int j = idx / eles->nSpts1D;

          int_waveSp += eles->weights_spts(i) * eles->weights_spts(j) * faces->waveSp(gfpt) * faces->dA(gfpt);
        }
      }

      dt(ele) = 2.0 * CFL * get_cfl_limit_adv(order) * eles->vol(ele) / int_waveSp;
    }
  }

  /* CFL-estimate based on MacCormack for NS */
  else if (input->CFL_type == 2)
  {
    for (unsigned int ele = 0; ele < eles->nEles; ele++)
    { 
      if (input->overset && geo.iblank_cell[ele] != NORMAL) continue;
      /* Compute inverse of timestep in each face */
      std::vector<double> dtinv(2*eles->nDims);
      for (unsigned int face = 0; face < 2*eles->nDims; face++)
      {
        for (unsigned int fpt = face * eles->nSpts1D; fpt < (face+1) * eles->nSpts1D; fpt++)
        {
          /* Skip if on ghost edge. */
          int gfpt = geo.fpt2gfpt(fpt,ele);
          if (gfpt == -1)
            continue;

          double dtinv_temp = faces->waveSp(gfpt) / (get_cfl_limit_adv(order) * eles->h_ref(fpt, ele)) +
                              faces->diffCo(gfpt) / (get_cfl_limit_diff(order, input->ldg_b) * eles->h_ref(fpt, ele) * eles->h_ref(fpt, ele));
          dtinv[face] = std::max(dtinv[face], dtinv_temp);
        }
      }

      /* Find maximum in each dimension */
      dtinv[0] = std::max(dtinv[0], dtinv[2]);
      dtinv[1] = std::max(dtinv[1], dtinv[3]);

      dt(ele) = CFL / (dtinv[0] + dtinv[1]);
    }
  }

  if (input->dt_type == 1) /* Global minimum */
  {
    if (input->overset)
    {
      double minDT = INFINITY;
      for (unsigned int ele = 0; ele < eles->nEles; ele++)
      {
        if (input->overset && geo.iblank_cell[ele] != NORMAL) continue;
        minDT = std::min(minDT, dt(ele));
      }
      dt(0) = minDT;
    }
    else
    {
      dt(0) = *std::min_element(dt.data(), dt.data()+eles->nEles);
    }

#ifdef _MPI
    /// TODO: If interfacing with other explicit solver, work together here
    MPI_Allreduce(MPI_IN_PLACE, &dt(0), 1, MPI_DOUBLE, MPI_MIN, MPI_COMM_WORLD);
#endif

  }
#endif

#ifdef _GPU
  compute_element_dt_wrapper(dt_d, faces->waveSp_d, faces->diffCo_d, faces->dA_d, geo.fpt2gfpt_d, 
      eles->weights_spts_d, eles->vol_d, eles->h_ref_d, eles->nSpts1D, CFL, input->ldg_b, order, 
      input->dt_type, input->CFL_type, eles->nFpts, eles->nEles, eles->nDims, myComm);
#endif
}

void FRSolver::compute_SER_dt()
{
  /* Compute norm of residual */
  // TODO: Create norm function to eliminate repetition, add other norms
  SER_res[1] = SER_res[0];
  SER_res[0] = 0;
  for (unsigned int n = 0; n < eles->nVars; n++)
  {
    for (unsigned int ele =0; ele < eles->nEles; ele++)
    {
      if (input->overset && geo.iblank_cell[ele] != NORMAL) continue;

      for (unsigned int spt = 0; spt < eles->nSpts; spt++)
      {
        SER_res[0] += (eles->divF_spts(spt, ele, n, 0) / eles->jaco_det_spts(spt, ele)) *
                       (eles->divF_spts(spt, ele, n, 0) / eles->jaco_det_spts(spt, ele));
      }
    }
  }
  SER_res[0] = std::sqrt(SER_res[0]);

  /* Compute SER time step growth */
  double omg = SER_res[1] / SER_res[0];
  if (omg != 0)
  {
    /* Clipping */
    if (omg < 0.1)
      omg = 0.1;
    else if (omg > 2.0)
      omg = 2.0;

    /* Relax Growth */
    if (omg > 1.0)
      omg = std::sqrt(omg);

    /* Compute new time step */
    SER_omg *= omg;
    if (input->dt_type == 0)
    {
      dt(0) *= omg;
    }
    else if(input->dt_type == 1)
    {
      dt(0) *= SER_omg;
    }
    else if (input->dt_type == 2)
    {
#pragma omp parallel for
      for (unsigned int ele = 0; ele < eles->nEles; ele++)
      {
        dt(ele) *= SER_omg;
      }
    }
  }
}

void FRSolver::write_solution(const std::string &_prefix)
{
#ifdef _GPU
  eles->U_spts = eles->U_spts_d;
#endif

  std::string prefix = _prefix;

  unsigned int iter = current_iter;
  if (input->p_multi)
    iter = iter / input->mg_steps[0];

  if (input->gridID == 0 && input->rank == 0)
    std::cout << "Writing data to file..." << std::endl;

  if (input->overset) prefix += "_Grid" + std::to_string(input->gridID);

  std::stringstream ss;
#ifdef _MPI

  /* Write .pvtu file on rank 0 if running in parallel */
  if (input->rank == 0)
  {
    ss << input->output_prefix << "/";
    ss << prefix << "_" << std::setw(9) << std::setfill('0');
    ss << iter << ".pvtu";
   
    std::ofstream f(ss.str());
    f << "<?xml version=\"1.0\"?>" << std::endl;
    f << "<VTKFile type=\"PUnstructuredGrid\" version=\"0.1\" ";
    f << "byte_order=\"LittleEndian\" ";
    f << "compressor=\"vtkZLibDataCompressor\">" << std::endl;

    f << "<PUnstructuredGrid GhostLevel=\"0\">" << std::endl;
    f << "<PPointData>" << std::endl;
    if (input->equation == AdvDiff || input->equation == Burgers)
    {
      f << "<PDataArray type=\"Float32\" Name=\"u\" format=\"ascii\"/>";
      f << std::endl;
    }
    else if (input->equation == EulerNS)
    {
      std::vector<std::string> var;
      if (eles->nDims == 2)
        var = {"rho", "xmom", "ymom", "energy"};
      else
        var = {"rho", "xmom", "ymom", "zmom", "energy"};

      for (unsigned int n = 0; n < eles->nVars; n++)
      {
        f << "<PDataArray type=\"Float32\" Name=\"" << var[n];
        f << "\" format=\"ascii\"/>";
        f << std::endl;
      }
    }
    if (input->filt_on && input->sen_write)
    {
      f << "<PDataArray type=\"Float32\" Name=\"sensor\" format=\"ascii\"/>";
      f << std::endl;
    }

    f << "</PPointData>" << std::endl;
    f << "<PPoints>" << std::endl;
    f << "<PDataArray type=\"Float32\" NumberOfComponents=\"3\" ";
    f << "format=\"ascii\"/>" << std::endl;
    f << "</PPoints>" << std::endl;

    for (unsigned int n = 0; n < input->nRanks; n++)
    { 
      ss.str("");
      ss << prefix << "_" << std::setw(9) << std::setfill('0') << iter;
      ss << "_" << std::setw(3) << std::setfill('0') << n << ".vtu";
      f << "<Piece Source=\"" << ss.str() << "\"/>" << std::endl;
    }

    f << "</PUnstructuredGrid>" << std::endl;
    f << "</VTKFile>" << std::endl;

    f.close();
  }
#endif

  ss.str("");
#ifdef _MPI
  ss << input->output_prefix << "/";
  ss << prefix << "_" << std::setw(9) << std::setfill('0') << iter;
  ss << "_" << std::setw(3) << std::setfill('0') << input->rank << ".vtu";
#else
  ss << input->output_prefix << "/";
  ss << prefix << "_" << std::setw(9) << std::setfill('0') << iter;
  ss << ".vtu";
#endif

  auto outputfile = ss.str();

  /* Write parition solution to file in .vtu format */
  std::ofstream f(outputfile);


  /* Write header */
  f << "<?xml version=\"1.0\"?>" << std::endl;
  f << "<VTKFile type=\"UnstructuredGrid\" version=\"0.1\" ";
  f << "byte_order=\"LittleEndian\" ";
  f << "compressor=\"vtkZLibDataCompressor\">" << std::endl;

  /* Write comments for solution order, iteration number and flowtime */
  f << "<!-- ORDER " << input->order << " -->" << std::endl;
  f << "<!-- TIME " << std::scientific << std::setprecision(16) << flow_time << " -->" << std::endl;
  f << "<!-- ITER " << iter << " -->" << std::endl;

  int nEles = eles->nEles;
  if (input->overset)
  {
    /* Remove blanked elements from total element count */
    for (int ele = 0; ele < eles->nEles; ele++)
      if (geo.iblank_cell[ele] != NORMAL) nEles--;
  }

  f << "<UnstructuredGrid>" << std::endl;
  f << "<Piece NumberOfPoints=\"" << eles->nPpts * nEles << "\" ";
  f << "NumberOfCells=\"" << eles->nSubelements * nEles << "\">";
  f << std::endl;

  
  /* Write plot point coordinates */
  f << "<Points>" << std::endl;
  f << "<DataArray type=\"Float32\" NumberOfComponents=\"3\" ";
  f << "format=\"ascii\">" << std::endl; 

  if (eles->nDims == 2)
  {
    // TODO: Change order of ppt structures for better looping 
    for (unsigned int ele = 0; ele < eles->nEles; ele++)
    {
      if (input->overset && geo.iblank_cell[ele] != NORMAL) continue;
      for (unsigned int ppt = 0; ppt < eles->nPpts; ppt++)
      {
        f << geo.coord_ppts(ppt, ele, 0) << " ";
        f << geo.coord_ppts(ppt, ele, 1) << " ";
        f << 0.0 << std::endl;
      }
    }
  }
  else
  {
    for (unsigned int ele = 0; ele < eles->nEles; ele++)
    {
      if (input->overset && geo.iblank_cell[ele] != NORMAL) continue;
      for (unsigned int ppt = 0; ppt < eles->nPpts; ppt++)
      {
        f << geo.coord_ppts(ppt, ele, 0) << " ";
        f << geo.coord_ppts(ppt, ele, 1) << " ";
        f << geo.coord_ppts(ppt, ele, 2) << std::endl;
      }
    }
  }

  f << "</DataArray>" << std::endl;
  f << "</Points>" << std::endl;

  /* Write cell information */
  f << "<Cells>" << std::endl;
  f << "<DataArray type=\"Int32\" Name=\"connectivity\" ";
  f << "format=\"ascii\">"<< std::endl;
  int count = 0; // To account for blanked elements
  for (unsigned int ele = 0; ele < eles->nEles; ele++)
  {
    if (input->overset && geo.iblank_cell[ele] != NORMAL) continue;
    for (unsigned int subele = 0; subele < eles->nSubelements; subele++)
    {
      for (unsigned int i = 0; i < eles->nNodesPerSubelement; i++)
      {
        f << geo.ppt_connect(i, subele) + count*eles->nPpts << " ";
      }
      f << std::endl;
    }
    count++;
  }
  f << "</DataArray>" << std::endl;

  f << "<DataArray type=\"Int32\" Name=\"offsets\" ";
  f << "format=\"ascii\">"<< std::endl;
  unsigned int offset = eles->nNodesPerSubelement;
  for (unsigned int ele = 0; ele < eles->nEles; ele++)
  {
    if (input->overset && geo.iblank_cell[ele] != NORMAL) continue;
    for (unsigned int subele = 0; subele < eles->nSubelements; subele++)
    {
      f << offset << " ";
      offset += eles->nNodesPerSubelement;
    }
  }
  f << std::endl;
  f << "</DataArray>" << std::endl;

  f << "<DataArray type=\"UInt8\" Name=\"types\" ";
  f << "format=\"ascii\">"<< std::endl;
  unsigned int nCells = eles->nSubelements * nEles;
  if (eles->nDims == 2)
  {
    for (unsigned int cell = 0; cell < nCells; cell++)
      f << 9 << " ";
  }
  else
  {
    for (unsigned int cell = 0; cell < nCells; cell++)
      f << 12 << " ";
  }
  f << std::endl;
  f << "</DataArray>" << std::endl;
  f << "</Cells>" << std::endl;

  /* Write solution information */
  f << "<PointData>" << std::endl;

  /* TEST: Write cell average solution */
  //eles->compute_Uavg();

  /* Extrapolate solution to plot points */
  auto &A = eles->oppE_ppts(0, 0);
  auto &B = eles->U_spts(0, 0, 0);
  auto &C = eles->U_ppts(0, 0, 0);

#ifdef _OMP
  omp_blocked_dgemm(CblasColMajor, CblasNoTrans, CblasNoTrans, eles->nPpts, 
      eles->nEles * eles->nVars, eles->nSpts, 1.0, &A, eles->oppE_ppts.ldim(), &B, 
      eles->U_spts.ldim(), 0.0, &C, eles->U_ppts.ldim());
#else
  cblas_dgemm(CblasColMajor, CblasNoTrans, CblasNoTrans, eles->nPpts, 
      eles->nEles * eles->nVars, eles->nSpts, 1.0, &A, eles->oppE_ppts.ldim(), &B, 
      eles->U_spts.ldim(), 0.0, &C, eles->U_ppts.ldim());
#endif

  /* Apply squeezing if needed */
  if (input->squeeze)
  {
    eles->compute_Uavg();

#ifdef _GPU
    eles->Uavg = eles->Uavg_d;
#endif

    eles->poly_squeeze_ppts();
  }

  if (input->equation == AdvDiff || input->equation == Burgers)
  {
    f << "<DataArray type=\"Float32\" Name=\"u\" ";
    f << "format=\"ascii\">"<< std::endl;
    for (unsigned int ele = 0; ele < eles->nEles; ele++)
    {
      if (input->overset && geo.iblank_cell[ele] != NORMAL) continue;
      for (unsigned int ppt = 0; ppt < eles->nPpts; ppt++)
      {
        f << std::scientific << std::setprecision(16) << eles->U_ppts(ppt, ele, 0);
        f  << " ";
      }
      f << std::endl;
    }
    f << "</DataArray>" << std::endl;
  }
  else if(input->equation == EulerNS)
  {
    std::vector<std::string> var;
    if (eles->nDims == 2)
      var = {"rho", "xmom", "ymom", "energy"};
    else
      var = {"rho", "xmom", "ymom", "zmom", "energy"};

    for (unsigned int n = 0; n < eles->nVars; n++)
    {
      f << "<DataArray type=\"Float32\" Name=\"" << var[n] << "\" ";
      f << "format=\"ascii\">"<< std::endl;
      
      for (unsigned int ele = 0; ele < eles->nEles; ele++)
      {
        if (input->overset && geo.iblank_cell[ele] != NORMAL) continue;
        for (unsigned int ppt = 0; ppt < eles->nPpts; ppt++)
        {
          f << std::scientific << std::setprecision(16);
//          f << geo.iblank_cell[ele];
          f << eles->U_ppts(ppt, ele, n);
          f << " ";
        }

        f << std::endl;
      }
      f << "</DataArray>" << std::endl;
    }
  }
  if (input->filt_on && input->sen_write)
  {
#ifdef _GPU
    filt.sensor = filt.sensor_d;
#endif
    f << "<DataArray type=\"Float32\" Name=\"sensor\" format=\"ascii\">"<< std::endl;
    for (unsigned int ele = 0; ele < eles->nEles; ele++)
    {
      if (input->overset && geo.iblank_cell[ele] != NORMAL) continue;
      for (unsigned int ppt = 0; ppt < eles->nPpts; ppt++)
      {
        f << filt.sensor(ele) << " ";
      }
      f << std::endl;
    }
    f << "</DataArray>" << std::endl;
  }


  f << "</PointData>" << std::endl;
  f << "</Piece>" << std::endl;
  f << "</UnstructuredGrid>" << std::endl;
  f << "</VTKFile>" << std::endl;
  f.close();

//  if (input->gridID == 0 && input->rank == 0)
//    std::cout << "  Done." << std::endl;
}

void FRSolver::write_color()
{
  if (input->rank == 0) std::cout << "Writing colors to file..." << std::endl;

  std::stringstream ss;
#ifdef _MPI

  /* Write .pvtu file on rank 0 if running in parallel */
  if (input->rank == 0)
  {
    ss << input->output_prefix << "/";
    ss << input->output_prefix << "_color.pvtu";
   
    std::ofstream f(ss.str());
    f << "<?xml version=\"1.0\"?>" << std::endl;
    f << "<VTKFile type=\"PUnstructuredGrid\" version=\"0.1\" ";
    f << "byte_order=\"LittleEndian\" ";
    f << "compressor=\"vtkZLibDataCompressor\">" << std::endl;

    f << "<PUnstructuredGrid GhostLevel=\"0\">" << std::endl;
    f << "<PPointData>" << std::endl;
    f << "<PDataArray type=\"Int32\" Name=\"color\" format=\"ascii\"/>";
    f << std::endl;
    f << "</PPointData>" << std::endl;
    f << "<PPoints>" << std::endl;
    f << "<PDataArray type=\"Float32\" NumberOfComponents=\"3\" ";
    f << "format=\"ascii\"/>" << std::endl;
    f << "</PPoints>" << std::endl;



    for (unsigned int n = 0; n < input->nRanks; n++)
    { 
      ss.str("");
      ss << input->output_prefix << "_color_"; 
      ss << std::setw(3) << std::setfill('0') << n << ".vtu";
      f << "<Piece Source=\"" << ss.str() << "\"/>" << std::endl;
    }

    f << "</PUnstructuredGrid>" << std::endl;
    f << "</VTKFile>" << std::endl;

    f.close();
  }
#endif

  ss.str("");
#ifdef _MPI
  ss << input->output_prefix << "/";
  ss << input->output_prefix << "_color_";
  ss << std::setw(3) << std::setfill('0') << input->rank << ".vtu";
#else
  ss << input->output_prefix << "/";
  ss << input->output_prefix << "_color";
  ss << ".vtu";
#endif

  auto outputfile = ss.str();

  /* Write partition color to file in .vtu format */
  std::ofstream f(outputfile);

  int nEles = eles->nEles;
  if (input->overset)
  {
    /* Remove blanked elements from total element count */
    for (int ele = 0; ele < eles->nEles; ele++)
      if (geo.iblank_cell[ele] != NORMAL) nEles--;
  }

  /* Write header */
  f << "<?xml version=\"1.0\"?>" << std::endl;
  f << "<VTKFile type=\"UnstructuredGrid\" version=\"0.1\" ";
  f << "byte_order=\"LittleEndian\" ";
  f << "compressor=\"vtkZLibDataCompressor\">" << std::endl;
  f << "<UnstructuredGrid>" << std::endl;
  f << "<Piece NumberOfPoints=\"" << eles->nPpts * nEles << "\" ";
  f << "NumberOfCells=\"" << eles->nSubelements * nEles << "\">";
  f << std::endl;
  
  /* Write plot point coordinates */
  f << "<Points>" << std::endl;
  f << "<DataArray type=\"Float32\" NumberOfComponents=\"3\" ";
  f << "format=\"ascii\">" << std::endl; 

  if (eles->nDims == 2)
  {
    // TODO: Change order of ppt structures for better looping 
    for (unsigned int ele = 0; ele < eles->nEles; ele++)
    {
      if (input->overset && geo.iblank_cell[ele] != NORMAL) continue;
      for (unsigned int ppt = 0; ppt < eles->nPpts; ppt++)
      {
        f << geo.coord_ppts(ppt, ele, 0) << " ";
        f << geo.coord_ppts(ppt, ele, 1) << " ";
        f << 0.0 << std::endl;
      }
    }
  }
  else
  {
    for (unsigned int ele = 0; ele < eles->nEles; ele++)
    {
      if (input->overset && geo.iblank_cell[ele] != NORMAL) continue;
      for (unsigned int ppt = 0; ppt < eles->nPpts; ppt++)
      {
        f << geo.coord_ppts(ppt, ele, 0) << " ";
        f << geo.coord_ppts(ppt, ele, 1) << " ";
        f << geo.coord_ppts(ppt, ele, 2) << std::endl;
      }
    }
  }
  f << "</DataArray>" << std::endl;
  f << "</Points>" << std::endl;

  /* Write cell information */
  f << "<Cells>" << std::endl;
  f << "<DataArray type=\"Int32\" Name=\"connectivity\" ";
  f << "format=\"ascii\">"<< std::endl;
  int count = 0;
  for (unsigned int ele = 0; ele < eles->nEles; ele++)
  {
    if (input->overset && geo.iblank_cell[ele] != NORMAL) continue;
    for (unsigned int subele = 0; subele < eles->nSubelements; subele++)
    {
      for (unsigned int i = 0; i < eles->nNodesPerSubelement; i++)
      {
        f << geo.ppt_connect(i, subele) + count*eles->nPpts << " ";
      }
      f << std::endl;
    }
    count++;
  }
  f << "</DataArray>" << std::endl;

  f << "<DataArray type=\"Int32\" Name=\"offsets\" ";
  f << "format=\"ascii\">"<< std::endl;
  unsigned int offset = eles->nNodesPerSubelement;
  for (unsigned int ele = 0; ele < eles->nEles; ele++)
  {
    if (input->overset && geo.iblank_cell[ele] != NORMAL) continue;
    for (unsigned int subele = 0; subele < eles->nSubelements; subele++)
    {
      f << offset << " ";
      offset += eles->nNodesPerSubelement;
    }
  }
  f << std::endl;
  f << "</DataArray>" << std::endl;

  f << "<DataArray type=\"UInt8\" Name=\"types\" ";
  f << "format=\"ascii\">"<< std::endl;
  unsigned int nCells = eles->nSubelements * nEles;
  if (eles->nDims == 2)
  {
    for (unsigned int cell = 0; cell < nCells; cell++)
      f << 9 << " ";
  }
  else
  {
    for (unsigned int cell = 0; cell < nCells; cell++)
      f << 12 << " ";
  }
  f << std::endl;
  f << "</DataArray>" << std::endl;
  f << "</Cells>" << std::endl;

  /* Write color information */
  f << "<PointData>" << std::endl;
  f << "<DataArray type=\"Int32\" Name=\"color\" ";
  f << "format=\"ascii\">"<< std::endl;
  for (unsigned int ele = 0; ele < eles->nEles; ele++)
  {
    if (input->overset && geo.iblank_cell[ele] != NORMAL) continue;
    for (unsigned int ppt = 0; ppt < eles->nPpts; ppt++)
    {
      f << std::scientific << std::setprecision(16) << geo.ele_color(ele);
      f  << " ";
    }
    f << std::endl;
  }
  f << "</DataArray>" << std::endl;
  f << "</PointData>" << std::endl;
  f << "</Piece>" << std::endl;
  f << "</UnstructuredGrid>" << std::endl;
  f << "</VTKFile>" << std::endl;
  f.close();
}

void FRSolver::report_residuals(std::ofstream &f, std::chrono::high_resolution_clock::time_point t1)
{
  unsigned int iter = current_iter;
  if (input->p_multi)
    iter = iter / input->mg_steps[0];

  /* If running on GPU, copy out divergence */
#ifdef _GPU
  eles->divF_spts = eles->divF_spts_d;
  dt = dt_d;
#endif

  // HACK: Change nStages to compute the correct residual
  if (input->dt_scheme == "MCGS")
  {
    nStages = 1;
  }

  std::vector<double> res(eles->nVars,0.0);

#pragma omp parallel for collapse(3)
  for (unsigned int n = 0; n < eles->nVars; n++)
    for (unsigned int ele =0; ele < eles->nEles; ele++)
    {
      if (input->overset && geo.iblank_cell[ele] != NORMAL) continue;
      for (unsigned int spt = 0; spt < eles->nSpts; spt++)
        eles->divF_spts(spt, ele, n, 0) /= eles->jaco_det_spts(spt, ele);
    }

  unsigned int nEles = 0;
  for (unsigned int n = 0; n < eles->nVars; n++)
  {
    for (unsigned int ele = 0; ele < eles->nEles; ele++)
    {
      if (input->overset && geo.iblank_cell[ele] != NORMAL) continue;
      for (unsigned int spt = 0; spt < eles->nSpts; spt++)
      {
        if (input->res_type == 0)
          res[n] = std::max(res[n], std::abs(eles->divF_spts(spt,ele,n,0)));

        else if (input->res_type == 1)
          res[n] += std::abs(eles->divF_spts(spt,ele,n,0));

        else if (input->res_type == 2)
          res[n] += eles->divF_spts(spt,ele,n,0) * eles->divF_spts(spt,ele,n,0);
      }
      nEles++;
    }
//    /* Infinity norm */
//    if (input->res_type == 0)
//      res[n] =*std::max_element(&eles->divF_spts(0, 0, n, 0),
//          &eles->divF_spts(0, 0, n+1, 0));

//    /* L1 norm */
//    else if (input->res_type == 1)
//      res[n] = std::accumulate(&eles->divF_spts(0, 0, n, 0),
//          &eles->divF_spts(0, 0, n+1, 0), 0.0, abs_sum<double>());

//    /* L2 norm */
//    else if (input->res_type == 2)
//      res[n] = std::accumulate(&eles->divF_spts(0, 0, n, 0),
//            &eles->divF_spts(0, 0, n+1, 0), 0.0, square<double>());
  }

  unsigned int nDoF =  (eles->nSpts * nEles);

  // HACK: Change nStages back
  if (input->dt_scheme == "MCGS")
  {
    nStages = 2;
  }

#ifdef _MPI
  MPI_Op oper = MPI_SUM;
  if (input->res_type == 0)
    oper = MPI_MAX;

  if (input->rank == 0)
  {
    MPI_Reduce(MPI_IN_PLACE, res.data(), eles->nVars, MPI_DOUBLE, oper, 0, myComm);
    MPI_Reduce(MPI_IN_PLACE, &nDoF, 1, MPI_INT, MPI_SUM, 0, myComm);
  }
  else
  {
    MPI_Reduce(res.data(), res.data(), eles->nVars, MPI_DOUBLE, oper, 0, myComm);
    MPI_Reduce(&nDoF, &nDoF, 1, MPI_INT, MPI_SUM, 0, myComm);
  }
#endif

  /* Print residual to terminal (normalized by number of solution points) */
  if (input->rank == 0) 
  {
    if (input->res_type == 2)
    {
      for (auto &val : res)  
        val = std::sqrt(val);
    }

    std::cout << std::setw(6) << std::left << iter << " ";

    for (auto val : res)
      std::cout << std::scientific << std::setw(15) << std::left << val / nDoF << " ";

    if (input->dt_type == 2)
    {
      std::cout << "dt: " <<  *std::min_element(dt.data(), dt.data()+eles->nEles) << " (min) ";
      std::cout << *std::max_element(dt.data(), dt.data()+eles->nEles) << " (max)";
    }
    else
    {
      std::cout << "dt: " << dt(0);
    }

    std::cout << std::endl;
    
    /* Write to history file */
    auto t2 = std::chrono::high_resolution_clock::now();
    auto current_runtime = std::chrono::duration_cast<std::chrono::duration<double>>(t2-t1);

    f << iter << " " << current_runtime.count() << " ";

    for (auto val : res)
      f << std::scientific << val / nDoF << " ";
    f << std::endl;

    /* Store maximum residual */
    res_max = res[0] / nDoF;
  }

#ifdef _MPI
  /* Broadcast maximum residual */
  MPI_Bcast(&res_max, 1, MPI_DOUBLE, 0, myComm);
#endif
}

void FRSolver::report_forces(std::ofstream &f)
{
  unsigned int iter = current_iter;
  if (input->p_multi)
    iter = iter / input->mg_steps[0];

  /* If using GPU, copy out solution, gradient and pressure */
#ifdef _GPU
  faces->U = faces->U_d;
  faces->dU = faces->dU_d;
  faces->P = faces->P_d;
#endif

  std::array<double, 3> force_conv, force_visc, taun;
  force_conv.fill(0.0); force_visc.fill(0.0); taun.fill(0.0);

  std::stringstream ss;
#ifdef _MPI
  ss << input->output_prefix << "/";
  ss << input->output_prefix << "_" << std::setw(9) << std::setfill('0') << iter;
  ss << "_" << std::setw(3) << std::setfill('0') << input->rank << ".cp";
#else
  ss << input->output_prefix << "/";
  ss << input->output_prefix << "_" << std::setw(9) << std::setfill('0') << iter;
  ss << ".cp";
#endif

  auto cpfile = ss.str();
  std::ofstream g(cpfile);

  /* Get angle of attack (and sideslip) */
  double aoa = std::atan2(input->V_fs(1), input->V_fs(0)); 
  double aos = 0.0;
  if (eles->nDims == 3)
    aos = std::atan2(input->V_fs(2), input->V_fs(0));

  /* Compute factor for non-dimensional coefficients */
  double Vsq = 0.0;
  for (unsigned int dim = 0; dim < eles->nDims; dim++)
    Vsq += input->V_fs(dim) * input->V_fs(dim);

  double fac = 1.0 / (0.5 * input->rho_fs * Vsq);

  unsigned int count = 0;
  /* Loop over boundary faces */
  for (unsigned int fpt = geo.nGfpts_int; fpt < geo.nGfpts_int + geo.nGfpts_bnd; fpt++)
  {
    /* Get boundary ID */
    unsigned int bnd_id = geo.gfpt2bnd(fpt - geo.nGfpts_int);

    if (bnd_id == SLIP_WALL_P || bnd_id == SLIP_WALL_G || bnd_id == ISOTHERMAL_NOSLIP_G  || bnd_id == ISOTHERMAL_NOSLIP_G
        || bnd_id == ISOTHERMAL_NOSLIP_MOVING_P || bnd_id == ISOTHERMAL_NOSLIP_MOVING_G || bnd_id == ADIABATIC_NOSLIP_P
        || bnd_id == ADIABATIC_NOSLIP_G || bnd_id == ADIABATIC_NOSLIP_MOVING_P || bnd_id == ADIABATIC_NOSLIP_MOVING_G) /* On wall boundary */
    {
      /* Get pressure */
      double PL = faces->P(fpt, 0);

      double CP = (PL - input->P_fs) * fac;

      /* Write CP distrubtion to file */
      for(unsigned int dim = 0; dim < eles->nDims; dim++)
        g << std::scientific << faces->coord(fpt, dim) << " ";
      g << std::scientific << CP << std::endl;

      /* Sum inviscid force contributions */
      for (unsigned int dim = 0; dim < eles->nDims; dim++)
      {
        force_conv[dim] += eles->weights_spts(count%eles->nSpts1D) * CP * 
          faces->norm(fpt, dim, 0) * faces->dA(fpt);
      }

      if (input->viscous)
      {
        if (eles->nDims == 2)
        {
          /* Setting variables for convenience */
          /* States */
          double rho = faces->U(fpt, 0, 0);
          double momx = faces->U(fpt, 1, 0);
          double momy = faces->U(fpt, 2, 0);
          double e = faces->U(fpt, 3, 0);

          double u = momx / rho;
          double v = momy / rho;
          double e_int = e / rho - 0.5 * (u*u + v*v);

          /* Gradients */
          double rho_dx = faces->dU(fpt, 0, 0, 0);
          double momx_dx = faces->dU(fpt, 1, 0, 0);
          double momy_dx = faces->dU(fpt, 2, 0, 0);
          
          double rho_dy = faces->dU(fpt, 0, 1, 0);
          double momx_dy = faces->dU(fpt, 1, 1, 0);
          double momy_dy = faces->dU(fpt, 2, 1, 0);

          /* Set viscosity */
          double mu;
          if (input->fix_vis)
          {
            mu = input->mu;
          }
          /* If desired, use Sutherland's law */
          else
          {
            double rt_ratio = (input->gamma - 1.0) * e_int / (input->rt);
            mu = input->mu * std::pow(rt_ratio,1.5) * (1. + input->c_sth) / (rt_ratio + 
                input->c_sth);
          }

          double du_dx = (momx_dx - rho_dx * u) / rho;
          double du_dy = (momx_dy - rho_dy * u) / rho;

          double dv_dx = (momy_dx - rho_dx * v) / rho;
          double dv_dy = (momy_dy - rho_dy * v) / rho;

          double diag = (du_dx + dv_dy) / 3.0;

          double tauxx = 2.0 * mu * (du_dx - diag);
          double tauxy = mu * (du_dy + dv_dx);
          double tauyy = 2.0 * mu * (dv_dy - diag);

          /* Get viscous normal stress */
          taun[0] = tauxx * faces->norm(fpt, 0, 0) + tauxy * faces->norm(fpt, 1, 0);
          taun[1] = tauxy * faces->norm(fpt, 0, 0) + tauyy * faces->norm(fpt, 1, 0);

          for (unsigned int dim = 0; dim < eles->nDims; dim++)
            force_visc[dim] -= eles->weights_spts(count%eles->nSpts1D) * taun[dim] * 
              faces->dA(fpt) * fac;

        }
        else if (eles->nDims == 3)
        {
          /* Setting variables for convenience */
          /* States */
          double rho = faces->U(fpt, 0, 0);
          double momx = faces->U(fpt, 1, 0);
          double momy = faces->U(fpt, 2, 0);
          double momz = faces->U(fpt, 3, 0);
          double e = faces->U(fpt, 4, 0);

          double u = momx / rho;
          double v = momy / rho;
          double w = momz / rho;
          double e_int = e / rho - 0.5 * (u*u + v*v + w*w);

           /* Gradients */
          double rho_dx = faces->dU(fpt, 0, 0, 0);
          double momx_dx = faces->dU(fpt, 1, 0, 0);
          double momy_dx = faces->dU(fpt, 2, 0, 0);
          double momz_dx = faces->dU(fpt, 3, 0, 0);
          
          double rho_dy = faces->dU(fpt, 0, 1, 0);
          double momx_dy = faces->dU(fpt, 1, 1, 0);
          double momy_dy = faces->dU(fpt, 2, 1, 0);
          double momz_dy = faces->dU(fpt, 3, 1, 0);

          double rho_dz = faces->dU(fpt, 0, 2, 0);
          double momx_dz = faces->dU(fpt, 1, 2, 0);
          double momy_dz = faces->dU(fpt, 2, 2, 0);
          double momz_dz = faces->dU(fpt, 3, 2, 0);

          /* Set viscosity */
          double mu;
          if (input->fix_vis)
          {
            mu = input->mu;
          }
          /* If desired, use Sutherland's law */
          else
          {
            double rt_ratio = (input->gamma - 1.0) * e_int / (input->rt);
            mu = input->mu * std::pow(rt_ratio,1.5) * (1. + input->c_sth) / (rt_ratio + 
                input->c_sth);
          }

          double du_dx = (momx_dx - rho_dx * u) / rho;
          double du_dy = (momx_dy - rho_dy * u) / rho;
          double du_dz = (momx_dz - rho_dz * u) / rho;

          double dv_dx = (momy_dx - rho_dx * v) / rho;
          double dv_dy = (momy_dy - rho_dy * v) / rho;
          double dv_dz = (momy_dz - rho_dz * v) / rho;

          double dw_dx = (momz_dx - rho_dx * w) / rho;
          double dw_dy = (momz_dy - rho_dy * w) / rho;
          double dw_dz = (momz_dz - rho_dz * w) / rho;

          double diag = (du_dx + dv_dy + dw_dz) / 3.0;

          double tauxx = 2.0 * mu * (du_dx - diag);
          double tauyy = 2.0 * mu * (dv_dy - diag);
          double tauzz = 2.0 * mu * (dw_dz - diag);
          double tauxy = mu * (du_dy + dv_dx);
          double tauxz = mu * (du_dz + dw_dx);
          double tauyz = mu * (dv_dz + dw_dy);

          /* Get viscous normal stress */
          taun[0] = tauxx * faces->norm(fpt, 0, 0) + tauxy * faces->norm(fpt, 1, 0) + tauxz * faces->norm(fpt, 2, 0);
          taun[1] = tauxy * faces->norm(fpt, 0, 0) + tauyy * faces->norm(fpt, 1, 0) + tauyz * faces->norm(fpt, 2, 0);
          taun[3] = tauxz * faces->norm(fpt, 0, 0) + tauyz * faces->norm(fpt, 1, 0) + tauzz * faces->norm(fpt, 2, 0);

          for (unsigned int dim = 0; dim < eles->nDims; dim++)
            force_visc[dim] -= eles->weights_spts(count%eles->nSpts1D) * taun[dim] * 
              faces->dA(fpt) * fac;

        }
        
      }
      count++;
    }
  }

  /* Compute lift and drag coefficients */
  double CL_conv, CD_conv, CL_visc, CD_visc;

#ifdef _MPI
  if (input->rank == 0)
  {
    MPI_Reduce(MPI_IN_PLACE, force_conv.data(), eles->nDims, MPI_DOUBLE, MPI_SUM, 0, myComm);
    MPI_Reduce(MPI_IN_PLACE, force_visc.data(), eles->nDims, MPI_DOUBLE, MPI_SUM, 0, myComm);
  }
  else
  {
    MPI_Reduce(force_conv.data(), force_conv.data(), eles->nDims, MPI_DOUBLE, MPI_SUM, 0, myComm);
    MPI_Reduce(force_visc.data(), force_visc.data(), eles->nDims, MPI_DOUBLE, MPI_SUM, 0, myComm);
  }
#endif

  if (input->rank == 0)
  {
    if (eles->nDims == 2)
    {
      CL_conv = -force_conv[0] * std::sin(aoa) + force_conv[1] * std::cos(aoa);
      CD_conv = force_conv[0] * std::cos(aoa) + force_conv[1] * std::sin(aoa);
      CL_visc = -force_visc[0] * std::sin(aoa) + force_visc[1] * std::cos(aoa);
      CD_visc = force_visc[0] * std::cos(aoa) + force_visc[1] * std::sin(aoa);
    }
    else if (eles->nDims == 3)
    {
      CL_conv = -force_conv[0] * std::sin(aoa) + force_conv[1] * std::cos(aoa);
      CD_conv = force_conv[0] * std::cos(aoa) * std::cos(aos) + force_conv[1] * std::sin(aoa) + 
        force_conv[2] * std::sin(aoa) * std::cos(aos);
      CL_visc = -force_visc[0] * std::sin(aoa) + force_visc[1] * std::cos(aoa);
      CD_visc = force_visc[0] * std::cos(aoa) * std::cos(aos) + force_visc[1] * std::sin(aoa) + 
        force_visc[2] * std::sin(aoa) * cos(aos);
    }

    std::cout << "CL_conv = " << CL_conv << " CD_conv = " << CD_conv;

    f << iter << " ";

    f << std::scientific << std::setprecision(16) << CL_conv << " " << CD_conv;

    if (input->viscous)
    {
      std::cout << " CL_visc = " << CL_visc << " CD_visc = " << CD_visc;
      f << std::scientific << std::setprecision(16) << " " << CL_visc << " " << CD_visc;
    }

    std::cout << std::endl;
    f << std::endl;
  }
}

void FRSolver::report_error(std::ofstream &f)
{
  unsigned int iter = current_iter;
  if (input->p_multi)
    iter = iter / input->mg_steps[0];

  /* If using GPU, copy out solution */
#ifdef _GPU
  eles->U_spts = eles->U_spts_d;
  if (input->viscous)
  {
    eles->dU_spts = eles->dU_spts_d;
  }
#endif

  /* Extrapolate solution to quadrature points */
  auto &A = eles->oppE_qpts(0, 0);
  auto &B = eles->U_spts(0, 0, 0);
  auto &C = eles->U_qpts(0, 0, 0);

#ifdef _OMP
  omp_blocked_dgemm(CblasColMajor, CblasNoTrans, CblasNoTrans, eles->nQpts, 
      eles->nEles * eles->nVars, eles->nSpts, 1.0, &A, eles->oppE_qpts.ldim(), &B, 
      eles->U_spts.ldim(), 0.0, &C, eles->U_qpts.ldim());
#else
  cblas_dgemm(CblasColMajor, CblasNoTrans, CblasNoTrans, eles->nQpts, 
      eles->nEles * eles->nVars, eles->nSpts, 1.0, &A, eles->U_qpts.ldim(), &B, 
      eles->U_spts.ldim(), 0.0, &C, eles->U_qpts.ldim());
#endif

  /* Extrapolate derivatives to quadrature points */
  for (unsigned int dim = 0; dim < eles->nDims; dim++)
  {
      auto &A = eles->oppE_qpts(0, 0);
      auto &B = eles->dU_spts(0, 0, 0, dim);
      auto &C = eles->dU_qpts(0, 0, 0, dim);

#ifdef _OMP
      omp_blocked_dgemm(CblasColMajor, CblasNoTrans, CblasNoTrans, eles->nQpts, 
          eles->nEles * eles->nVars, eles->nSpts, 1.0, &A, eles->U_qpts.ldim(), &B, 
          eles->U_spts.ldim(), 0.0, &C, eles->U_qpts.ldim());
#else
      cblas_dgemm(CblasColMajor, CblasNoTrans, CblasNoTrans, eles->nQpts, 
          eles->nEles * eles->nVars, eles->nSpts, 1.0, &A, eles->U_qpts.ldim(), &B, 
          eles->U_spts.ldim(), 0.0, &C, eles->U_qpts.ldim());
#endif

  }

  std::vector<double> l2_error(2,0.0);
  double vol = 0;

  unsigned int n = input->err_field;
  std::vector<double> dU_true(2, 0.0), dU_error(2, 0.0);
#pragma omp for collapse (2)
    for (unsigned int ele = 0; ele < eles->nEles; ele++)
    {
      if (input->overset && geo.iblank_cell[ele] != NORMAL) continue;
      for (unsigned int qpt = 0; qpt < eles->nQpts; qpt++)
      {
        double U_true = 0.0;
        double weight = 0.0;

        if (eles->nDims == 2)
        {
          /* Compute true solution and derivatives */
          if (input->test_case == 3) // Isentropic Bump
          {
            U_true = input->P_fs / std::pow(input->rho_fs, input->gamma);
          }
          else 
          {
            U_true = compute_U_true(geo.coord_qpts(qpt,ele,0), geo.coord_qpts(qpt,ele,1), 0, 
                flow_time, n, input);
          }

          dU_true[0] = compute_dU_true(geo.coord_qpts(qpt,ele,0), geo.coord_qpts(qpt,ele,1), 0, 
              flow_time, n, 0, input);
          dU_true[1] = compute_dU_true(geo.coord_qpts(qpt,ele,0), geo.coord_qpts(qpt,ele,1), 0, 
              flow_time, n, 1, input);
          

          /* Get quadrature point index and weight */
          unsigned int i = eles->idx_qpts(qpt,0);
          unsigned int j = eles->idx_qpts(qpt,1);
          weight = eles->weights_qpts[i] * eles->weights_qpts[j];
        }
        else if (eles->nDims == 3)
        {
          ThrowException("Under construction!");
        }

        /* Compute errors */
        double U_error;
        if (input->test_case == 2) // Couette flow case
        {
          double rho = eles->U_qpts(qpt, ele, 0);
          double u =  eles->U_qpts(qpt, ele, 1) / rho;
          double rho_dx = eles->dU_qpts(qpt, ele, 0, 0);
          double rho_dy = eles->dU_qpts(qpt, ele, 0, 1);
          double momx_dx = eles->dU_qpts(qpt, ele, 1, 0);
          double momx_dy = eles->dU_qpts(qpt, ele, 1, 1);

          double du_dx = (momx_dx - rho_dx * u) / rho;
          double du_dy = (momx_dy - rho_dy * u) / rho;

          U_error = U_true - u;
          dU_error[0] = dU_true[0] - du_dx;
          dU_error[1] = dU_true[1] - du_dy;
          vol = 1;
        }
        else if (input->test_case == 3) // Isentropic bump
        {
          double momF = 0.0;
          for (unsigned int dim = 0; dim < eles->nDims; dim ++)
          {
            momF += eles->U_qpts(qpt, ele, dim + 1) * eles->U_qpts(qpt, ele, dim + 1);
          }

          momF /= eles->U_qpts(qpt, ele, 0);

          double P = (input->gamma - 1.0) * (eles->U_qpts(qpt, ele, 3) - 0.5 * momF);

          U_error = (U_true - P/std::pow(eles->U_qpts(qpt, ele, 0), input->gamma)) / U_true;
          vol += weight * eles->jaco_det_qpts(qpt, ele); 
        }
        else
        {
          U_error = U_true - eles->U_qpts(qpt, ele, n);
          dU_error[0] = dU_true[0] - eles->dU_qpts(qpt, ele, n, 0); 
          dU_error[1] = dU_true[1] - eles->dU_qpts(qpt, ele, n, 1);
          vol = 1;
        }

        l2_error[0] += weight * eles->jaco_det_qpts(qpt, ele) * U_error * U_error; 
        l2_error[1] += weight * eles->jaco_det_qpts(qpt, ele) * (U_error * U_error +
            dU_error[0] * dU_error[0] + dU_error[1] * dU_error[1]); 
      }
  }

#ifdef _MPI
  if (input->rank == 0)
  {
    MPI_Reduce(MPI_IN_PLACE, l2_error.data(), 2, MPI_DOUBLE, MPI_SUM, 0, myComm);
  }
  else
  {
    MPI_Reduce(l2_error.data(), l2_error.data(), 2, MPI_DOUBLE, MPI_SUM, 0, myComm);
  }

#endif


  /* Print to terminal */
  if (input->rank == 0)
  {
    std::cout << "l2_error: ";
    for (auto &val : l2_error)
      std::cout << std::scientific << std::sqrt(val / vol) << " ";
    std::cout << std::endl;

    /* Write to file */
    f << iter << " ";

    for (auto &val : l2_error)
      f << std::scientific << std::setprecision(16) << std::sqrt(val / vol) << " ";
    f << std::endl;
  }

}


void FRSolver::filter_solution()
{
  if (!input->filt_on) return; 
  
  /* Sense discontinuities and filter solution */
  unsigned int status = 1;
  for (unsigned int level = 0; level < input->filt_maxLevels && status; level++)
  {
    filt.apply_sensor();
    status = filt.apply_filter(level);
  }
}<|MERGE_RESOLUTION|>--- conflicted
+++ resolved
@@ -595,15 +595,10 @@
 #ifdef _MPI
   bool use_blocked = true;
   /* Commence sending U data to other processes */
-<<<<<<< HEAD
-  faces->send_U_data();
-//  faces->send_U_data_blocked();
-=======
   if (use_blocked)
     faces->send_U_data_blocked();
   else
     faces->send_U_data();
->>>>>>> f44e59fb
 #endif
 
   /* Apply boundary conditions to state variables */
@@ -629,38 +624,13 @@
   eles->compute_divF_spts(stage, startEle, endEle);
 
   /* Receive U data */
-<<<<<<< HEAD
-//  for (unsigned int i = 0; i < geo.nMpiFaces; i++)
-//  {
-//    int ff = geo.mpiFaces[i];
-
-//    if (input->overset && geo.iblank_face[ff] != NORMAL) continue;
-
-//    faces->recv_U_data_blocked(i);
-
-//    /* Complete computation on remaning flux points. */
-
-//    int fpt1 = geo.face2fpts(0, ff);
-//    int fpt2 = geo.face2fpts(geo.nFptsPerFace-1, ff)+1;
-
-//    faces->compute_Fconv(fpt1, fpt2);
-//    faces->compute_common_F(fpt1, fpt2);
-//  }
-  /* Receive U data */
-  faces->recv_U_data();
-=======
   if (use_blocked)
   {
     for (unsigned int i = 0; i < geo.nMpiFaces; i++)
     {
       int ff = geo.mpiFaces[i];
 
-      if (input->overset && geo.iblank_face[ff] != NORMAL) continue;
-
       faces->recv_U_data_blocked(i);
->>>>>>> f44e59fb
-
-      /* Complete computation on remaning flux points. */
 
       int fpt1 = geo.face2fpts(0, ff);
       int fpt2 = geo.face2fpts(geo.nFptsPerFace-1, ff)+1;
@@ -1132,15 +1102,20 @@
   eles->Ucomm.assign({eles->nFpts, eles->nEles, eles->nVars});
   eles->U_ppts.assign({eles->nPpts, eles->nEles, eles->nVars});
   eles->U_qpts.assign({eles->nQpts, eles->nEles, eles->nVars});
-  eles->Uavg.assign({eles->nEles, eles->nVars});
+
+  if (input->squeeze)
+    eles->Uavg.assign({eles->nEles, eles->nVars});
 
   eles->F_spts.assign({eles->nSpts, eles->nEles, eles->nVars, eles->nDims});
-  eles->F_fpts.assign({eles->nFpts, eles->nEles, eles->nVars, eles->nDims});
+  //eles->F_fpts.assign({eles->nFpts, eles->nEles, eles->nVars, eles->nDims});
   eles->Fcomm.assign({eles->nFpts, eles->nEles, eles->nVars});
 
-  eles->dU_spts.assign({eles->nSpts, eles->nEles, eles->nVars, eles->nDims});
-  eles->dU_fpts.assign({eles->nFpts, eles->nEles, eles->nVars, eles->nDims});
-  eles->dU_qpts.assign({eles->nQpts, eles->nEles, eles->nVars, eles->nDims});
+  if (input->viscous)
+  {
+    eles->dU_spts.assign({eles->nSpts, eles->nEles, eles->nVars, eles->nDims});
+    eles->dU_fpts.assign({eles->nFpts, eles->nEles, eles->nVars, eles->nDims});
+    eles->dU_qpts.assign({eles->nQpts, eles->nEles, eles->nVars, eles->nDims});
+  }
 
   eles->divF_spts.assign({eles->nSpts, eles->nEles, eles->nVars, nStages});
 
@@ -1601,7 +1576,7 @@
   if (input->dt_scheme != "MCGS")
   {
 #ifdef _CPU
-    if (nStages > 1)
+//    if (nStages > 1)
       U_ini = eles->U_spts;
 #endif
 
@@ -1698,10 +1673,10 @@
     {
       compute_residual(nStages-1);
 #ifdef _CPU
-      if (nStages > 1)
+//      if (nStages > 1)
         eles->U_spts = U_ini;
-      else if (input->dt_type != 0)
-        compute_element_dt();
+//      else if (input->dt_type != 0)
+//        compute_element_dt();
 #endif
 #ifdef _GPU
       device_copy(eles->U_spts_d, U_ini_d, eles->U_spts_d.max_size());
@@ -1929,8 +1904,9 @@
           if (gfpt == -1)
             continue;
 
-          double dtinv_temp = faces->waveSp(gfpt) / (get_cfl_limit_adv(order) * eles->h_ref(fpt, ele)) +
-                              faces->diffCo(gfpt) / (get_cfl_limit_diff(order, input->ldg_b) * eles->h_ref(fpt, ele) * eles->h_ref(fpt, ele));
+          double dtinv_temp = faces->waveSp(gfpt) / (get_cfl_limit_adv(order) * eles->h_ref(fpt, ele));
+          if (input->viscous)
+            dtinv_temp += faces->diffCo(gfpt) / (get_cfl_limit_diff(order, input->ldg_b) * eles->h_ref(fpt, ele) * eles->h_ref(fpt, ele));
           dtinv[face] = std::max(dtinv[face], dtinv_temp);
         }
       }
@@ -2969,22 +2945,25 @@
 #endif
 
   /* Extrapolate derivatives to quadrature points */
-  for (unsigned int dim = 0; dim < eles->nDims; dim++)
-  {
+  if (input->viscous)
+  {
+    for (unsigned int dim = 0; dim < eles->nDims; dim++)
+    {
       auto &A = eles->oppE_qpts(0, 0);
       auto &B = eles->dU_spts(0, 0, 0, dim);
       auto &C = eles->dU_qpts(0, 0, 0, dim);
 
 #ifdef _OMP
-      omp_blocked_dgemm(CblasColMajor, CblasNoTrans, CblasNoTrans, eles->nQpts, 
-          eles->nEles * eles->nVars, eles->nSpts, 1.0, &A, eles->U_qpts.ldim(), &B, 
-          eles->U_spts.ldim(), 0.0, &C, eles->U_qpts.ldim());
+      omp_blocked_dgemm(CblasColMajor, CblasNoTrans, CblasNoTrans, eles->nQpts,
+                        eles->nEles * eles->nVars, eles->nSpts, 1.0, &A, eles->U_qpts.ldim(), &B,
+                        eles->U_spts.ldim(), 0.0, &C, eles->U_qpts.ldim());
 #else
-      cblas_dgemm(CblasColMajor, CblasNoTrans, CblasNoTrans, eles->nQpts, 
-          eles->nEles * eles->nVars, eles->nSpts, 1.0, &A, eles->U_qpts.ldim(), &B, 
-          eles->U_spts.ldim(), 0.0, &C, eles->U_qpts.ldim());
-#endif
-
+      cblas_dgemm(CblasColMajor, CblasNoTrans, CblasNoTrans, eles->nQpts,
+                  eles->nEles * eles->nVars, eles->nSpts, 1.0, &A, eles->U_qpts.ldim(), &B,
+                  eles->U_spts.ldim(), 0.0, &C, eles->U_qpts.ldim());
+#endif
+
+    }
   }
 
   std::vector<double> l2_error(2,0.0);
@@ -3014,11 +2993,13 @@
                 flow_time, n, input);
           }
 
-          dU_true[0] = compute_dU_true(geo.coord_qpts(qpt,ele,0), geo.coord_qpts(qpt,ele,1), 0, 
-              flow_time, n, 0, input);
-          dU_true[1] = compute_dU_true(geo.coord_qpts(qpt,ele,0), geo.coord_qpts(qpt,ele,1), 0, 
-              flow_time, n, 1, input);
-          
+          if (input->viscous)
+          {
+            dU_true[0] = compute_dU_true(geo.coord_qpts(qpt,ele,0), geo.coord_qpts(qpt,ele,1), 0,
+                                         flow_time, n, 0, input);
+            dU_true[1] = compute_dU_true(geo.coord_qpts(qpt,ele,0), geo.coord_qpts(qpt,ele,1), 0,
+                                         flow_time, n, 1, input);
+          }
 
           /* Get quadrature point index and weight */
           unsigned int i = eles->idx_qpts(qpt,0);
