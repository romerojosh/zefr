/* Copyright (C) 2016 Aerospace Computing Laboratory (ACL).
 * See AUTHORS for contributors to this source code.
 *
 * This file is part of ZEFR.
 *
 * ZEFR is free software: you can redistribute it and/or modify
 * it under the terms of the GNU General Public License as published by
 * the Free Software Foundation, either version 3 of the License, or
 * (at your option) any later version.
 *
 * ZEFR is distributed in the hope that it will be useful,
 * but WITHOUT ANY WARRANTY; without even the implied warranty of
 * MERCHANTABILITY or FITNESS FOR A PARTICULAR PURPOSE.  See the
 * GNU General Public License for more details.
 *
 * You should have received a copy of the GNU General Public License
 * along with ZEFR.  If not, see <http://www.gnu.org/licenses/>.
 */

#include <algorithm>
#include <cmath>
#include <cstdlib>
#include <fstream>
#include <iostream>
#include <iomanip>
#include <memory>
#include <queue>
#include <vector>

extern "C" {
#include "cblas.h"
}

#include "elements.hpp"
#include "faces.hpp"
#include "funcs.hpp"
#include "geometry.hpp"
#include "hexas.hpp"
#include "points.hpp"
#include "polynomials.hpp"
#include "quads.hpp"
#include "input.hpp"
#include "mdvector.hpp"
#include "tris.hpp"
#include "solver.hpp"

#ifdef _MPI
#include "mpi.h"
#endif

#ifdef _GPU
#include "mdvector_gpu.h"
#include "solver_kernels.h"
#include "cublas_v2.h"
#endif

#ifndef _NO_TNT
#include "tnt.h"
#include <jama_lu.h>
#endif

#ifndef _NO_HDF5
#include "H5Cpp.h"
#ifndef _H5_NO_NAMESPACE
using namespace H5;
#endif
#ifdef _MPI
  #ifdef H5_HAVE_PARALLEL
//    #define _USE_H5_PARALLEL
  #endif
#endif
#endif

FRSolver::FRSolver(InputStruct *input, int order)
{
  this->input = input;
  if (order == -1)
    this->order = input->order;
  else
    this->order = order;

}

void FRSolver::setup(_mpi_comm comm_in, _mpi_comm comm_world)
{
  myComm = comm_in;
#ifdef _MPI
  worldComm = comm_world;
#endif

  if (input->rank == 0) std::cout << "Reading mesh: " << input->meshfile << std::endl;
  geo = process_mesh(input, order, input->nDims, myComm);

  if (input->rank == 0) std::cout << "Setting up timestepping..." << std::endl;
  setup_update();  

  if (input->rank == 0) std::cout << "Setting up elements and faces..." << std::endl;

  for (auto etype : geo.ele_set)
  {
    if (etype == QUAD)
    {
      if(!geo.nElesBT.count(TRI)) //note: nElesBT used here since TRI can be removed from ele_set during MPI preprocessing.
        elesObjs.push_back(std::make_shared<Quads>(&geo, input, order));
      else
      {
        std::cout << "Increased order of quads!" << std::endl;
        elesObjs.push_back(std::make_shared<Quads>(&geo, input, order + 1));
      }
    }
    else if (etype == TRI)
    {
      if (input->viscous and !input->grad_via_div)
        ThrowException("Need to enable grad_via_div to use triangles for viscous problems!");

       elesObjs.push_back(std::make_shared<Tris>(&geo, input, order));
    }
    else if (etype == HEX)
       elesObjs.push_back(std::make_shared<Hexas>(&geo, input, order));
    
  }

  eles = elesObjs[0];

  faces = std::make_shared<Faces>(&geo, input, myComm);

  faces->setup(geo.nDims, elesObjs[0]->nVars);

  /* Partial element setup for flux point orientation */
  for (auto e : elesObjs)
  {
    e->set_locs();
    e->set_shape();
    e->set_coords(faces);
  }

  /* For 3D cases, need to orient face flux points */
  if (geo.nDims == 3)
    orient_fpts();

  /* Complete element setup */
  for (auto e : elesObjs)
  {
    e->setup(faces, myComm);
  }


  if (input->rank == 0) std::cout << "Setting up output..." << std::endl;
  setup_output();

  if (input->rank == 0) std::cout << "Initializing solution..." << std::endl;
  //initialize_U();
  for (auto e : elesObjs)
    e->initialize_U();

  if (input->filt_on)
  {
    if (input->rank == 0) std::cout << "Setting up filter..." << std::endl;
    filt.setup(input, *this);
  }

#ifdef _GPU
  if (input->rank == 0) std::cout << "Setting up data on GPU(s)..." << std::endl;
  solver_data_to_device();
#endif

  setup_views(); // Note: This function allocates addtional GPU memory for views

#ifdef _GPU
  report_gpu_mem_usage();
#endif
}

void FRSolver::restart_solution(void)
{
  if (input->restart_type == 0)
  {
    if (input->rank == 0) std::cout << "Restarting solution from " + input->restart_file + " ..." << std::endl;

    // Backwards compatibility: full filename given
    if (input->restart_file.find(".vtu")  != std::string::npos or
        input->restart_file.find(".pvtu") != std::string::npos)
    {
      restart(input->restart_file);
    }
    else if (input->restart_file.find(".pyfr") != std::string::npos)
    {
      restart_pyfr(input->restart_file);
    }
    else
      ThrowException("Unknown file type for restart file.");
  }
  else
  {
    if (input->rank == 0) std::cout << "Restarting solution from " + input->restart_case + "_" + std::to_string(input->restart_iter) + " ..." << std::endl;

    // New version: Use case name + iteration number to find file
    // [Overset compatible]
    if (input->restart_type == 1) // ParaView
      restart(input->restart_case, input->restart_iter);
    else if (input->restart_type == 2) // PyFR
      restart_pyfr(input->restart_case, input->restart_iter);
  }

#ifdef _GPU
 eles->U_spts_d = eles->U_spts;
#endif
  
  // Update grid to current status based on restart file if needed
  if (input->motion)
  {
    if (input->motion_type == RIGID_BODY)
    {
      Quat q(geo.q(0),geo.q(1),geo.q(2),geo.q(3));
      if (geo.gridID == 0)
        geo.Rmat = getRotationMatrix(q);
      else
        geo.Rmat = identityMatrix(3);

      // Wmat = Matrix to get velocity due to rotation
      // W = 'Spin' of omega (cross-product in matrix form)
      int c1[3] = {1,2,0}; // Cross-product index maps
      int c2[3] = {2,0,1};
      mdvector<double> W({3,3}, 0.);
      for (int i = 0; i < 3; i++)
      {
        W(i,c2[i]) =  geo.omega(c1[i]);
        W(i,c1[i]) = -geo.omega(c2[i]);
      }
      geo.Wmat.assign({3,3}, 0.);
      for (unsigned int i = 0; i < 3; i++)
        for (unsigned int j = 0; j < 3; j++)
          for (unsigned int k = 0; k < 3; k++)
            geo.Wmat(i,j) += geo.Rmat(i,k) * W(k,j);

#ifdef _GPU
      geo.x_cg_d = geo.x_cg;
      geo.vel_cg_d = geo.vel_cg;
      geo.Rmat_d = geo.Rmat;
      geo.Wmat_d = geo.Wmat;
#endif

#ifdef _BUILD_LIB
      if (input->overset)
        ZEFR->tg_update_transform(geo.Rmat.data(), geo.x_cg.data(), geo.nDims);
#endif
    }

    move(flow_time);

#ifdef _BUILD_LIB
    ZEFR->tg_set_iter_iblanks(input->dt, eles->nVars);

#ifdef _GPU
    ZEFR->update_iblank_gpu();
#endif
//    if (input->overset)
//    {
//      if (input->motion_type != RIGID_BODY)
//        ZEFR->tg_preprocess();
//      ZEFR->tg_process_connectivity();
//    }
#endif
  }
}

void FRSolver::orient_fpts()
{
  mdvector<double> fpt_coords_L({geo.nDims, geo.nGfpts}), fpt_coords_R({geo.nDims, geo.nGfpts});
  std::vector<unsigned int> idxL(geo.nGfpts), idxR(geo.nGfpts), idxsort(geo.nGfpts);
 
  /* Gather all flux point coordinates */
  for (auto e : elesObjs)
  {
    for (unsigned int ele = 0; ele < e->nEles; ele++)
    {
      for (unsigned int fpt = 0; fpt < e->nFpts; fpt++)
      {
        int gfpt = geo.fpt2gfptBT[e->etype](fpt,ele);
        int slot = geo.fpt2gfpt_slotBT[e->etype](fpt,ele);

        for (unsigned int dim = 0; dim < geo.nDims; dim++)
        {
          if (slot == 0)
            fpt_coords_L(dim, gfpt) = e->coord_fpts(fpt, ele, dim);
          else
            fpt_coords_R(dim, gfpt) = e->coord_fpts(fpt, ele, dim);
        }
      }
    }
  }

  for (unsigned int fpt = 0; fpt < geo.nGfpts; fpt++)
  {
    idxL[fpt] = fpt; idxR[fpt] = fpt; idxsort[fpt] = fpt;
  }

  /* Get consistent coupling via fuzzysort */
  for (unsigned int f = 0; f < geo.nGfpts_int/geo.nFptsPerFace; f++)
  {
    unsigned int shift = f * geo.nFptsPerFace;
    fuzzysort_ind(fpt_coords_L, idxL.data() + shift, geo.nFptsPerFace, geo.nDims);
    fuzzysort_ind(fpt_coords_R, idxR.data() + shift, geo.nFptsPerFace, geo.nDims);
  }

  /* Sort again to make left face indexing contiguous */
  std::sort(idxsort.begin(), idxsort.end(), [&](unsigned int a, unsigned int b) {return idxL[a] < idxL[b];});
  auto idxR_copy = idxR;
  for (unsigned int fpt = 0; fpt < geo.nGfpts_int; fpt++)
    idxR[fpt] = idxR_copy[idxsort[fpt]];


  /* Reindex right face flux points */
  for (auto e : elesObjs)
  {
    for (unsigned int ele = 0; ele < e->nEles; ele++)
    {
      for (unsigned int fpt = 0; fpt < e->nFpts; fpt++)
      {
        int slot = geo.fpt2gfpt_slotBT[e->etype](fpt,ele);

        if (slot == 1)
        {
          int gfpt_old = geo.fpt2gfptBT[e->etype](fpt,ele);
          geo.fpt2gfptBT[e->etype](fpt, ele) = idxR[gfpt_old];
        }
      }
    }
  }

#ifdef _MPI
  /* For MPI, just use coupling from fuzzysort directly */
  for (auto &entry : geo.fpt_buffer_map)
  {
    auto &fpts = entry.second;
    for (unsigned int f = 0; f < fpts.size()/geo.nFptsPerFace; f++)
    {
      unsigned int shift = f * geo.nFptsPerFace;
      fuzzysort_ind(fpt_coords_L, fpts.data() + shift, geo.nFptsPerFace, geo.nDims);
    }
  }
#endif
}

void FRSolver::setup_update()
{
  /* Setup variables for timestepping scheme */
  if (input->dt_scheme == "Euler")
  {
<<<<<<< HEAD
    input->nStages = 1;
    rk_beta.assign({input->nStages}, 1.0);
=======
    nStages = 1;
    rk_beta.assign({nStages}, 1.0);
    rk_alpha.assign({1}, 1.0);
>>>>>>> 6c4e4b42

  }
  else if (input->dt_scheme == "RK44")
  {
    input->nStages = 4;
    
    rk_alpha.assign({input->nStages-1});
    rk_alpha(0) = 0.5; rk_alpha(1) = 0.5; rk_alpha(2) = 1.0;

    rk_beta.assign({input->nStages});
    rk_beta(0) = 1./6.; rk_beta(1) = 1./3.; 
    rk_beta(2) = 1./3.; rk_beta(3) = 1./6.;
  }
  else if (input->dt_scheme == "RKj")
  {
    input->nStages = 4;
    rk_alpha.assign({input->nStages});
    /* Standard RK44 */
    //rk_alpha(0) = 1./4; rk_alpha(1) = 1./3.; 
    //rk_alpha(2) = 1./2.; rk_alpha(3) = 1.0;
    /* OptRK4 (r = 0.5) */
    rk_alpha(0) = 0.153; rk_alpha(1) = 0.442; 
    rk_alpha(2) = 0.930; rk_alpha(3) = 1.0;
  }
  else if (input->dt_scheme == "LSRK")
  {
    input->nStages = 5;
    rk_alpha.assign({input->nStages - 1});
    rk_alpha(0) =   970286171893. / 4311952581923.;
    rk_alpha(1) =  6584761158862. / 12103376702013.;
    rk_alpha(2) =  2251764453980. / 15575788980749.;
    rk_alpha(3) = 26877169314380. / 34165994151039.;

    rk_beta.assign({input->nStages});
    rk_beta(0) =  1153189308089. / 22510343858157.;
    rk_beta(1) =  1772645290293. / 4653164025191.;
    rk_beta(2) = -1672844663538. / 4480602732383.;
    rk_beta(3) =  2114624349019. / 3568978502595.;
    rk_beta(4) =  5198255086312. / 14908931495163.;

    rk_bhat.assign({input->nStages});
    rk_bhat(0) =  1016888040809. / 7410784769900.;
    rk_bhat(1) = 11231460423587. / 58533540763752.;
    rk_bhat(2) = -1563879915014. / 6823010717585.;
    rk_bhat(3) =   606302364029. / 971179775848.;
    rk_bhat(4) =  1097981568119. / 3980877426909.;

    rk_c.assign({input->nStages});
    for (int i = 1; i < input->nStages; i++)
    {
      rk_c(i) = rk_alpha(i-1);

      for (int j = 0; j < i-1; j++)
        rk_c(i) += rk_beta(j);
    }
    expa = input->pi_alpha / 4.; // 4 := order of time-stepping scheme
    expb = input->pi_beta / 4.;
    prev_err = 1.;

  }
  else if (input->dt_scheme == "MCGS")
  {
#ifdef _GPU
    if (input->viscous)
    {
      ThrowException("Viscous MCGS not implemented on GPU");
    }
#endif

    // HACK: (nStages = 1) doesn't work, fix later
    input->nStages = 2;
    rk_alpha.assign({input->nStages});
    rk_beta.assign({input->nStages});

    /* Forward or Forward/Backward sweep */
    nCounter = geo.nColors;
    if (input->backsweep)
    {
      nCounter *= 2;
    }
  }
  else
  {
    ThrowException("dt_scheme not recognized!");
  }

}

void FRSolver::setup_output()
{
  /* Create output directory to store data files */
  if (input->rank == 0)
  {
    std::string cmd = "mkdir -p " + input->output_prefix;
    system(cmd.c_str());
  }

#ifdef _MPI
    MPI_Barrier(worldComm);
#endif
       
  for (auto e : elesObjs)
    e->setup_ppt_connectivity();
}

void FRSolver::restart(std::string restart_file, unsigned restart_iter)
{
  if (input->restart_type > 0) // append .pvtu / .vtu to case name
  {
    std::stringstream ss;

    ss << restart_file << "/" << restart_file;

    if (input->overset)
    {
      ss << "_Grid" << input->gridID;
    }

    ss << "_" << std::setw(9) << std::setfill('0') << restart_iter;

#ifdef _MPI
    ss << ".pvtu";
#else
    ss << ".vtu";
#endif

    restart_file = ss.str();
  }

  size_t pos;
#ifdef _MPI
  /* From .pvtu, form partition specific filename */
  pos = restart_file.rfind(".pvtu");
  if (pos == std::string::npos)
  {
    ThrowException("Must provide .pvtu file for parallel restart!");
  }

  restart_file = restart_file.substr(0, pos);

  std::stringstream ss;
  ss << std::setw(3) << std::setfill('0') << input->rank;

  restart_file += "_" + ss.str() + ".vtu";
#endif

  /* Open .vtu file */
  std::ifstream f(restart_file);
  pos = restart_file.rfind(".vtu");
  if (pos == std::string::npos)
  {
    ThrowException("Must provide .vtu file for restart!");
  }

  if (!f.is_open())
  {
    ThrowException("Could not open restart file " + restart_file + "!");
  }

  std::string param, line;
  double val;
  unsigned int order_restart;
  std::map<ELE_TYPE, mdvector<double>> U_restart;

<<<<<<< HEAD
  std::map<ELE_TYPE, unsigned int> nElesBT = geo.nElesBT;
=======
  unsigned int nEles = eles->nEles;

  bool has_gv = false; // can do the same here for all 'extra' fields
>>>>>>> 6c4e4b42

  /* Load data from restart file */
  while (f >> param)
  {
    if (param == "TIME")
    {
      f >> restart_time;
      flow_time = restart_time;
    }
    if (param == "ITER")
    {
      f >> current_iter;
      restart_iter = current_iter;
      input->iter = current_iter;
      input->initIter = current_iter;
    }
    if (param == "ORDER")
    {
      f >> order_restart;
    }
    if (param == "X_CG")
    {
      geo.x_cg.assign({3});
      f >> geo.x_cg(0) >> geo.x_cg(1) >> geo.x_cg(2);
    }
    if (param == "V_CG")
    {
      geo.vel_cg.assign({3});
      f >> geo.vel_cg(0) >> geo.vel_cg(1) >> geo.vel_cg(2);
    }
    if (param == "ROT-Q")
    {
      geo.q.assign({4});
      f >> geo.q(0) >> geo.q(1) >> geo.q(2) >> geo.q(3);
    }
    if (param == "OMEGA")
    {
      geo.omega.assign({3});
      f >> geo.omega(0) >> geo.omega(1) >> geo.omega(2);
    }
    if (param == "IBLANK" && input->overset)
    {
      geo.iblank_cell.assign({eles->nEles});
      for (unsigned int ele = 0; ele < eles->nEles; ele++)
        f >> geo.iblank_cell(ele);
    }
    if (param == "grid_velocity")
    {
      has_gv = true;
    }

    if (param == "<AppendedData")
    {
      std::getline(f,line);
      f.ignore(1); 

      unsigned int nRpts;
      /* Setup extrapolation operator from equistant restart points */
      for (auto e : elesObjs)
      {
        if (e->etype == QUAD and geo.nElesBT.count(TRI)) // to deal with increased quad order with mixed grids
        {
          e->set_oppRestart(order_restart + 1, true);
        }
        else
          e->set_oppRestart(order_restart, true);

        nRpts = e->oppRestart.get_dim(1);
        U_restart[e->etype].assign({nRpts, e->nEles, e->nVars});
      }

      unsigned int temp; 
      for (unsigned int n = 0; n < elesObjs[0]->nVars; n++)
      {
        binary_read(f, temp);
        for (auto e: elesObjs)
        {
<<<<<<< HEAD
          nRpts = e->oppRestart.get_dim(1);
=======
          if (input->overset && geo.iblank_cell(ele) != NORMAL) continue;
>>>>>>> 6c4e4b42

          for (unsigned int ele = 0; ele < e->etype; ele++)
          {
            /// TODO: make sure this is setup correctly first
            if (input->overset && geo.iblank_cell(geo.eleID[e->etype](ele)) != NORMAL) continue;

            for (unsigned int rpt = 0; rpt < nRpts; rpt++)
            {
              binary_read(f, U_restart[e->etype](rpt, ele, n));
            }
          }
        }
      }

      /* Extrapolate values from restart points to solution points */
      for (auto e : elesObjs)
      {
        nRpts = e->oppRestart.get_dim(1);

        auto &A = e->oppRestart(0, 0);
        auto &B = U_restart[e->etype](0, 0, 0);
        auto &C = e->U_spts(0, 0, 0);

#ifdef _OMP
        omp_blocked_dgemm(CblasColMajor, CblasNoTrans, CblasNoTrans, e->nSpts, 
            e->nEles * e->nVars, nRpts, 1.0, &A, e->oppRestart.ldim(), &B, 
            U_restart[e->etype].ldim(), 0.0, &C, e->U_spts.ldim());
#else
        cblas_dgemm(CblasColMajor, CblasNoTrans, CblasNoTrans, e->nSpts, 
            e->nEles * e->nVars, nRpts, 1.0, &A, e->oppRestart.ldim(), &B, 
            U_restart[e->etype].ldim(), 0.0, &C, e->U_spts.ldim());
#endif
<<<<<<< HEAD
      }
=======

      /* Read grid velocity NOTE: if any additional fields exist after,
       * remove 'if input->motion' or else read will occur in wrong location */
      if (input->motion && has_gv)
      {
        U_restart.assign({nRpts, eles->nEles, 3});

        unsigned int temp;
        binary_read(f, temp);
        for (unsigned int ele = 0; ele < nEles; ele++)
        {
          if (input->overset && geo.iblank_cell(ele) != NORMAL) continue;

          for (unsigned int rpt = 0; rpt < nRpts; rpt++)
            for (unsigned int n = 0; n < eles->nVars; n++)
              binary_read(f, U_restart(rpt, ele, n));
        }

        /* Extrapolate values from restart points to solution points */
        int m = eles->nSpts;
        int k = nRpts;
        int n = nEles * eles->nDims;
        auto &A = eles->oppRestart(0, 0);
        auto &B = U_restart(0, 0, 0);
        auto &C = eles->grid_vel_spts(0, 0, 0);

  #ifdef _OMP
        omp_blocked_dgemm(CblasColMajor, CblasNoTrans, CblasNoTrans, m, n, k,
                          1.0, &A, m, &B, k, 0.0, &C, m);
  #else
        cblas_dgemm(CblasColMajor, CblasNoTrans, CblasNoTrans, m, n, k,
                    1.0, &A, m, &B, k, 0.0, &C, m);
  #endif
      }

>>>>>>> 6c4e4b42
    }
  }

  f.close();
}

#ifdef _GPU
void FRSolver::solver_data_to_device()
{
  /* Initial copy of data to GPU. Assignment operator will allocate data on device when first
   * used. */

  /* -- Element Data -- */
  for (auto e : elesObjs)
  {
    e->oppE_d = e->oppE;
    e->oppD_d = e->oppD;
    e->oppD0_d = e->oppD0;
    e->oppD_fpts_d = e->oppD_fpts;
    e->oppDiv_fpts_d = e->oppDiv_fpts;

    e->U_ini_d = e->U_ini;
    e->dt_d = e->dt;
    e->U_spts_d = e->U_spts;
    e->U_fpts_d = e->U_fpts;
    e->Uavg_d = e->Uavg;
    e->weights_spts_d = e->weights_spts;
    e->weights_fpts_d = e->weights_fpts;
    e->Fcomm_d = e->Fcomm;
    e->F_spts_d = e->F_spts;
    e->divF_spts_d = e->divF_spts;
    e->coord_spts_d = e->coord_spts;
    e->inv_jaco_spts_d = e->inv_jaco_spts;
    e->jaco_det_spts_d = e->jaco_det_spts;
    e->vol_d = e->vol;

    geo.fpt2gfptBT_d[e->etype] = geo.fpt2gfptBT[e->etype];
    geo.fpt2gfpt_slotBT_d[e->etype] = geo.fpt2gfpt_slotBT[e->etype];

    if (input->CFL_type == 2)
      e->h_ref_d = e->h_ref;

    if (input->viscous)
    {
      e->dU_spts_d = e->dU_spts;
      e->Ucomm_d = e->Ucomm;
      e->dU_fpts_d = e->dU_fpts;
    }
    

    if (input->dt_scheme == "LSRK")
    {
      e->U_til_d = e->U_til;
      e->rk_err_d = e->rk_err;
    }

    if (input->dt_scheme == "MCGS")
    {
    }

    //TODO: Temporary fix. Need to remove usage of jaco_spts_d from all kernels.
    if (input->motion || input->dt_scheme == "MCGS")
    {
      e->jaco_spts_d = e->jaco_spts;
    }

    if (input->motion)
    {
      e->coord_fpts_d = e->coord_fpts;
      e->nodes_d = e->nodes;
      e->grid_vel_nodes_d = e->grid_vel_nodes;
      e->grid_vel_spts_d = e->grid_vel_spts;
      e->grid_vel_fpts_d = e->grid_vel_fpts;
      e->shape_spts_d = e->shape_spts;
      e->shape_fpts_d = e->shape_fpts;
      e->dshape_spts_d = e->dshape_spts;
      e->dshape_fpts_d = e->dshape_fpts;
      e->jaco_fpts_d = e->jaco_fpts;
      e->inv_jaco_fpts_d = e->inv_jaco_fpts;
      e->tnorm_d = e->tnorm;
      e->dUr_spts_d = e->dUr_spts;
      e->dF_spts_d = e->dF_spts;
      e->dFn_fpts_d = e->dFn_fpts;
      e->tempF_fpts_d = e->tempF_fpts;
      
      geo.ele2nodesBT_d[e->etype] = geo.ele2nodesBT[e->etype];
    }
<<<<<<< HEAD
=======

    /* Implicit flux derivative data structures (element local) */
    eles->dFdU_spts_d = eles->dFdU_spts;
    eles->dFcdU_fpts_d = eles->dFcdU_fpts;

    /* Implicit flux derivative data structures (faces) */
    faces->dFdUconv_d = faces->dFdUconv;
    faces->dFcdU_d = faces->dFcdU;
  }

  /* Solution data structures (element local) */
  eles->U_spts_d = eles->U_spts;
  eles->U_fpts_d = eles->U_fpts;
  eles->Uavg_d = eles->Uavg;
  eles->weights_spts_d = eles->weights_spts;
  eles->weights_fpts_d = eles->weights_fpts;
  eles->Fcomm_d = eles->Fcomm;
  eles->F_spts_d = eles->F_spts;
  eles->divF_spts_d = eles->divF_spts;
  eles->inv_jaco_spts_d = eles->inv_jaco_spts;
  eles->jaco_det_spts_d = eles->jaco_det_spts;
  eles->vol_d = eles->vol;

  if (input->CFL_type == 2)
    eles->h_ref_d = eles->h_ref;

  if (input->viscous)
  {
    eles->dU_spts_d = eles->dU_spts;
    eles->Ucomm_d = eles->Ucomm;
    eles->dU_fpts_d = eles->dU_fpts;
  }
  
  //TODO: Temporary fix. Need to remove usage of jaco_spts_d from all kernels.
  if (input->motion || input->dt_scheme == "MCGS")
  {
    eles->jaco_spts_d = eles->jaco_spts;
  }

  if (input->motion)
  {
    eles->nodes_d = eles->nodes;
    eles->grid_vel_nodes_d = eles->grid_vel_nodes;
    eles->grid_vel_spts_d = eles->grid_vel_spts;
    eles->grid_vel_fpts_d = eles->grid_vel_fpts;
    eles->shape_spts_d = eles->shape_spts;
    eles->shape_fpts_d = eles->shape_fpts;
    eles->dshape_spts_d = eles->dshape_spts;
    eles->dshape_fpts_d = eles->dshape_fpts;
    eles->jaco_fpts_d = eles->jaco_fpts;
    eles->inv_jaco_fpts_d = eles->inv_jaco_fpts;
    eles->tnorm_d = eles->tnorm;
    eles->dUr_spts_d = eles->dUr_spts;
    eles->dF_spts_d = eles->dF_spts;
    eles->dFn_fpts_d = eles->dFn_fpts;
    eles->tempF_fpts_d = eles->tempF_fpts;

    if (input->motion_type == RIGID_BODY)
    {
      if (input->viscous)
        eles->inv_jaco_spts_init_d = eles->inv_jaco_spts;
      eles->jaco_spts_init_d = eles->jaco_spts;
      faces->norm_init_d = faces->norm;

      nodes_ini_d = eles->nodes;
      nodes_til_d = eles->nodes;
      geo.x_cg_d = geo.x_cg;
      x_ini_d = geo.x_cg;
      x_til_d = geo.x_cg;
      geo.vel_cg_d = geo.vel_cg;
      v_ini_d = geo.vel_cg;
      v_til_d = geo.vel_cg;
      geo.q_d = geo.q;
      q_ini_d = geo.q;
      q_til_d = geo.q;
      geo.qdot_d = geo.qdot;
      qdot_ini_d = geo.qdot;
      qdot_til_d = geo.qdot;
    }

    /* Moving-grid parameters for convenience / ease of future additions
     * (add to input.hpp, then also here) */
    motion_vars = new MotionVars[1];

    motion_vars->moveAx = input->moveAx;
    motion_vars->moveAy = input->moveAy;
    motion_vars->moveAz = input->moveAz;
    motion_vars->moveFx = input->moveFx;
    motion_vars->moveFy = input->moveFy;
    motion_vars->moveFz = input->moveFz;

    allocate_device_data(motion_vars_d, 1);
    copy_to_device(motion_vars_d, motion_vars, 1);
>>>>>>> 6c4e4b42
  }

  /* -- Face Data -- */
  faces->U_bnd_d = faces->U_bnd;
  faces->U_bnd_ldg_d = faces->U_bnd_ldg;
  faces->P_d = faces->P;
  faces->Ucomm_bnd_d = faces->Ucomm_bnd;
  faces->Fcomm_bnd_d = faces->Fcomm_bnd;
  faces->norm_d = faces->norm;
  faces->dA_d = faces->dA;
  faces->waveSp_d = faces->waveSp;
  faces->diffCo_d = faces->diffCo;
  faces->rus_bias_d = faces->rus_bias;
  faces->LDG_bias_d = faces->LDG_bias;

  if (input->viscous)
  {
    faces->dU_bnd_d = faces->dU_bnd;
  }

  if (input->dt_scheme == "MCGS")
  {
  }

  if (input->motion)
  {
    faces->Vg_d = faces->Vg;
    //faces->coord_d = faces->coord;
  }

  /* -- Additional data -- */
  /* Geometry */
  geo.gfpt2bnd_d = geo.gfpt2bnd;

  /* Input parameters */
  input->V_fs_d = input->V_fs;
  input->V_wall_d = input->V_wall;
  input->norm_fs_d = input->norm_fs;
  input->AdvDiff_A_d = input->AdvDiff_A;

  rk_alpha_d = rk_alpha;
  rk_beta_d = rk_beta;

  if (input->motion)
  {
    geo.coord_nodes_d = geo.coord_nodes;
    geo.coords_init_d = geo.coords_init;
    geo.grid_vel_nodes_d = geo.grid_vel_nodes;

    /* Moving-grid parameters for convenience / ease of future additions
     * (add to input.hpp, then also here) */
    motion_vars = new MotionVars[1];

    motion_vars->moveAx = input->moveAx;
    motion_vars->moveAy = input->moveAy;
    motion_vars->moveAz = input->moveAz;
    motion_vars->moveFx = input->moveFx;
    motion_vars->moveFy = input->moveFy;
    motion_vars->moveFz = input->moveFz;

    allocate_device_data(motion_vars_d, 1);
    copy_to_device(motion_vars_d, motion_vars, 1);
  }

#ifdef _MPI
  /* MPI data */
  for (auto &entry : geo.fpt_buffer_map) 
  {
    int pairedRank = entry.first;
    auto &fpts = entry.second;
    geo.fpt_buffer_map_d[pairedRank] = fpts;
    faces->U_sbuffs_d[pairedRank] = faces->U_sbuffs[pairedRank];
    faces->U_rbuffs_d[pairedRank] = faces->U_rbuffs[pairedRank];
  }

#endif
}
#endif

void FRSolver::compute_residual(unsigned int stage, unsigned int color)
{
<<<<<<< HEAD
=======
#if defined(_GPU) && defined(_BUILD_LIB)
  if (input->overset)
  {
    // Record event for start of compute_res (solution up-to-date for calculation)
    event_record(2, 0);
    stream_wait_event(3, 2);
  }
#endif

  unsigned int startEle = 0; unsigned int endEle = eles->nEles;
>>>>>>> 6c4e4b42
  unsigned int startFpt = 0; unsigned int endFpt = geo.nGfpts;

#ifdef _MPI
  endFpt = geo.nGfpts_int + geo.nGfpts_bnd;
  unsigned int startFptMpi = endFpt;
#endif

<<<<<<< HEAD
#ifdef _BUILD_LIB
  if (input->overset)
  {
    for (auto e: elesObjs)
      ZEFR->overset_interp(faces->nVars, e->U_spts.data(), faces->U.data(), 0);
  }
#endif

  /* Extrapolate solution to flux points */
  for (auto e : elesObjs)
    e->extrapolate_U();


=======
  /* If using coloring, modify range to extrapolate data from previously updated colors */
  if (color && geo.nColors > 1)
  {
    startEle = geo.ele_color_range[prev_color - 1]; endEle = geo.ele_color_range[prev_color];
  }

  /* Extrapolate solution to flux points */
  eles->extrapolate_U(startEle, endEle);

#ifdef _BUILD_LIB
  if (input->overset)
  {
    PUSH_NVTX_RANGE("overset_U_send", 2);
    ZEFR->overset_interp_send(faces->nVars, 0);
    POP_NVTX_RANGE;
  }
#endif

>>>>>>> 6c4e4b42
  /* If "squeeze" stabilization enabled, apply  it */
  if (input->squeeze)
  {
    for (auto e : elesObjs)
    {
      e->compute_Uavg();
      e->poly_squeeze();
    }
  }

#ifdef _MPI
  /* Commence sending U data to other processes */
  faces->send_U_data();
#endif

  /* Apply boundary conditions to state variables */
  faces->apply_bcs();

<<<<<<< HEAD
  if (input->viscous)
  {
    // EXPERIMENTAL gradient computation from divergence
    if (input->grad_via_div)
=======
  /* If running inviscid, use this scheduling. */
  if(!input->viscous)
  {
    /* Compute flux at solution points */
    eles->compute_F(startEle, endEle);

    /* Transform solution point fluxes from physical to reference space */
    if (input->motion)
    {
      eles->compute_gradF_spts(startEle, endEle);
      eles->compute_dU0(startEle, endEle);
    }

#ifdef _BUILD_LIB
  if (input->overset)
  {
    PUSH_NVTX_RANGE("overset_U_recv", 2);
    ZEFR->overset_interp_recv(faces->nVars, 0);
    POP_NVTX_RANGE;
  }
#endif

    /* Compute parent space common flux at non-MPI flux points */
    faces->compute_common_F(startFpt, endFpt);

    /* Compute solution point contribution to divergence of flux */
    if (input->motion)
>>>>>>> 6c4e4b42
    {
      /* Compute common interface solution and convective flux at non-MPI flux points */
      faces->compute_common_U(startFpt, endFpt);

#ifdef _MPI
      /* Receieve U data */
      faces->recv_U_data();
      
      /* Complete computation on remaining flux points */
      faces->compute_common_U(startFptMpi, geo.nGfpts);
#endif

<<<<<<< HEAD
      for (unsigned int dim = 0; dim < geo.nDims; dim++)
      {
        // Compute unit advection flux at solution points with wavespeed along dim
        for (auto e : elesObjs)
          e->compute_unit_advF(dim); 

        // Convert common U to common normal advection flux
        faces->common_U_to_F(startFpt, geo.nGfpts, dim);

        // Compute physical gradient (times jacobian determinant) along via divergence of F
        for (auto e : elesObjs)
        {
          e->compute_dU_spts_via_divF(dim);
          e->compute_dU_fpts_via_divF(dim);
        }
      }
    }
    else
    {
      /* Compute common interface solution and convective flux at non-MPI flux points */
      faces->compute_common_U(startFpt, endFpt);

      /* Compute solution point contribution to (corrected) gradient of state variables at solution points */
      for (auto e : elesObjs)
        e->compute_dU_spts();
=======
  /* If running viscous, use this scheduling */
  else
  {
    /* Compute solution point contribution to (corrected) gradient of state variables at solution points */
    eles->compute_dU_spts(startEle, endEle);
>>>>>>> 6c4e4b42

#ifdef _BUILD_LIB
  if (input->overset)
  {
    PUSH_NVTX_RANGE("overset_U_recv", 2);
    ZEFR->overset_interp_recv(faces->nVars, 0);
    POP_NVTX_RANGE;
  }
#endif

    /* Compute common interface solution and convective flux at non-MPI flux points */
    faces->compute_common_U(startFpt, endFpt);

#ifdef _MPI
<<<<<<< HEAD
      /* Receieve U data */
      faces->recv_U_data();
      
      /* Complete computation on remaining flux points */
      faces->compute_common_U(startFptMpi, geo.nGfpts);
=======
    /* Receieve U data */
    faces->recv_U_data();

    /* Complete computation on remaining flux points */
    faces->compute_common_U(startFptMpi, geo.nGfpts);
>>>>>>> 6c4e4b42
#endif

      /* Compute flux point contribution to (corrected) gradient of state variables at solution points */
      for (auto e : elesObjs)
        e->compute_dU_fpts();

<<<<<<< HEAD
    }
  }

  /* Copy un-transformed dU to dUr for later use (L-M chain rule) */
  if (input->motion)
  {
    for (auto e : elesObjs)
      e->compute_dU0();
  }

  /* Compute flux at solution points */
  for (auto e : elesObjs)
    e->compute_F();

  if (input->viscous)
  {
=======
#if defined(_GPU) && defined(_BUILD_LIB)
    if (input->overset)
    {
      // Record event upon completion of corrected gradient
      event_record(3, 0);
      stream_wait_event(3, 3);
    }
#endif

    /* Copy un-transformed dU to dUr for later use (L-M chain rule) */
    if (input->motion)
      eles->compute_dU0(startEle, endEle);

    /* Compute flux at solution points */
    eles->compute_F(startEle, endEle);

    /* Interpolate gradient data to/from other grid(s) */
#ifdef _BUILD_LIB
    if (input->overset)
    {
      PUSH_NVTX_RANGE("overset_grad_send", 2);
      ZEFR->overset_interp_send(faces->nVars, 1);
      POP_NVTX_RANGE;
    }
#endif

>>>>>>> 6c4e4b42
    /* Extrapolate physical solution gradient (computed during compute_F) to flux points */
    for (auto e : elesObjs)
      e->extrapolate_dU();

#if defined(_GPU) && defined(_BUILD_LIB)
    if (input->overset)
    {
      event_record(4,0);
      stream_wait_event(3,4);
    }
#endif

#ifdef _MPI
    /* Commence sending gradient data to other processes */
    faces->send_dU_data();
<<<<<<< HEAD

    /* Interpolate gradient data to/from other grid(s) */
#ifdef _BUILD_LIB
    if (input->overset)
    {
      for (auto e : elesObjs)
        ZEFR->overset_interp(faces->nVars, e->dU_spts.data(), faces->dU.data(), 1);
    }
#endif
=======
>>>>>>> 6c4e4b42
#endif

    /* Apply boundary conditions to the gradient */
    faces->apply_bcs_dU();
  }
  
  if (input->motion)
  {
    /* Use Liang-Miyaji Chain-Rule form to compute divF */
    for (auto e : elesObjs)
      e->compute_gradF_spts();

<<<<<<< HEAD
    for (auto e : elesObjs)
      e->transform_gradF_spts(stage);
  }
  else
  {
    /* Compute solution point contribution to divergence of flux */
    for (auto e : elesObjs)
      e->compute_divF_spts(stage);
  }

  /* Compute common interface flux at non-MPI flux points */
  faces->compute_common_F(startFpt, endFpt);
=======
    if (input->motion)
    {
      /* Use Liang-Miyaji Chain-Rule form to compute divF */
      eles->compute_gradF_spts(startEle, endEle);

      eles->transform_gradF_spts(stage, startEle, endEle);
    }
    else
    {
      /* Compute solution point contribution to divergence of flux */
      eles->compute_divF_spts(stage, startEle, endEle);
    }

    /* Unpack gradient data from other grid(s) */
#ifdef _BUILD_LIB
    if (input->overset)
    {
      PUSH_NVTX_RANGE("overset_grad_recv", 2);
      ZEFR->overset_interp_recv(faces->nVars, 1);
      // Wait for updated data on GPU before moving on to common_F
#ifdef _GPU
      event_record(2, 3);
      stream_wait_event(0, 2);
#endif
      POP_NVTX_RANGE;
    }
#endif

    /* Compute common interface flux at non-MPI flux points */
    faces->compute_common_F(startFpt, endFpt);
>>>>>>> 6c4e4b42

#ifdef _MPI
  if (!input->viscous)
  {
    /* Receive solution data */
    faces->recv_U_data();
  }
  else
  {
    /* Receive gradient data */
    faces->recv_dU_data();
  }

  /* Complete computation of fluxes */
  faces->compute_common_F(startFptMpi, geo.nGfpts);
#endif

  if (input->motion) // and input->gridID == 0)
  {
    /* Add standard FR correction to flux divergence (requires extrapolation) */
    for (auto e : elesObjs)
    {
      e->extrapolate_Fn(faces);
      e->correct_divF_spts(stage);
    }
  }
  else
  {
    /* Compute flux point contribution to divergence of flux */
    for (auto e : elesObjs)
      e->compute_divF_fpts(stage);
  }

  /* Add source term (if required) */
  if (input->source)
  {
    for (auto e : elesObjs)
      e->add_source(stage, flow_time);
  }

}

void FRSolver::compute_LHS()
{
}

void FRSolver::compute_LHS_LU(unsigned int startEle, unsigned int endEle, unsigned int color)
{
}

void FRSolver::compute_RHS(unsigned int color)
{
}

#ifdef _CPU
void FRSolver::compute_RHS_source(const mdvector<double> &source, unsigned int color)
{
}
#endif

#ifdef _GPU
void FRSolver::compute_RHS_source(const mdvector_gpu<double> &source, unsigned int color)
{
}
#endif

void FRSolver::compute_deltaU(unsigned int color)
{
}

void FRSolver::compute_U(unsigned int color)
{
}

void FRSolver::initialize_U()
{
<<<<<<< HEAD
  // initialization moved into elements
=======
  /* Allocate memory for solution data structures */
  /* Solution and Flux Variables */
  eles->U_spts.assign({eles->nSpts, eles->nEles, eles->nVars});
  eles->U_fpts.assign({eles->nFpts, eles->nEles, eles->nVars});
  if (input->viscous)
    eles->Ucomm.assign({eles->nFpts, eles->nEles, eles->nVars});
  eles->U_ppts.assign({eles->nPpts, eles->nEles, eles->nVars});
  if (input->error_freq > 0)
    eles->U_qpts.assign({eles->nQpts, eles->nEles, eles->nVars});

  if (input->squeeze)
    eles->Uavg.assign({eles->nEles, eles->nVars});

  eles->F_spts.assign({eles->nSpts, eles->nEles, eles->nVars, eles->nDims});
  //eles->F_fpts.assign({eles->nFpts, eles->nEles, eles->nVars, eles->nDims});
  eles->Fcomm.assign({eles->nFpts, eles->nEles, eles->nVars});

  if (input->viscous)
  {
    eles->dU_spts.assign({eles->nSpts, eles->nEles, eles->nVars, eles->nDims});
    eles->dU_fpts.assign({eles->nFpts, eles->nEles, eles->nVars, eles->nDims});
    if (input->error_freq > 0)
      eles->dU_qpts.assign({eles->nQpts, eles->nEles, eles->nVars, eles->nDims});
  }

  if (input->dt_scheme != "LSRK")
    eles->divF_spts.assign({eles->nSpts, eles->nEles, eles->nVars, nStages});
  else
    eles->divF_spts.assign({eles->nSpts, eles->nEles, eles->nVars, 1});

  if (input->motion)
  {
    eles->dUr_spts.assign({eles->nSpts, eles->nEles, eles->nVars, eles->nDims});
    eles->dF_spts.assign({eles->nSpts, eles->nEles, eles->nVars, eles->nDims, eles->nDims});
    eles->dFn_fpts.assign({eles->nFpts, eles->nEles, eles->nVars});
    eles->tempF_fpts.assign({eles->nFpts, eles->nEles});

#ifdef _GPU
    if (input->motion_type == RIGID_BODY)
    {
      if (geo.nBndFaces != 0)
      {
        force_d.set_size({geo.nBndFaces, geo.nDims});
        moment_d.set_size({geo.nBndFaces, geo.nDims});
        device_fill(force_d, force_d.max_size(), 0.);
        device_fill(moment_d, moment_d.max_size(), 0.);
      }
    }
#endif
  }

  /* Allocate memory for implicit method data structures */
  if (input->dt_scheme == "MCGS")
  {
    if (!input->inv_mode and input->n_LHS_blocks != 1)
    {
      ThrowException("If inv_mode != 0, n_LHS_blocks must equal 1!");
    } 

    eles->dFdU_spts.assign({eles->nSpts, eles->nEles, eles->nVars, eles->nVars, eles->nDims});
    eles->dFcdU_fpts.assign({eles->nFpts, eles->nEles, eles->nVars, eles->nVars, 2});

    if(input->viscous)
    {
      eles->dUcdU_fpts.assign({eles->nFpts, eles->nEles, eles->nVars, eles->nVars, 2});

      /* Note: nDimsi: Fx, Fy // nDimsj: dUdx, dUdy */
      eles->dFddU_spts.assign({eles->nSpts, eles->nEles, eles->nVars, eles->nVars, eles->nDims, eles->nDims});
      eles->dFcddU_fpts.assign({eles->nFpts, eles->nEles, eles->nVars, eles->nVars, eles->nDims, 2});
    }
      
    if (!input->stream_mode)
    {
      eles->LHSs.resize(1);
      eles->LHSInvs.resize(1);
      LUptrs.resize(1);

#ifdef _CPU
      unsigned int nElesMax = eles->nEles;
#endif
#ifdef _GPU
      unsigned int nElesMax = ceil(geo.nEles / (double) input->n_LHS_blocks);
#endif

      eles->LHSs[0].assign({eles->nSpts, eles->nVars, eles->nSpts, eles->nVars, nElesMax}, 0);
      LUptrs[0].resize(eles->nEles);
      
      if (input->inv_mode)
      {
        eles->LHSInvs[0].assign({eles->nSpts, eles->nVars, eles->nSpts, eles->nVars, eles->nEles}, 0);
        eles->LHSInv_ptrs.assign({eles->nEles});
        eles->deltaU_ptrs.assign({eles->nEles});
      }

      eles->LHS_ptrs.assign({nElesMax});
      eles->RHS_ptrs.assign({eles->nEles});
      eles->LU_pivots.assign({eles->nSpts * eles->nVars * nElesMax});
      eles->LU_info.assign({eles->nSpts * eles->nVars * nElesMax});

    }
    else
    {
      eles->LHSs.resize(geo.nColors);
      eles->LHSInvs.resize(geo.nColors);
      LUptrs.resize(geo.nColors);

      unsigned int nElesMax = *std::max_element(geo.ele_color_nEles.begin(), geo.ele_color_nEles.end());
      for (unsigned int color = 1; color <= geo.nColors; color++)
      {
        eles->LHSs[color - 1].assign({eles->nSpts, eles->nVars, eles->nSpts, eles->nVars, nElesMax}, 0);
        eles->LHSInvs[color - 1].assign({eles->nSpts, eles->nVars, eles->nSpts, eles->nVars, nElesMax}, 0, true);
        LUptrs[color - 1].resize(nElesMax);
      }
      
      if (input->inv_mode)
      {
        eles->LHSInv_ptrs.assign({nElesMax});
        eles->deltaU_ptrs.assign({eles->nEles});
      }

      eles->LHS_ptrs.assign({nElesMax});
      eles->RHS_ptrs.assign({eles->nEles});
      eles->LU_pivots.assign({eles->nSpts * eles->nVars * nElesMax});
      eles->LU_info.assign({eles->nSpts * eles->nVars * nElesMax});
    }

    eles->Cvisc0.assign({eles->nSpts, eles->nSpts, eles->nDims});
    eles->CviscN.assign({eles->nSpts, eles->nSpts, eles->nDims, eles->nFaces});
    eles->CdFddU0.assign({eles->nSpts, eles->nSpts, eles->nDims});
    eles->CtempSS.assign({eles->nSpts, eles->nSpts});
    eles->CtempFS.assign({eles->nFpts, eles->nSpts});
    eles->CtempFS2.assign({eles->nFpts, eles->nSpts});
    eles->CtempSF.assign({eles->nSpts, eles->nFpts});
    eles->CtempFSN.assign({eles->nSpts1D, eles->nSpts});
    eles->CtempFSN2.assign({eles->nSpts1D, eles->nSpts});

    eles->deltaU.assign({eles->nSpts, eles->nVars, eles->nEles});
    eles->RHS.assign({eles->nSpts, eles->nVars, eles->nEles});
  }

  /* Initialize solution */
  if (input->equation == AdvDiff || input->equation == Burgers)
  {
    if (input->ic_type == 0)
    {
      // Do nothing for now
    }
    else if (input->ic_type == 1)
    {
      if (input->nDims == 2)
      {
        for (unsigned int ele = 0; ele < eles->nEles; ele++)
        {
          for (unsigned int spt = 0; spt < eles->nSpts; spt++)
          {
            double x = eles->coord_spts(spt, ele, 0);
            double y = eles->coord_spts(spt, ele, 1);

            eles->U_spts(spt, ele, 0) = compute_U_init(x, y, 0, 0, input);
          }
        }
      }
      else if (input->nDims == 3)
      {
        for (unsigned int ele = 0; ele < eles->nEles; ele++)
        {
          for (unsigned int spt = 0; spt < eles->nSpts; spt++)
          {
            double x = eles->coord_spts(spt, ele, 0);
            double y = eles->coord_spts(spt, ele, 1);
            double z = eles->coord_spts(spt, ele, 2);

            eles->U_spts(spt, ele, 0) = compute_U_init(x, y, z, 0, input);

          }
        }
      }
    }
    else
    {
      ThrowException("ic_type not recognized!");
    }
  }
  else if (input->equation == EulerNS)
  {
    if (input->ic_type == 0)
    {
      for (unsigned int ele = 0; ele < eles->nEles; ele++)
      {
        for (unsigned int spt = 0; spt < eles->nSpts; spt++)
        {
          eles->U_spts(spt, ele, 0)  = input->rho_fs;

          double Vsq = 0.0;
          for (unsigned int dim = 0; dim < eles->nDims; dim++)
          {
            eles->U_spts(spt, ele, dim+1)  = input->rho_fs * input->V_fs(dim);
            Vsq += input->V_fs(dim) * input->V_fs(dim);
          }

          eles->U_spts(spt, ele, eles->nDims + 1)  = input->P_fs/(input->gamma-1.0) +
            0.5*input->rho_fs * Vsq;
        }
      }

    }
    else if (input->ic_type == 1)
    {
      for (unsigned int n = 0; n < eles->nVars; n++)
      {
        for (unsigned int ele = 0; ele < eles->nEles; ele++)
        {
          for (unsigned int spt = 0; spt < eles->nSpts; spt++)
          {
            double x = eles->coord_spts(spt, ele, 0);
            double y = eles->coord_spts(spt, ele, 1);
            double z = (eles->nDims == 2) ? 0 : eles->coord_spts(spt, ele, 2);

            eles->U_spts(spt, ele, n) = compute_U_init(x, y, z, n, input);
          }
        }
      }
    }
  }
  else
  {
    ThrowException("Solution initialization not recognized!");
  }
>>>>>>> 6c4e4b42
}

void FRSolver::setup_views()
{
  /* Setup face view of element solution data struture */
  // TODO: Might not want to allocate all these at once. Turn this into a function maybe?
  mdvector<double*> U_base_ptrs({2 * geo.nGfpts});
  mdvector<double*> U_ldg_base_ptrs({2 * geo.nGfpts});
  mdvector<double*> Fcomm_base_ptrs({2 * geo.nGfpts});
  mdvector<unsigned int> U_strides({2 * geo.nGfpts});
  mdvector<double*> Ucomm_base_ptrs;
  mdvector<double*> dU_base_ptrs;
  mdvector<unsigned int> dU_strides;

  if (input->viscous)
  {
    Ucomm_base_ptrs.assign({2 * geo.nGfpts});
    dU_base_ptrs.assign({2 * geo.nGfpts});
    dU_strides.assign({2 * geo.nGfpts, 2});
  }
#ifdef _GPU
  mdvector<double*> U_base_ptrs_d({2 * geo.nGfpts});
  mdvector<double*> U_ldg_base_ptrs_d({2 * geo.nGfpts});
  mdvector<double*> Fcomm_base_ptrs_d({2 * geo.nGfpts});
  mdvector<unsigned int> U_strides_d({2 * geo.nGfpts});
  mdvector<double*> Ucomm_base_ptrs_d;
  mdvector<double*> dU_base_ptrs_d;
  mdvector<unsigned int> dU_strides_d;

  if (input->viscous)
  {
    Ucomm_base_ptrs_d.assign({2 * geo.nGfpts});
    dU_base_ptrs_d.assign({2 * geo.nGfpts});
    dU_strides_d.assign({2 * geo.nGfpts, 2});
  }
#endif

  /* Set pointers for internal faces */
  for (auto e : elesObjs)
  {
    for (unsigned int ele = 0; ele < e->nEles; ele++)
    {
      for (unsigned int fpt = 0; fpt < e->nFpts; fpt++)
      {
        int gfpt = geo.fpt2gfptBT[e->etype](fpt,ele);
        int slot = geo.fpt2gfpt_slotBT[e->etype](fpt,ele);

        U_base_ptrs(gfpt + slot * geo.nGfpts) = &e->U_fpts(fpt, ele, 0);
        U_ldg_base_ptrs(gfpt + slot * geo.nGfpts) = &e->U_fpts(fpt, ele, 0);
        U_strides(gfpt + slot * geo.nGfpts) = e->U_fpts.get_stride(1);

        Fcomm_base_ptrs(gfpt + slot * geo.nGfpts) = &e->Fcomm(fpt, ele, 0);

        if (input->viscous) Ucomm_base_ptrs(gfpt + slot * geo.nGfpts) = &e->Ucomm(fpt, ele, 0);
#ifdef _GPU
        U_base_ptrs_d(gfpt + slot * geo.nGfpts) = e->U_fpts_d.get_ptr(fpt, ele, 0);
        U_ldg_base_ptrs_d(gfpt + slot * geo.nGfpts) = e->U_fpts_d.get_ptr(fpt, ele, 0);
        U_strides_d(gfpt + slot * geo.nGfpts) = e->U_fpts_d.get_stride(1);

        Fcomm_base_ptrs_d(gfpt + slot * geo.nGfpts) = e->Fcomm_d.get_ptr(fpt, ele, 0);

        if (input->viscous) Ucomm_base_ptrs_d(gfpt + slot * geo.nGfpts) = e->Ucomm_d.get_ptr(fpt, ele, 0);
#endif

        if (input->viscous)
        {
          dU_base_ptrs(gfpt + slot * geo.nGfpts) = &e->dU_fpts(fpt, ele, 0, 0);
          dU_strides(gfpt + slot * geo.nGfpts, 0) = e->dU_fpts.get_stride(1);
          dU_strides(gfpt + slot * geo.nGfpts, 1) = e->dU_fpts.get_stride(2);

#ifdef _GPU
          dU_base_ptrs_d(gfpt + slot * geo.nGfpts) = e->dU_fpts_d.get_ptr(fpt, ele, 0, 0);
          dU_strides_d(gfpt + slot * geo.nGfpts, 0) = e->dU_fpts_d.get_stride(1);
          dU_strides_d(gfpt + slot * geo.nGfpts, 1) = e->dU_fpts_d.get_stride(2);
#endif
         
        }
        
      }
    }
  }

  /* Set pointers for remaining faces (includes boundary and MPI faces) */
  unsigned int i = 0;
  for (unsigned int gfpt = geo.nGfpts_int; gfpt < geo.nGfpts; gfpt++)
  {
    for (unsigned int n = 0; n < elesObjs[0]->nVars; n++)
    {
      U_base_ptrs(gfpt + 1 * geo.nGfpts) = &faces->U_bnd(i, 0);
      
      if (gfpt < geo.nGfpts_int + geo.nGfpts_bnd)
        U_ldg_base_ptrs(gfpt + 1 * geo.nGfpts) = &faces->U_bnd_ldg(i, 0);
      else
        U_ldg_base_ptrs(gfpt + 1 * geo.nGfpts) = &faces->U_bnd(i, 0); // point U_ldg to correct MPI data;

      U_strides(gfpt + 1 * geo.nGfpts) = faces->U_bnd.get_stride(0);

      Fcomm_base_ptrs(gfpt + 1 * geo.nGfpts) = &faces->Fcomm_bnd(i, 0);

      if (input->viscous) Ucomm_base_ptrs(gfpt + 1 * geo.nGfpts) = &faces->Ucomm_bnd(i, 0);
<<<<<<< HEAD
=======

#ifdef _GPU
      U_base_ptrs_d(gfpt + 1 * geo.nGfpts) = faces->U_bnd_d.get_ptr(i, 0);

      if (gfpt < geo.nGfpts_int + geo.nGfpts_bnd)
	U_ldg_base_ptrs_d(gfpt + 1 * geo.nGfpts) = faces->U_bnd_ldg_d.get_ptr(i, 0);
      else
	U_ldg_base_ptrs_d(gfpt + 1 * geo.nGfpts) = faces->U_bnd_d.get_ptr(i, 0); // point to correct MPI data

      U_strides_d(gfpt + 1 * geo.nGfpts) = faces->U_bnd_d.get_stride(0);

      Fcomm_base_ptrs_d(gfpt + 1 * geo.nGfpts) = faces->Fcomm_bnd_d.get_ptr(i, 0);

      if (input->viscous) Ucomm_base_ptrs_d(gfpt + 1 * geo.nGfpts) = faces->Ucomm_bnd_d.get_ptr(i, 0);
#endif

      if (input->viscous)
      {
        dU_base_ptrs(gfpt + 1 * geo.nGfpts) = &faces->dU_bnd(i, 0, 0);
        dU_strides(gfpt + 1 * geo.nGfpts, 0) = faces->dU_bnd.get_stride(0);
        dU_strides(gfpt + 1 * geo.nGfpts, 1) = faces->dU_bnd.get_stride(1);
#ifdef _GPU
        dU_base_ptrs_d(gfpt + 1 * geo.nGfpts) = faces->dU_bnd_d.get_ptr(i, 0, 0);
        dU_strides_d(gfpt + 1 * geo.nGfpts, 0) = faces->dU_bnd_d.get_stride(0);
        dU_strides_d(gfpt + 1 * geo.nGfpts, 1) = faces->dU_bnd_d.get_stride(1);
#endif
      }
    }

    i++;
  }

  /* Create views of element data for faces */
  faces->U.assign(U_base_ptrs, U_strides, geo.nGfpts);
  faces->U_ldg.assign(U_ldg_base_ptrs, U_strides, geo.nGfpts);
  faces->Fcomm.assign(Fcomm_base_ptrs, U_strides, geo.nGfpts);
  if (input->viscous)
  {
    faces->Ucomm.assign(Ucomm_base_ptrs, U_strides, geo.nGfpts);
    faces->dU.assign(dU_base_ptrs, dU_strides, geo.nGfpts);
  }

#ifdef _GPU
  faces->U_d.assign(U_base_ptrs_d, U_strides_d, geo.nGfpts);
  faces->U_ldg_d.assign(U_ldg_base_ptrs_d, U_strides_d, geo.nGfpts);
  faces->Fcomm_d.assign(Fcomm_base_ptrs_d, U_strides_d, geo.nGfpts);
  if (input->viscous)
  {
    faces->Ucomm_d.assign(Ucomm_base_ptrs_d, U_strides_d, geo.nGfpts);
    faces->dU_d.assign(dU_base_ptrs_d, dU_strides_d, geo.nGfpts);
  }
#endif

}

void FRSolver::dFcdU_from_faces()
{
#ifdef _CPU
#pragma omp parallel for collapse(3)
  for (unsigned int nj = 0; nj < eles->nVars; nj++) 
  {
    for (unsigned int ni = 0; ni < eles->nVars; ni++) 
    {
      for (unsigned int ele = 0; ele < eles->nEles; ele++)
      {
        if (input->overset && geo.iblank_cell(ele) != NORMAL) continue;
        for (unsigned int fpt = 0; fpt < eles->nFpts; fpt++)
        {
          int gfpt = geo.fpt2gfpt(fpt,ele);
          /* Check if flux point is on ghost edge */
          if (gfpt == -1)
            continue;
          int slot = geo.fpt2gfpt_slot(fpt,ele);
          int notslot = 1;
          if (slot == 1)
          {
            notslot = 0;
          }

          /* Combine dFcdU on non-periodic boundaries */
          // TODO: might need to move this to faces
          if (gfpt >= (int)geo.nGfpts_int && gfpt < (int)(geo.nGfpts_int + geo.nGfpts_bnd))
          {
            unsigned int bnd_id = geo.gfpt2bnd(gfpt - geo.nGfpts_int);
            if (bnd_id != PERIODIC)
            {
              eles->dFcdU_fpts(fpt, ele, ni, nj, 0) = faces->dFcdU(gfpt, ni, nj, slot, slot) + 
                                                      faces->dFcdU(gfpt, ni, nj, notslot, slot);
              continue;
            }
          }
          eles->dFcdU_fpts(fpt, ele, ni, nj, 0) = faces->dFcdU(gfpt, ni, nj, slot, slot);
          eles->dFcdU_fpts(fpt, ele, ni, nj, 1) = faces->dFcdU(gfpt, ni, nj, notslot, slot);
        }
      }
    }
  }

  if(input->viscous)
  {
#pragma omp parallel for collapse(3)
    for (unsigned int nj = 0; nj < eles->nVars; nj++) 
    {
      for (unsigned int ni = 0; ni < eles->nVars; ni++) 
      {
        for (unsigned int ele = 0; ele < eles->nEles; ele++)
        {
          if (input->overset && geo.iblank_cell(ele) != NORMAL) continue;
          for (unsigned int fpt = 0; fpt < eles->nFpts; fpt++)
          {
            int gfpt = geo.fpt2gfpt(fpt,ele);
            /* Check if flux point is on ghost edge */
            if (gfpt == -1)
              continue;
            int slot = geo.fpt2gfpt_slot(fpt,ele);
            int notslot = 1;
            if (slot == 1)
            {
              notslot = 0;
            }
>>>>>>> 6c4e4b42

#ifdef _GPU
      U_base_ptrs_d(gfpt + 1 * geo.nGfpts) = faces->U_bnd_d.get_ptr(i, 0);
      if (gfpt < geo.nGfpts_int + geo.nGfpts_bnd)
        U_ldg_base_ptrs_d(gfpt + 1 * geo.nGfpts) = faces->U_bnd_ldg_d.get_ptr(i, 0);
      else
        U_ldg_base_ptrs_d(gfpt + 1 * geo.nGfpts) = faces->U_bnd_d.get_ptr(i, 0); // point U_ldg to correct MPI data;

      U_strides_d(gfpt + 1 * geo.nGfpts) = faces->U_bnd_d.get_stride(0);

      Fcomm_base_ptrs_d(gfpt + 1 * geo.nGfpts) = faces->Fcomm_bnd_d.get_ptr(i, 0);

      if (input->viscous) Ucomm_base_ptrs_d(gfpt + 1 * geo.nGfpts) = faces->Ucomm_bnd_d.get_ptr(i, 0);
#endif

      if (input->viscous)
      {
        dU_base_ptrs(gfpt + 1 * geo.nGfpts) = &faces->dU_bnd(i, 0, 0);
        dU_strides(gfpt + 1 * geo.nGfpts, 0) = faces->dU_bnd.get_stride(0);
        dU_strides(gfpt + 1 * geo.nGfpts, 1) = faces->dU_bnd.get_stride(1);
#ifdef _GPU
        dU_base_ptrs_d(gfpt + 1 * geo.nGfpts) = faces->dU_bnd_d.get_ptr(i, 0, 0);
        dU_strides_d(gfpt + 1 * geo.nGfpts, 0) = faces->dU_bnd_d.get_stride(0);
        dU_strides_d(gfpt + 1 * geo.nGfpts, 1) = faces->dU_bnd_d.get_stride(1);
#endif
      }
    }

    i++;
  }

  /* Create views of element data for faces */
  faces->U.assign(U_base_ptrs, U_strides, geo.nGfpts);
  faces->U_ldg.assign(U_ldg_base_ptrs, U_strides, geo.nGfpts);
  faces->Fcomm.assign(Fcomm_base_ptrs, U_strides, geo.nGfpts);
  if (input->viscous)
  {
    faces->Ucomm.assign(Ucomm_base_ptrs, U_strides, geo.nGfpts);
    faces->dU.assign(dU_base_ptrs, dU_strides, geo.nGfpts);
  }

#ifdef _GPU
  faces->U_d.assign(U_base_ptrs_d, U_strides_d, geo.nGfpts);
  faces->U_ldg_d.assign(U_ldg_base_ptrs_d, U_strides_d, geo.nGfpts);
  faces->Fcomm_d.assign(Fcomm_base_ptrs_d, U_strides_d, geo.nGfpts);
  if (input->viscous)
  {
    faces->Ucomm_d.assign(Ucomm_base_ptrs_d, U_strides_d, geo.nGfpts);
    faces->dU_d.assign(dU_base_ptrs_d, dU_strides_d, geo.nGfpts);
  }
#endif

}

/* Note: Source term in update() is used primarily for multigrid. To add a true source term, define
 * a source term in funcs.cpp and set source input flag to 1. */
#ifdef _CPU
void FRSolver::update(const std::map<ELE_TYPE, mdvector<double>> &sourceBT)
#endif 
#ifdef _GPU
void FRSolver::update(const std::map<ELE_TYPE, mdvector_gpu<double>> &sourceBT)
#endif
{
  prev_time = flow_time;

  // Update grid to start of time step (if not already done so at previous step)
  if (input->dt_scheme != "MCGS" && (nStages == 1 || (nStages > 1 && rk_alpha(nStages-2) != 1)))
    move(flow_time);

#ifdef _BUILD_LIB
  if (input->overset && input->motion)
  {
    ZEFR->tg_set_iter_iblanks(dt(0), eles->nVars);

#ifdef _GPU
    ZEFR->update_iblank_gpu();
#endif
  }
#endif

  if (input->dt_scheme == "LSRK")
  {
    step_adaptive_LSRK(sourceBT);
  }
  else
  {
    if (input->dt_scheme == "MCGS")
      step_MCGS(sourceBT);
    else
      step_RK(sourceBT);
  }

  flow_time = prev_time + elesObjs[0]->dt(0);
  current_iter++;

<<<<<<< HEAD
  // Update grid to end of time step (if not already done so)
  if (input->dt_scheme != "MCGS" && (input->nStages == 1 || (input->nStages > 1 && rk_alpha(input->nStages-2) != 1)))
    move(flow_time);
=======
//  // Update grid to end of time step (if not already done so)
//  if (input->dt_scheme != "MCGS" && (nStages == 1 || (nStages > 1 && rk_alpha(nStages-2) != 1)))
//    move(flow_time);
>>>>>>> 6c4e4b42

//#ifdef _BUILD_LIB
//  if (input->overset && input->motion)
//  {
//    ZEFR->tg_set_iter_iblanks(dt(0), eles->nVars);

//#ifdef _GPU
//    ZEFR->update_iblank_gpu();
//#endif
//  }
//#endif
}


#ifdef _CPU
void FRSolver::step_RK(const std::map<ELE_TYPE, mdvector<double>> &sourceBT)
#endif
#ifdef _GPU
void FRSolver::step_RK(const std::map<ELE_TYPE, mdvector_gpu<double>> &sourceBT)
#endif
{
#ifdef _CPU
  if (input->nStages > 1)
  {
    for (auto e : elesObjs)
      e->U_ini = e->U_spts;
  }
#endif

#ifdef _GPU
<<<<<<< HEAD
  for (auto e : elesObjs)
    device_copy(e->U_ini_d, e->U_spts_d, e->U_spts_d.max_size());
  check_error();
=======
  if (nStages > 1)
  {
    device_copy(U_ini_d, eles->U_spts_d, eles->U_spts_d.max_size());
    check_error();
  }
>>>>>>> 6c4e4b42
#endif

  unsigned int nSteps = (input->dt_scheme == "RKj") ? input->nStages : input->nStages - 1;

  /* Main stage loop. Complete for Jameson-style RK timestepping */
  for (unsigned int stage = 0; stage < nSteps; stage++)
  {
    flow_time = prev_time + rk_alpha(stage) * elesObjs[0]->dt(0);

    move(flow_time, false);

#ifdef _BUILD_LIB
    if (input->overset) ZEFR->tg_point_connectivity(); /// TODO: - figure out best location for this
#endif

    compute_residual(stage);

    /* If in first stage, compute stable timestep */
    if (stage == 0)
    {
      // TODO: Revisit this as it is kind of expensive.
      if (input->dt_type != 0)
      {
        compute_element_dt();
      }
    }

#ifdef _CPU
    for (auto e : elesObjs)
    {
      if (!sourceBT.count(e->etype))
      {
#pragma omp parallel for collapse(2)
        for (unsigned int n = 0; n < e->nVars; n++)
          for (unsigned int ele = 0; ele < e->nEles; ele++)
          {
            if (input->overset && geo.iblank_cell(ele) != NORMAL) continue;
            for (unsigned int spt = 0; spt < e->nSpts; spt++)
            {
              if (input->dt_type != 2)
              {
                e->U_spts(spt, ele, n) = e->U_ini(spt, ele, n) - rk_alpha(stage) * e->dt(0) /
                    e->jaco_det_spts(spt, ele) * e->divF_spts(spt, ele, n, stage);
              }
              else
              {
                e->U_spts(spt, ele, n) = e->U_ini(spt, ele, n) - rk_alpha(stage) * e->dt(ele) /
                    e->jaco_det_spts(spt, ele) * e->divF_spts(spt, ele, n, stage);
              }
            }
          }
      }
      else
      {
#pragma omp parallel for collapse(2)
        for (unsigned int n = 0; n < e->nVars; n++)
          for (unsigned int ele = 0; ele < e->nEles; ele++)
          {
            if (input->overset && geo.iblank_cell(ele) != NORMAL) continue;
            for (unsigned int spt = 0; spt < e->nSpts; spt++)
            {
              if (input->dt_type != 2)
              {
                e->U_spts(spt, ele, n) = e->U_ini(spt, ele, n) - rk_alpha(stage) * e->dt(0) /
                    e->jaco_det_spts(spt,ele) * (e->divF_spts(spt, ele, n, stage) + sourceBT.at(e->etype)(spt, ele, n));
              }
              else
              {
                e->U_spts(spt, ele, n) = e->U_ini(spt, ele, n) - rk_alpha(stage) * e->dt(ele) /
                    e->jaco_det_spts(spt,ele) * (e->divF_spts(spt, ele, n, stage) + sourceBT.at(e->etype)(spt, ele, n));
              }
            }
          }
      }
    }
#endif

#ifdef _GPU
      /* Increase last_stage if using RKj timestepping to bypass final stage branch in kernel. */
      unsigned int last_stage = (input->dt_scheme == "RKj") ? input->nStages + 1 : input->nStages;

      for (auto e : elesObjs)
      {
        if (!sourceBT.count(e->etype))
        {
          RK_update_wrapper(e->U_spts_d, e->U_ini_d, e->divF_spts_d, e->jaco_det_spts_d, e->dt_d,
                            rk_alpha_d, input->dt_type, e->nSpts, e->nEles, e->nVars, e->nDims,
                            input->equation, stage, last_stage, false, input->overset, geo.iblank_cell_d.data());
        }
        else
        {
          RK_update_source_wrapper(e->U_spts_d, e->U_ini_d, e->divF_spts_d, sourceBT.at(e->etype), e->jaco_det_spts_d, e->dt_d,
                                   rk_alpha_d, input->dt_type, e->nSpts, e->nEles, e->nVars, e->nDims,
                                   input->equation, stage, last_stage, false, input->overset, geo.iblank_cell_d.data());
        }
      }
      check_error();
#endif
<<<<<<< HEAD

      // Update grid to position of next time step
      move(flow_time);

#ifdef _BUILD_LIB
      // Update the overset connectivity to the new grid positions
      if (input->overset && input->motion)
      {
        ZEFR->tg_preprocess();
        ZEFR->tg_process_connectivity();
#ifdef _GPU
        ZEFR->update_iblank_gpu();
#endif
      }
#endif
=======
>>>>>>> 6c4e4b42
  }

  /* Final stage combining residuals for full Butcher table style RK timestepping*/
  if (input->dt_scheme != "RKj")
  {
    if (input->nStages > 1)
      flow_time = prev_time + rk_alpha(input->nStages-2) * elesObjs[0]->dt(0);

<<<<<<< HEAD
    compute_residual(input->nStages-1);
=======
    move(flow_time, false);

#ifdef _BUILD_LIB
    if (input->overset) ZEFR->tg_point_connectivity(); /// TODO: - figure out best location for this
#endif

    compute_residual(nStages-1);
>>>>>>> 6c4e4b42
#ifdef _CPU
    if (input->nStages > 1)
    {
      for (auto e : elesObjs)
        e->U_spts = e->U_ini;
    }
    else if (input->dt_type != 0)
    {
      compute_element_dt();
    }
#endif
#ifdef _GPU
    for (auto e : elesObjs)
      device_copy(e->U_spts_d, e->U_ini_d, e->U_spts_d.max_size());
#endif

#ifdef _CPU
    for (auto e : elesObjs)
    {
      for (unsigned int stage = 0; stage < input->nStages; stage++)
      {
        if (!sourceBT.count(e->etype))
        {
#pragma omp parallel for collapse(2)
          for (unsigned int n = 0; n < e->nVars; n++)
            for (unsigned int ele = 0; ele < e->nEles; ele++)
            {
              if (input->overset && geo.iblank_cell(ele) != NORMAL) continue;
              for (unsigned int spt = 0; spt < e->nSpts; spt++)
                if (input->dt_type != 2)
                {
                  e->U_spts(spt, ele, n) -= rk_beta(stage) * e->dt(0) / e->jaco_det_spts(spt,ele) *
                      e->divF_spts(spt, ele, n, stage);
                }
                else
                {
                  e->U_spts(spt, ele, n) -= rk_beta(stage) * e->dt(ele) / e->jaco_det_spts(spt,ele) *
                      e->divF_spts(spt, ele, n, stage);
                }
            }
        }
        else
        {
#pragma omp parallel for collapse(2)
          for (unsigned int n = 0; n < e->nVars; n++)
            for (unsigned int ele = 0; ele < e->nEles; ele++)
            {
              if (input->overset && geo.iblank_cell(ele) != NORMAL) continue;
              for (unsigned int spt = 0; spt < e->nSpts; spt++)
              {
                if (input->dt_type != 2)
                {
                  e->U_spts(spt, ele, n) -= rk_beta(stage) * e->dt(0) / e->jaco_det_spts(spt,ele) *
                      (e->divF_spts(spt, ele, n, stage) + sourceBT.at(e->etype)(spt, ele, n));
                }
                else
                {
                  e->U_spts(spt, ele, n) -= rk_beta(stage) * e->dt(ele) / e->jaco_det_spts(spt,ele) *
                      (e->divF_spts(spt, ele, n, stage) + sourceBT.at(e->etype)(spt, ele, n));
                }
              }
            }
        }
      }
    }
#endif

#ifdef _GPU
    for (auto e : elesObjs)
    {
      if (!sourceBT.count(e->etype))
      {
        RK_update_wrapper(e->U_spts_d, e->U_spts_d, e->divF_spts_d, e->jaco_det_spts_d, e->dt_d,
                          rk_beta_d, input->dt_type, e->nSpts, e->nEles, e->nVars, e->nDims,
                          input->equation, 0, input->nStages, true, input->overset, geo.iblank_cell_d.data());
      }
      else
      {
        RK_update_source_wrapper(e->U_spts_d, e->U_spts_d, e->divF_spts_d, sourceBT.at(e->etype), e->jaco_det_spts_d, e->dt_d,
                                 rk_beta_d, input->dt_type, e->nSpts, e->nEles, e->nVars, e->nDims,
                                 input->equation, 0, input->nStages, true, input->overset, geo.iblank_cell_d.data());
      }
    }

    check_error();
#endif
  }

}

#ifdef _CPU
void FRSolver::step_adaptive_LSRK(const std::map<ELE_TYPE, mdvector<double>> &sourceBT)
#endif
#ifdef _GPU
void FRSolver::step_adaptive_LSRK(const std::map<ELE_TYPE, mdvector_gpu<double>> &sourceBT)
#endif
{
  step_LSRK(sourceBT);

  // Calculate error (infinity norm of RK error) and scaling factor for dt
  double max_err = 0;
#ifdef _CPU
  for (auto e : elesObjs)
  {
    for (uint n = 0; n < e->nVars; n++)
    {
<<<<<<< HEAD
      for (uint ele = 0; ele < e->nEles; ele++)
=======
      if (input->overset && geo.iblank_cell(ele) != NORMAL) continue;
      for (uint spt = 0; spt < eles->nSpts; spt++)
>>>>>>> 6c4e4b42
      {
        for (uint spt = 0; spt < e->nSpts; spt++)
        {
          double err = std::abs(e->rk_err(spt,ele,n)) /
              (input->atol + input->rtol * std::max( std::abs(e->U_spts(spt,ele,n)), std::abs(e->U_ini(spt,ele,n)) ));
          max_err = std::max(max_err, err);
        }
      }
    }
  }


#ifdef _MPI
  MPI_Allreduce(MPI_IN_PLACE, &max_err, 1, MPI_DOUBLE, MPI_MAX, worldComm);
#endif

  // Determine the time step scaling factor and the new time step
  double fac = pow(max_err, -expa) * pow(prev_err, expb);
  fac = std::min(input->maxfac, std::max(input->minfac, input->sfact*fac));

  for (auto e : elesObjs)
    e->dt(0) *= fac;
#endif

#ifdef _GPU
  max_err = 0.0;
  for (auto e : elesObjs)
  {

    double err = get_rk_error_wrapper(e->U_spts_d, e->U_ini_d, e->rk_err_d, e->nSpts, e->nEles,
        e->nVars, input->atol, input->rtol, worldComm, input->overset, geo.iblank_cell_d.data());

    err = std::isnan(err) ? INFINITY : err; // convert NaNs to "large" error

    max_err = std::max(max_err, err);

  }

  for (auto e : elesObjs)
  {
    set_adaptive_dt_wrapper(e->U_spts_d, e->U_ini_d, e->rk_err_d, e->dt_d, e->dt(0),
        e->nSpts, e->nEles, e->nVars, input->atol, input->rtol, expa, expb,
        input->minfac, input->maxfac, input->sfact, max_err, prev_err, worldComm, input->overset,
        geo.iblank_cell_d.data());
  }
#endif


  if (elesObjs[0]->dt(0) < 1e-14)
    ThrowException("dt approaching 0 - quitting simulation");

  if (max_err < 1.)
  {
    // Accept the time step and continue on
    prev_err = max_err;
  }
  else
  {
    // Reject step - reset solution back to beginning of time step
    flow_time = prev_time;
#ifdef _CPU
    for (auto e : elesObjs)
      e->U_spts = e->U_ini;
#endif

    if (input->motion_type == RIGID_BODY)
    {
//      eles->nodes = nodes_ini;
      geo.vel_cg = v_ini;
      geo.x_cg = x_ini;
      geo.q = q_ini;
      geo.qdot = qdot_ini;
    }

#ifdef _GPU
<<<<<<< HEAD
    for (auto e : elesObjs)
      device_copy(e->U_spts_d, e->U_ini_d, e->U_ini_d.max_size());
=======
    device_copy(eles->U_spts_d, U_ini_d, U_ini_d.max_size());

    if (input->motion_type == RIGID_BODY)
    {
//      device_copy(eles->nodes_d, nodes_ini_d, nodes_ini_d.max_size());
      device_copy(geo.x_cg_d, x_ini_d, x_ini_d.max_size());
      device_copy(geo.vel_cg_d, v_ini_d, v_ini_d.max_size());
//      device_copy(geo.q_d, q_ini_d, q_ini_d.max_size());
//      device_copy(geo.qdot_d, qdot_ini_d, qdot_ini_d.max_size());
    }
>>>>>>> 6c4e4b42
#endif

    // Try again with new dt
    step_adaptive_LSRK(sourceBT);
  }
}

#ifdef _CPU
void FRSolver::step_LSRK(const std::map<ELE_TYPE, mdvector<double>> &sourceBT)
#endif
#ifdef _GPU
void FRSolver::step_LSRK(const std::map<ELE_TYPE, mdvector_gpu<double>> &sourceBT)
#endif
{
  /* NOTE: this implementation is not the 'true' low-storage implementation
   * since we are using an additional array 'U_til' instead of swapping
   * pointers at each stage */

  // Copy current solution into "U_ini" ['rold' in PyFR]
#ifdef _CPU
<<<<<<< HEAD
  for (auto e : elesObjs)
  {
    e->U_ini = e->U_spts;
    e->U_til = e->U_spts;
    e->rk_err.fill(0.0);
=======
  U_ini = eles->U_spts;
  U_til = eles->U_spts;
  rk_err.fill(0.0);

  if (input->motion_type == RIGID_BODY)
  {
//    nodes_ini = eles->nodes; nodes_til = eles->nodes;
>>>>>>> 6c4e4b42
  }
#endif

#ifdef _GPU
  for (auto e : elesObjs)
  {
    device_copy(e->U_ini_d, e->U_spts_d, e->U_spts_d.max_size());
    device_copy(e->U_til_d, e->U_spts_d, e->U_spts_d.max_size());
    device_fill(e->rk_err_d, e->rk_err_d.max_size());
    
    // Get current delta t [dt(0)] (updated on GPU)
    copy_from_device(e->dt.data(), e->dt_d.data(), 1);
  }
  

  if (input->motion_type == RIGID_BODY)
  {
//    device_copy(nodes_ini_d, eles->nodes_d, eles->nodes_d.max_size());
//    device_copy(nodes_til_d, eles->nodes_d, eles->nodes_d.max_size());
//    device_copy(x_ini_d, geo.x_cg_d, geo.x_cg_d.max_size());
//    device_copy(x_til_d, geo.x_cg_d, geo.x_cg_d.max_size());
//    device_copy(v_ini_d, geo.vel_cg_d, geo.vel_cg_d.max_size());
//    device_copy(v_til_d, geo.vel_cg_d, geo.vel_cg_d.max_size());
////    device_copy(q_ini_d, geo.q_d, geo.q_d.max_size());
//    device_copy(q_til_d, geo.q_d, geo.q_d.max_size());
//    device_copy(qdot_ini_d, geo.qdot_d, geo.qdot_d.max_size());
//    device_copy(qdot_til_d, geo.qdot_d, geo.qdot_d.max_size());
  }

  check_error();
#endif

  if (input->motion_type == RIGID_BODY)
  {
    x_ini = geo.x_cg;        x_til = geo.x_cg;
    v_ini = geo.vel_cg;      v_til = geo.vel_cg;
    q_ini = geo.q;           q_til = geo.q;
    qdot_ini = geo.qdot;     qdot_til = geo.qdot;
  }

  /* Main stage loop. Complete for Jameson-style RK timestepping */
  for (unsigned int stage = 0; stage < input->nStages; stage++)
  {
<<<<<<< HEAD
    flow_time = prev_time + rk_c(stage) * elesObjs[0]->dt(0);
=======
    PUSH_NVTX_RANGE("ONE_STAGE",6);
    flow_time = prev_time + rk_c(stage) * dt(0);
>>>>>>> 6c4e4b42

    move(flow_time, false); // Set grid to current evaluation time

#ifdef _BUILD_LIB
    if (input->overset) ZEFR->tg_point_connectivity(); /// TODO: - figure out best location for this
#endif

    compute_residual(0);

<<<<<<< HEAD
    //double ai = (stage < input->nStages - 1) ? rk_alpha(stage) : 0.0;
    double ai = rk_alpha(stage);
=======
    rigid_body_update(stage);

    double ai = (stage < nStages - 1) ? rk_alpha(stage) : 0;
>>>>>>> 6c4e4b42
    double bi = rk_beta(stage);
    double bhi = rk_bhat(stage);

#ifdef _CPU
    // Update Error
    for (auto e : elesObjs)
    {
      for (unsigned int n = 0; n < e->nVars; n++)
      {
        for (unsigned int ele = 0; ele < e->nEles; ele++)
        {
          if (input->overset && geo.iblank_cell(ele) != NORMAL) continue;
          for (unsigned int spt = 0; spt < e->nSpts; spt++)
          {
            e->rk_err(spt,ele,n) -= (bi - bhi) * e->dt(0) /
                e->jaco_det_spts(spt,ele) * e->divF_spts(spt,ele,n,0);
          }
        }
      }

      // Update solution registers
      if (stage < input->nStages - 1)
      {
#pragma omp parallel for collapse(2)
        for (unsigned int n = 0; n < e->nVars; n++)
        {
          for (unsigned int ele = 0; ele < e->nEles; ele++)
          {
            if (input->overset && geo.iblank_cell(ele) != NORMAL) continue;
            for (unsigned int spt = 0; spt < e->nSpts; spt++)
            {
              e->U_spts(spt,ele,n) = e->U_til(spt,ele,n) - ai * e->dt(0) /
                  e->jaco_det_spts(spt,ele) * e->divF_spts(spt,ele,n,0);

              e->U_til(spt,ele,n) = e->U_spts(spt,ele,n) - (bi - ai) * e->dt(0) /
                  e->jaco_det_spts(spt,ele) * e->divF_spts(spt,ele,n,0);
            }
          }
        }
      }
      else
      {
#pragma omp parallel for collapse(2)
        for (unsigned int n = 0; n < e->nVars; n++)
        {
          for (unsigned int ele = 0; ele < e->nEles; ele++)
          {
            if (input->overset && geo.iblank_cell(ele) != NORMAL) continue;
            for (unsigned int spt = 0; spt < e->nSpts; spt++)
            {
              e->U_spts(spt,ele,n) = e->U_til(spt,ele,n) - bi * e->dt(0) /
                  e->jaco_det_spts(spt,ele) * e->divF_spts(spt,ele,n,0);
            }
          }
        }
      }
    }
#endif

#ifdef _GPU
    for (auto e : elesObjs)
    {
      if (!sourceBT.count(e->etype))
      {
        LSRK_update_wrapper(e->U_spts_d, e->U_til_d, e->rk_err_d, e->divF_spts_d,
            e->jaco_det_spts_d, e->dt(0), ai, bi, bhi, e->nSpts, e->nEles,
            e->nVars, stage, input->nStages, input->overset, geo.iblank_cell_d.data());
      }
      else
      {
        LSRK_update_source_wrapper(e->U_spts_d, e->U_til_d, e->rk_err_d,
            e->divF_spts_d, sourceBT.at(e->etype), e->jaco_det_spts_d, e->dt(0), ai, bi, bhi,
            e->nSpts, e->nEles, e->nVars, stage, input->nStages, input->overset,
            geo.iblank_cell_d.data());
      }
    }
    check_error();
#endif
    POP_NVTX_RANGE;
  }

<<<<<<< HEAD
  flow_time = prev_time + elesObjs[0]->dt(0);
=======
//  if (input->motion_type == RIGID_BODY)
//  {
//    std::cout.setf(std::ios::scientific, std::ios::floatfield);
//    std::cout.precision(4);

//    std::cout << "  q: ";
//    for (int i = 0; i < 4; i++)
//      std::cout << std::setw(8) << geo.q(i);
//    std::cout << "  w: ";
//    for (int i = 0; i < 3; i++)
//      std::cout << std::setw(8) << geo.omega(i);
//    std::cout << "  v: ";
//    for (int i = 0; i < 3; i++)
//      std::cout << std::setw(8) << geo.vel_cg(i);
//    std::cout << "  x: ";
//    for (int i = 0; i < 3; i++)
//      std::cout << std::setw(8) << geo.x_cg(i);
//    std::cout << "  dt: " << dt(0) << "  " << flow_time;
//    std::cout << std::endl;
//  }

  flow_time = prev_time + dt(0);
>>>>>>> 6c4e4b42
}

#ifdef _CPU
void FRSolver::step_MCGS(const std::map<ELE_TYPE, mdvector<double>> &source)
#endif
#ifdef _GPU
void FRSolver::step_MCGS(const std::map<ELE_TYPE, mdvector_gpu<double>> &source)
#endif
{
}

void FRSolver::compute_element_dt()
{
  /* Adapt CFL number */
  double CFL;
  if (input->adapt_CFL)
  {
    CFL_ratio *= input->CFL_ratio;
    CFL = input->CFL * CFL_ratio;
    if (CFL > input->CFL_max)
    {
      CFL = input->CFL_max;
    }
  }
  else
  {
    CFL = input->CFL;
  }

#ifdef _CPU
  /* CFL-estimate used by Liang, Lohner, and others. Factor of 2 to be 
   * consistent with 1D CFL estimates. */
  if (input->CFL_type == 1)
  {
    for (auto e : elesObjs)
    {
#pragma omp parallel for
      for (unsigned int ele = 0; ele < e->nEles; ele++)
      { 
        if (input->overset && geo.iblank_cell(ele) != NORMAL) continue;
        double int_waveSp = 0.;  /* Edge/Face integrated wavespeed */

        for (unsigned int fpt = 0; fpt < e->nFpts; fpt++)
        {
          int gfpt = geo.fpt2gfptBT[e->etype](fpt,ele);
          int slot = geo.fpt2gfpt_slotBT[e->etype](fpt,ele);

          int_waveSp += e->weights_fpts(fpt % e->nFptsPerFace) * faces->waveSp(gfpt) * faces->dA(gfpt, slot); 
        }

        e->dt(ele) = 2.0 * CFL * get_cfl_limit_adv(order) * e->vol(ele) / int_waveSp;
      }
    }
  }

  /* CFL-estimate based on MacCormack for NS */
  else if (input->CFL_type == 2)
  {
    for (auto e : elesObjs)
    {
      for (unsigned int ele = 0; ele < e->nEles; ele++)
      { 
        if (input->overset && geo.iblank_cell(ele) != NORMAL) continue;
        /* Compute inverse of timestep in each face */
        std::vector<double> dtinv(2*e->nDims);
        for (unsigned int face = 0; face < 2*e->nDims; face++)
        {
          for (unsigned int fpt = face * e->nFptsPerFace; fpt < (face+1) * e->nFptsPerFace; fpt++)
          {
            int gfpt = geo.fpt2gfptBT[e->etype](fpt,ele);

            double dtinv_temp = faces->waveSp(gfpt) / (get_cfl_limit_adv(order) * e->h_ref(fpt, ele));
            if (input->viscous)
              dtinv_temp += faces->diffCo(gfpt) / (get_cfl_limit_diff(order, input->ldg_b) * e->h_ref(fpt, ele) * e->h_ref(fpt, ele));
            dtinv[face] = std::max(dtinv[face], dtinv_temp);
          }
        }

        /* Find maximum in each dimension */
        if (e->nDims == 2)
        {
          dtinv[0] = std::max(dtinv[0], dtinv[2]);
          dtinv[1] = std::max(dtinv[1], dtinv[3]);

          e->dt(ele) = CFL / (dtinv[0] + dtinv[1]);
        }
        else
        {
          dtinv[0] = std::max(dtinv[0],dtinv[1]);
          dtinv[1] = std::max(dtinv[2],dtinv[3]);
          dtinv[2] = std::max(dtinv[4],dtinv[5]);

          /// NOTE: this seems ultra-conservative.  Need additional scaling factor?
          e->dt(ele) = CFL / (dtinv[0] + dtinv[1] + dtinv[2]); // * 32; = empirically-found factor for sphere
        }
      }
    }
  }

  if (input->dt_type == 1) /* Global minimum */
  {
    double minDT = INFINITY;

    for (auto e : elesObjs)
    {
      for (unsigned int ele = 0; ele < e->nEles; ele++)
      {
        if (input->overset && geo.iblank_cell(ele) != NORMAL) continue;
        minDT = std::min(minDT, e->dt(ele));
      }
    }

#ifdef _MPI
    /// TODO: If interfacing with other explicit solver, work together here
<<<<<<< HEAD
    MPI_Allreduce(MPI_IN_PLACE, &minDT, 1, MPI_DOUBLE, MPI_MIN, MPI_COMM_WORLD);
=======
    MPI_Allreduce(MPI_IN_PLACE, &dt(0), 1, MPI_DOUBLE, MPI_MIN, worldComm);
>>>>>>> 6c4e4b42
#endif

    for (auto e : elesObjs)
      e->dt(0) = minDT;

  }
#endif

#ifdef _GPU
  for (auto e : elesObjs)
  {
    compute_element_dt_wrapper(e->dt_d, faces->waveSp_d, faces->diffCo_d, faces->dA_d, geo.fpt2gfptBT_d[e->etype], 
        geo.fpt2gfpt_slotBT_d[e->etype], e->weights_fpts_d, e->vol_d, e->h_ref_d, e->nFptsPerFace, CFL, input->ldg_b, order, 
        input->dt_type, input->CFL_type, e->nFpts, e->nEles, e->nDims, myComm,
        input->overset, geo.iblank_cell_d.data());
  }

  check_error();
#endif
}

void FRSolver::compute_SER_dt()
{
  /* Compute norm of residual */
  // TODO: Create norm function to eliminate repetition, add other norms
  SER_res[1] = SER_res[0];
  SER_res[0] = 0;

  for (auto e : elesObjs)
  {
    for (unsigned int n = 0; n < e->nVars; n++)
    {
      for (unsigned int ele =0; ele < e->nEles; ele++)
      {
        if (input->overset && geo.iblank_cell(ele) != NORMAL) continue;

        for (unsigned int spt = 0; spt < e->nSpts; spt++)
        {
          SER_res[0] += (e->divF_spts(spt, ele, n, 0) / e->jaco_det_spts(spt, ele)) *
                         (e->divF_spts(spt, ele, n, 0) / e->jaco_det_spts(spt, ele));
        }
      }
    }
  }
  SER_res[0] = std::sqrt(SER_res[0]);

  /* Compute SER time step growth */
  double omg = SER_res[1] / SER_res[0];
  if (omg != 0)
  {
    /* Clipping */
    if (omg < 0.1)
      omg = 0.1;
    else if (omg > 2.0)
      omg = 2.0;

    /* Relax Growth */
    if (omg > 1.0)
      omg = std::sqrt(omg);

    /* Compute new time step */
    SER_omg *= omg;
    for (auto e : elesObjs)
    {
      if (input->dt_type == 0)
      {
        e->dt(0) *= omg;
      }
      else if(input->dt_type == 1)
      {
        e->dt(0) *= SER_omg;
      }
      else if (input->dt_type == 2)
      {
#pragma omp parallel for
        for (unsigned int ele = 0; ele < e->nEles; ele++)
        {
          e->dt(ele) *= SER_omg;
        }
      }
    }
  }
}

void FRSolver::write_solution_pyfr(const std::string &_prefix)
{
  if (elesObjs.size() > 1)
    ThrowException("PyFR write not supported for mixed element grids.");

  auto e = elesObjs[0];

#ifdef _GPU
    e->U_spts = e->U_spts_d;
#endif

  std::string prefix = _prefix;

  if (input->overset) prefix += "-G" + std::to_string(input->gridID);

  unsigned int iter = current_iter;
  if (input->p_multi)
    iter = iter / input->mg_steps[0];

  std::string filename = input->output_prefix + "/" + prefix + "-" + std::to_string(iter) + ".pyfrs";

  if (input->gridID == 0 && input->rank == 0)
    std::cout << "Writing data to file " << filename << std::endl;

  std::stringstream ss;

  // Create a dataspace and datatype for a std::string
  DataSpace dspace(H5S_SCALAR);
  hid_t string_type = H5Tcopy (H5T_C_S1);
  H5Tset_size (string_type, H5T_VARIABLE);

  // Setup config and stats strings

  /* --- Config String --- */
  ss.str(""); ss.clear();
  ss << "[constants]" << std::endl;
  ss << "gamma = 1.4" << std::endl;
  ss << std::endl;

  ss << "[solver]" << std::endl;
  ss << "system = ";
  if (input->equation == EulerNS) 
  {
    if (input->viscous)
      ss << "navier-stokes" << std::endl;
    else
      ss << "euler" << std::endl;
  }
  else if (input->equation == AdvDiff)
  {
    if (input->viscous)
      ss << "advection-diffusion" << std::endl;
    else
      ss << "advection" << std::endl;
  }
  ss << "order = " << input->order << std::endl;
  ss << std::endl;

  if (geo.nDims == 2)
    ss << "[solver-elements-quad]" << std::endl;
  else
    ss << "[solver-elements-hex]" << std::endl;
  ss << "soln-pts = gauss-legendre" << std::endl;
  ss << std::endl;

  std::string config = ss.str();

  /* --- Stats String --- */
  ss.str(""); ss.clear();
  ss << "[data]" << std::endl;
  if (input->equation == EulerNS)
  {
    ss << "fields = rho,rhou,rhov,";
    if (geo.nDims == 3)
      ss << "rhoW,";
    ss << "E" << std::endl;
  }
  else if (input->equation == AdvDiff)
  {
    ss << "fields = u" << std::endl;
  }
  ss << "prefix = soln" << std::endl;
  ss << std::endl;

  ss << "[solver-time-integrator]" << std::endl;
  ss << "tcurr = " << flow_time << std::endl;
  //ss << "wall-time = " << input->??"
  ss << std::endl;

  if (input->motion)
  {
    if (input->motion_type == RIGID_BODY || input->motion_type == CIRCULAR_TRANS)
    {
      ss << "[moving-grid]" << std::endl;

      ss << "x-cg =";
      for (int d = 0; d < geo.nDims; d++)
        ss << " " << std::scientific << std::setprecision(16) << geo.x_cg(d);
      ss << std::endl;

      ss << "v-cg =";
      for (int d = 0; d < geo.nDims; d++)
        ss << " " << std::scientific << std::setprecision(16) << geo.vel_cg(d);
      ss << std::endl;

      if (input->motion_type == RIGID_BODY)
      {
        ss << "rot-q =";
        for (int d = 0; d < 4; d++)
          ss << " " << std::scientific << std::setprecision(16) << geo.q(d);
        ss << std::endl;

        ss << "omega =";
        for (int d = 0; d < 3; d++)
          ss << " " << std::scientific << std::setprecision(16) << geo.omega(d);
        ss << std::endl;
      }

      ss << std::endl;
    }
  }

  std::string stats = ss.str();

<<<<<<< HEAD
  int nEles = e->nEles;
  int nVars = e->nVars;
  int nSpts = e->nSpts;
=======
  int nEles = eles->nEles;
  int nVars = eles->nVars;
  int nSpts = eles->nSpts;

#ifdef _USE_H5_PARALLEL
  FileCreatPropList h5_mpi_plist = H5Pcreate(H5P_FILE_ACCESS);
  MPI_Info info;
  MPI_Info_create(&info);
  H5Pset_fapl_mpio(h5_mpi_plist, geo.myComm, info);
  MPI_Barrier(myComm);
  H5File file(filename, H5F_ACC_TRUNC, h5_mpi_plist);

  std::vector<int> n_eles_p(input->nRanks);
  MPI_Allgather(&nEles, 1, MPI_INT, n_eles_p.data(), 1, MPI_INT, geo.myComm);

  /* --- Write Data to File --- */

  for (int p = 0; p < input->nRanks; p++)
  {
    nEles = n_eles_p[p];

    hsize_t dims[3] = {nSpts, nVars, nEles}; /// NOTE: We are col-major, HDF5 is row-major

    DataSpace dspaceU(3, dims);
    std::string solname = "soln_";
    solname += (geo.nDims == 2) ? "quad" : "hex";
    solname += "_p" + std::to_string(p);
    DataSet dsetU = file.createDataSet(solname, PredType::NATIVE_DOUBLE, dspaceU);

    if (p == input->rank)
    {
      mdvector<double> u_tmp({nEles, nVars, nSpts});
      for (int ele = 0; ele < nEles; ele++)
        for (int var = 0; var < nVars; var++)
          for (int spt = 0; spt < nSpts; spt++)
            u_tmp(ele,var,spt) = eles->U_spts(spt,ele,var);

      dsetU.write(u_tmp.data(), PredType::NATIVE_DOUBLE, dspaceU);
    }

    dsetU.close();
  }

  DataSet dset = file.createDataSet("config", string_type, dspace);
  if (input->rank == 0)
    dset.write(config, string_type, dspace);
  dset.close();

  dset = file.createDataSet("stats", string_type, dspace);
  if (input->rank == 0)
    dset.write(stats, string_type, dspace);
  dset.close();

  // Write mesh ID
  dset = file.createDataSet("mesh_uuid", string_type, dspace);
  if (input->rank == 0)
    dset.write(geo.mesh_uuid, string_type, dspace);
  dset.close();

  dspace.close();
#else
>>>>>>> 6c4e4b42

#ifdef _MPI
  // Need to traspose data to match PyFR layout - [spts,vars,eles] in row-major format
  std::vector<std::vector<double>> data_p(input->nRanks);
  std::vector<std::vector<int>> iblank_p(input->nRanks);
  if (input->rank == 0)
  {
    uint ind = 0;
    data_p[0].resize(nEles * nVars * nSpts);  // Create transposed copy
    for (int spt = 0; spt < nSpts; spt++)
    {
      for (int var = 0; var < nVars; var++)
      {
        for (int ele = 0; ele < nEles; ele++)
        {
          data_p[0][ind] = e->U_spts(spt,ele,var);
          ind++;
        }
      }
    }

    if (input->overset)
    {
      iblank_p[0].resize(nEles);
      for (int ele = 0; ele < nEles; ele++)
        iblank_p[0][ele] = geo.iblank_cell(ele);
    }
  }

  /* --- Gather all the data onto Rank 0 for writing --- */

  std::vector<int> nEles_p(input->nRanks);
  MPI_Allgather(&nEles, 1, MPI_INT, nEles_p.data(), 1, MPI_INT, geo.myComm);

  for (int p = 1; p < input->nRanks; p++)
  {
    int nEles = nEles_p[p];
    int size = nEles * nSpts * nVars;

    if (input->rank == 0)
    {
      data_p[p].resize(size);
      MPI_Status status;
      MPI_Recv(data_p[p].data(), size, MPI_DOUBLE, p, 0, geo.myComm, &status);

      if (input->overset)
      {
        iblank_p[p].resize(nEles);
        MPI_Status status2;
        MPI_Recv(iblank_p[p].data(), nEles, MPI_INT, p, 0, geo.myComm, &status2);
      }
    }
    else
    {
      if (p == input->rank)
      {
        mdvector<double> u_tmp({nEles, nVars, nSpts});
        for (int ele = 0; ele < nEles; ele++)
          for (int var = 0; var < nVars; var++)
            for (int spt = 0; spt < nSpts; spt++)
              u_tmp(ele,var,spt) = e->U_spts(spt,ele,var);

        MPI_Send(u_tmp.data(), size, MPI_DOUBLE, 0, 0, geo.myComm);

        if (input->overset)
        {
          MPI_Send(geo.iblank_cell.data(), nEles, MPI_INT, 0, 0, geo.myComm);
        }
      }
    }

    MPI_Barrier(geo.myComm);
  }

  /* --- Write Data to File (on Rank 0) --- */

  if (input->rank == 0)
  {
    H5File file(filename, H5F_ACC_TRUNC);

    // Write out all the data
    DataSet dset = file.createDataSet("config", string_type, dspace);
    dset.write(config, string_type, dspace);
    dset.close();

    dset = file.createDataSet("stats", string_type, dspace);
    dset.write(stats, string_type, dspace);
    dset.close();

    // Write mesh ID
    dset = file.createDataSet("mesh_uuid", string_type, dspace);
    dset.write(geo.mesh_uuid, string_type, dspace);
    dset.close();

    dspace.close();

    std::string sol_prefix = "soln_";
    sol_prefix += (geo.nDims == 2) ? "quad" : "hex";
    sol_prefix += "_p";
    for (int p = 0; p < input->nRanks; p++)
    {
      nEles = nEles_p[p];
      hsize_t dims[3] = {nSpts, nVars, nEles};
      DataSpace dspaceU(3, dims);

      std::string solname = sol_prefix + std::to_string(p);
      dset = file.createDataSet(solname, PredType::NATIVE_DOUBLE, dspaceU);
      dset.write(data_p[p].data(), PredType::NATIVE_DOUBLE, dspaceU);

      if (input->overset) // Write out iblank tags as DataSet attribute
      {
        hsize_t dims[1] = {nEles};
        DataSpace dspaceI(1, dims);
        Attribute att = dset.createAttribute("iblank", PredType::NATIVE_INT8, dspaceI);
        att.write(PredType::NATIVE_INT, iblank_p[p].data());
      }

      dspaceU.close();
      dset.close();
    }
  }
#else
  // Need to traspose data to match PyFR layout - [spts,vars,eles] in row-major format
  mdvector<double> u_tmp({nEles, nVars, nSpts});
  for (int ele = 0; ele < nEles; ele++)
    for (int var = 0; var < nVars; var++)
      for (int spt = 0; spt < nSpts; spt++)
        u_tmp(ele,var,spt) = e->U_spts(spt,ele,var);

  hsize_t dims[3] = {nSpts, nVars, nEles}; /// NOTE: We are col-major, HDF5 is row-major

  /* --- Write Data to File --- */

  H5File file(filename, H5F_ACC_TRUNC);

  DataSet dset = file.createDataSet("config", string_type, dspace);
  dset.write(config, string_type, dspace);
  dset.close();

  dset = file.createDataSet("stats", string_type, dspace);
  dset.write(stats, string_type, dspace);
  dset.close();

  // Write mesh ID
  dset = file.createDataSet("mesh_uuid", string_type, dspace);
  dset.write(geo.mesh_uuid, string_type, dspace);
  dset.close();

  dspace.close();

  DataSpace dspaceU(3, dims);
  std::string solname = "soln_";
  solname += (geo.nDims == 2) ? "quad" : "hex";
  solname += "_p" + std::to_string(input->rank);
  dset = file.createDataSet(solname, PredType::NATIVE_DOUBLE, dspaceU);
  dset.write(u_tmp.data(), PredType::NATIVE_DOUBLE, dspaceU);
  dset.close();
#endif 

}

void FRSolver::restart_pyfr(std::string restart_file, unsigned restart_iter)
{
  if (elesObjs.size() > 1)
    ThrowException("PyFR restart not supported for mixed element grids.");

  auto e = elesObjs[0];

  std::string filename = restart_file;

  if (input->restart_type > 0) // append .pvtu / .vtu to case name
  {
    std::stringstream ss;

    ss << restart_file << "/" << restart_file;

    if (input->overset)
    {
      ss << "-G" << input->gridID;
    }

    ss << "-" << restart_iter;
    ss << ".pyfrs";

    filename = ss.str();
  }
  else
  {
    std::string str = filename;
    size_t ind = str.find("-");
    str.erase(str.begin(), str.begin()+ind+1);
    ind = str.find(".pyfrs");
    str.erase(str.begin()+ind,str.end());
    std::stringstream ss(str);
    ss >> restart_iter;
  }

  current_iter = restart_iter;
  input->iter = restart_iter;
  input->initIter = restart_iter;

  if (input->rank == 0)
    std::cout << "Reading data from file " << filename << std::endl;

  H5File file(filename, H5F_ACC_RDONLY);

  // Read the mesh ID string
  std::string mesh_uuid;

  DataSet dset = file.openDataSet("mesh_uuid");
  DataType dtype = dset.getDataType();
  DataSpace dspace(H5S_SCALAR);

  dset.read(mesh_uuid, dtype, dspace);
  dset.close();

  if (mesh_uuid != geo.mesh_uuid)
    ThrowException("Restart Error - Mesh and solution files do not mesh [mesh_uuid].");

  // Read the config string
  dset = file.openDataSet("config");
  dset.read(geo.config, dtype, dspace);
  dset.close();

  // Read the stats string
  dset = file.openDataSet("stats");
  dset.read(geo.stats, dtype, dspace);
  dset.close();

  // Read the solution data
  std::string solname = "soln_";
  solname += (geo.nDims == 2) ? "quad" : "hex";
  solname += "_p" + std::to_string(input->rank); /// TODO: write per rank in parallel...

  dset = file.openDataSet(solname);
  auto ds = dset.getSpace();

  hsize_t dims[3];
  int ds_rank = ds.getSimpleExtentDims(dims);

  if (ds_rank != 3)
    ThrowException("Improper DataSpace rank for solution data.");

  // Create a datatype for a std::string
  hid_t string_type = H5Tcopy (H5T_C_S1);
  H5Tset_size (string_type, H5T_VARIABLE);

  int nEles = e->nEles;
  int nVars = e->nVars;

  if (dims[2] != nEles || dims[1] != nVars)
    ThrowException("Size of solution data set does not match that from mesh.");

  int nSpts = dims[0];

  // Need to traspose data to match PyFR layout - [spts,vars,eles] in row-major format
  mdvector<double> u_tmp({nEles, nVars, nSpts});

  dset.read(u_tmp.data(), PredType::NATIVE_DOUBLE);

  if (input->overset)
  {
    if (dset.attrExists("iblank"))
    {
      Attribute att = dset.openAttribute("iblank");
      DataSpace dspaceI = att.getSpace();
      hsize_t dim[1];
      dspaceI.getSimpleExtentDims(dim);

      if (dim[0] != geo.nEles)
        ThrowException("Attribute error - expecting size of 'iblank' to be nEles");

      geo.iblank_cell.assign({geo.nEles});
      att.read(PredType::NATIVE_INT, geo.iblank_cell.data());
    }
    else
    {
      // No iblank attribute - ignore (will be re-calculated anyways)
      geo.iblank_cell.assign({geo.nEles}, 1);
    }
  }

  dset.close();

  if (nSpts == e->nSpts)
  {
    e->U_spts.assign({nSpts,nEles,nVars});
    for (int ele = 0; ele < nEles; ele++)
      for (int var = 0; var < nVars; var++)
        for (int spt = 0; spt < nSpts; spt++)
          e->U_spts(spt,ele,var) = u_tmp(ele,var,spt);
  }
  else
  {
    int restartOrder = (input->nDims == 2)
                     ? (std::sqrt(nSpts)-1) : (std::cbrt(nSpts)-1);

    // Transpose solution data from PyFR to Zefr layout
    mdvector<double> U_restart({nSpts,nEles,nVars});
    for (int ele = 0; ele < nEles; ele++)
      for (int var = 0; var < nVars; var++)
        for (int spt = 0; spt < nSpts; spt++)
          U_restart(spt,ele,var) = u_tmp(ele,var,spt);

    // Setup extrapolation operator from restart points
    e->set_oppRestart(restartOrder);


    // Extrapolate values from restart points to solution points
    auto &A = e->oppRestart(0, 0);
    auto &B = U_restart(0, 0, 0);
    auto &C = e->U_spts(0, 0, 0);

#ifdef _OMP
    omp_blocked_dgemm(CblasColMajor, CblasNoTrans, CblasNoTrans, e->nSpts,
        e->nEles * e->nVars, nSpts, 1.0, &A, e->oppRestart.ldim(), &B,
        U_restart.ldim(), 0.0, &C, e->U_spts.ldim());
#else
    cblas_dgemm(CblasColMajor, CblasNoTrans, CblasNoTrans, e->nSpts,
        e->nEles * e->nVars, nSpts, 1.0, &A, e->oppRestart.ldim(), &B,
        U_restart.ldim(), 0.0, &C, e->U_spts.ldim());
#endif
  }

  // Process the config / stats string
  std::string str, key, tmp;
  std::stringstream ss;
  std::istringstream stats(geo.stats);

  while (std::getline(stats, str))
  {
    ss.str(str);  ss >> key;
    if (key == "tcurr")
    {
      // "tcurr = ####"
      ss >> tmp >> restart_time;
      flow_time = restart_time;
    }
    if (key == "x-cg")
    {
      geo.x_cg.assign({geo.nDims});
      ss >> tmp >> geo.x_cg(0) >> geo.x_cg(1) >> geo.x_cg(2);
    }
    if (key == "v-cg")
    {
      geo.vel_cg.assign({geo.nDims});
      ss >> tmp >> geo.vel_cg(0) >> geo.vel_cg(1) >> geo.vel_cg(2);
    }
    if (key == "rot-q")
    {
      geo.q.assign({4});
      ss >> tmp >> geo.q(0) >> geo.q(1) >> geo.q(2) >> geo.q(3);
    }
    if (key == "omega")
    {
      geo.omega.assign({3});
      ss >> tmp >> geo.omega(0) >> geo.omega(1) >> geo.omega(2);

      geo.qdot.assign({4});
      for (int i = 0; i < 3; i++)
        geo.qdot(i+1) = 0.5*geo.omega(i);
    }

    ss.str(""); ss.clear();
    key.clear();
  }

  if (input->motion_type == RIGID_BODY)
  {
    Quat q(geo.q(0), geo.q(1), geo.q(2), geo.q(3));
    Quat omega(0., geo.omega(0), geo.omega(1), geo.omega(2));
    Quat qdot = 0.5*omega*q;
    for (int i = 0; i < 4; i++)
      geo.qdot(i) = qdot[i];
  }
}

void FRSolver::write_solution(const std::string &_prefix)
{
#ifdef _GPU
  for (auto e : elesObjs)
    e->U_spts = e->U_spts_d;
#endif

  std::string prefix = _prefix;

  unsigned int iter = current_iter;
  if (input->p_multi)
    iter = iter / input->mg_steps[0];

  if (input->gridID == 0 && input->rank == 0)
    std::cout << "Writing data to file for case " << prefix << "..." << std::endl;

  if (input->overset) prefix += "_Grid" + std::to_string(input->gridID);

  std::stringstream ss;

#ifdef _MPI
  /* Write .pvtu file on rank 0 if running in parallel */
  if (input->rank == 0)
  {
    ss << input->output_prefix << "/";
    ss << prefix << "_" << std::setw(9) << std::setfill('0');
    ss << iter << ".pvtu";
   
    std::ofstream f(ss.str());
    f << "<?xml version=\"1.0\"?>" << std::endl;
    f << "<VTKFile type=\"PUnstructuredGrid\" version=\"0.1\" ";
    f << "byte_order=\"LittleEndian\">" << std::endl;

    f << "<PUnstructuredGrid GhostLevel=\"0\">" << std::endl;
    f << "<PPointData>" << std::endl;

    std::vector<std::string> var;
    if (input->equation == AdvDiff)
    {
      var = {"u"};
    }
    else if (input->equation == EulerNS)
    {
      if (geo.nDims == 2)
        var = {"rho", "xmom", "ymom", "energy"};
      else
        var = {"rho", "xmom", "ymom", "zmom", "energy"};

    }

    for (unsigned int n = 0; n < elesObjs[0]->nVars; n++)
    {
      f << "<PDataArray type=\"Float64\" Name=\"" << var[n] << "\"/>" << std::endl;
    }

    if (input->filt_on && input->sen_write)
    {
      f << "<PDataArray type=\"Float32\" Name=\"sensor\" format=\"ascii\"/>";
      f << std::endl;
    }
    if (input->motion)
    {
      f << "<PDataArray type=\"Float64\" NumberOfComponents=\"3\" Name=\"grid_velocity\"/>";
      f << std::endl;
    }

    f << "</PPointData>" << std::endl;
    f << "<PPoints>" << std::endl;
    f << "<PDataArray type=\"Float32\" NumberOfComponents=\"3\" />" << std::endl;
    f << "</PPoints>" << std::endl;

    for (unsigned int n = 0; n < input->nRanks; n++)
    { 
      ss.str("");
      ss << prefix << "_" << std::setw(9) << std::setfill('0') << iter;
      ss << "_" << std::setw(3) << std::setfill('0') << n << ".vtu";
      f << "<Piece Source=\"" << ss.str() << "\"/>" << std::endl;
    }

    f << "</PUnstructuredGrid>" << std::endl;
    f << "</VTKFile>" << std::endl;

    f.close();
  }
#endif

  ss.str("");
#ifdef _MPI
  ss << input->output_prefix << "/";
  ss << prefix << "_" << std::setw(9) << std::setfill('0') << iter;
  ss << "_" << std::setw(3) << std::setfill('0') << input->rank << ".vtu";
#else
  ss << input->output_prefix << "/";
  ss << prefix << "_" << std::setw(9) << std::setfill('0') << iter;
  ss << ".vtu";
#endif

  auto outputfile = ss.str();

  /* Write partition solution to file in binary .vtu format */
  std::ofstream f(outputfile, std::ios::binary);

  /* Write header */
  f << "<?xml version=\"1.0\"?>" << std::endl;
  f << "<VTKFile type=\"UnstructuredGrid\" version=\"0.1\" byte_order=\"LittleEndian\" >" << std::endl;

  /* Write comments for solution order, iteration number and flowtime */
  f << "<!-- ORDER " << input->order << " -->" << std::endl;
  f << "<!-- TIME " << std::scientific << std::setprecision(16) << flow_time << " -->" << std::endl;
  f << "<!-- ITER " << iter << " -->" << std::endl;
  if (input->overset)
  {
    f << "<!-- IBLANK ";
    for (unsigned int ic = 0; ic < eles->nEles; ic++)
    {
      f << geo.iblank_cell(ic) << " ";
    }
    f << " -->" << std::endl;
  }

  if (input->motion)
  {
<<<<<<< HEAD
    for (auto e : elesObjs)
    {
      e->update_plot_point_coords();
=======
    if (input->motion_type == RIGID_BODY || input->motion_type == CIRCULAR_TRANS)
    {
      f << "<!-- X_CG ";
      for (int d = 0; d < 3; d++)
        f << std::scientific << std::setprecision(16) << geo.x_cg(d) << " ";
      f << " -->" << std::endl;

      f << "<!-- V_CG ";
      for (int d = 0; d < 3; d++)
        f << std::scientific << std::setprecision(16) << geo.vel_cg(d) << " ";
      f << " -->" << std::endl;

      if (input->motion_type == RIGID_BODY)
      {
        f << "<!-- ROT-Q ";
        for (int d = 0; d < 4; d++)
          f << std::scientific << std::setprecision(16) << geo.q(d) << " ";
        f << " -->" << std::endl;

        f << "<!-- OMEGA ";
        for (int d = 0; d < 3; d++)
          f << std::scientific << std::setprecision(16) << geo.omega(d) << " ";
        f << " -->" << std::endl;
      }
    }

    eles->update_plot_point_coords();
>>>>>>> 6c4e4b42
#ifdef _GPU
      e->grid_vel_nodes = e->grid_vel_nodes_d;
#endif
    }
  }

  std::map<ELE_TYPE, unsigned int> nElesBT = geo.nElesBT;

  if (input->overset)
  {
    /* Remove blanked elements from total cell count */
    for (auto e : elesObjs)
    {
      for (int ele = 0; ele < e->nEles; ele++)
        if (geo.iblank_cell(geo.eleID[e->etype](ele)) != NORMAL) nElesBT[e->etype]--;
    }
  }

  unsigned int nCells = 0;
  unsigned int nPts = 0;

  for (auto e : elesObjs)
  {
    nCells += e->nSubelements * nElesBT[e->etype];
    nPts += e->nPpts * nElesBT[e->etype];
  }

  f << "<UnstructuredGrid>" << std::endl;
  f << "<Piece NumberOfPoints=\"" << nPts << "\" ";
  f << "NumberOfCells=\"" << nCells << "\">";
  f << std::endl;


  size_t b_offset = 0;
  /* Write solution information */
  f << "<PointData>" << std::endl;

  std::vector<std::string> var;
  if (input->equation == AdvDiff)
  {
    var = {"u"};
  }
  else if(input->equation == EulerNS)
  {
    if (geo.nDims == 2)
      var = {"rho", "xmom", "ymom", "energy"};
    else
      var = {"rho", "xmom", "ymom", "zmom", "energy"};
  }

  for (unsigned int n = 0; n < elesObjs[0]->nVars; n++)
  {
    f << "<DataArray type=\"Float64\" Name=\"" << var[n] << "\" ";
    f << "format=\"appended\" offset=\"" << b_offset << "\"/>"<< std::endl;
    b_offset += sizeof(unsigned int);
    for (auto e : elesObjs)
      b_offset += (e->nEles * e->nPpts * sizeof(double));
  }

  if (input->filt_on && input->sen_write)
  {
#ifdef _GPU
  for (auto e : elesObjs)
    filt.sensor[e->etype] = filt.sensor_d[e->etype];
#endif
    f << "<DataArray type=\"Float32\" Name=\"sensor\" format=\"ascii\">"<< std::endl;
    for (auto e : elesObjs)
    {
      for (unsigned int ele = 0; ele < e->nEles; ele++)
      {
        if (input->overset && geo.iblank_cell(ele) != NORMAL) continue;
        for (unsigned int ppt = 0; ppt < e->nPpts; ppt++)
        {
          f << filt.sensor[e->etype](ele) << " ";
        }
        f << std::endl;
      }
    }
    f << "</DataArray>" << std::endl;
  }

  if (input->motion)
  {
<<<<<<< HEAD
    f << "<DataArray type=\"Float32\" NumberOfComponents=\"3\" Name=\"grid_velocity\" ";
    f << "format=\"ascii\">"<< std::endl;

    for (auto e : elesObjs)
    {
      e->get_grid_velocity_ppts();

      for (unsigned int ele = 0; ele < e->nEles; ele++)
      {
        if (input->overset && geo.iblank_cell(ele) != NORMAL) continue;
        for (unsigned int ppt = 0; ppt < e->nPpts; ppt++)
        {
          for (unsigned int dim = 0; dim < e->nDims; dim++)
          {
            f << std::scientific << std::setprecision(16);
            f << e->grid_vel_ppts(ppt, ele, dim);
            f  << " ";
          }
          if (e->nDims == 2) f << 0.0 << " ";
        }
        f << std::endl;
      }
    }
    f << "</DataArray>" << std::endl;
=======
    eles->get_grid_velocity_ppts();

    f << "<DataArray type=\"Float64\" NumberOfComponents=\"3\" Name=\"grid_velocity\" ";
    f << "format=\"appended\" offset=\"" << b_offset << "\"/>"<< std::endl;
    b_offset += (nEles * eles->nPpts * 3 * sizeof(double) + sizeof(unsigned int));
>>>>>>> 6c4e4b42
  }

  f << "</PointData>" << std::endl;

  /* Write plot point information (single precision) */
  f << "<Points>" << std::endl;
  f << "<DataArray type=\"Float32\" NumberOfComponents=\"3\" format=\"appended\" ";
  f << "offset=\""<< b_offset << "\"/>" << std::endl;
  f << "</Points>" << std::endl;
  b_offset += sizeof(unsigned int);
  for (auto e : elesObjs)
    b_offset += (e->nEles * e->nPpts * 3 * sizeof(float));

  /* Write cell information */
  f << "<Cells>" << std::endl;
  f << "<DataArray type=\"UInt32\" Name=\"connectivity\" format=\"appended\" ";
  f << "offset=\""<< b_offset << "\"/>" << std::endl;
  b_offset += sizeof(unsigned int);
  for (auto e : elesObjs)
    b_offset += (e->nEles * e->nSubelements * e->nNodesPerSubelement * sizeof(unsigned int));

  f << "<DataArray type=\"UInt32\" Name=\"offsets\" format=\"appended\" ";
  f << "offset=\""<< b_offset << "\"/>" << std::endl;
  b_offset += sizeof(unsigned int);
  for (auto e : elesObjs)
    b_offset += (e->nEles * e->nSubelements * sizeof(unsigned int));

  f << "<DataArray type=\"UInt8\" Name=\"types\" format=\"appended\" ";
  f << "offset=\""<< b_offset << "\"/>" << std::endl;
  b_offset += sizeof(unsigned int);
  for (auto e : elesObjs)
    b_offset += (e->nEles * e->nSubelements * sizeof(char));
  f << "</Cells>" << std::endl;

  f << "</Piece>" << std::endl;
  f << "</UnstructuredGrid>" << std::endl;

  /* Adding raw binary data as AppendedData*/
  f << "<AppendedData encoding=\"raw\">" << std::endl;
  f << "_"; // leading underscore

  /* Write solution data */
  /* Extrapolate solution to plot points */
  for (auto e : elesObjs)
  {
    auto &A = e->oppE_ppts(0, 0);
    auto &B = e->U_spts(0, 0, 0);
    auto &C = e->U_ppts(0, 0, 0);

#ifdef _OMP
<<<<<<< HEAD
    omp_blocked_dgemm(CblasColMajor, CblasNoTrans, CblasNoTrans, e->nPpts, 
        e->nEles * e->nVars, e->nSpts, 1.0, &A, e->oppE_ppts.ldim(), &B, 
        e->U_spts.ldim(), 0.0, &C, e->U_ppts.ldim());
=======
  omp_blocked_dgemm(CblasColMajor, CblasNoTrans, CblasNoTrans, eles->nPpts, 
      eles->nEles * eles->nVars, eles->nSpts, 1.0, &A, eles->oppE_ppts.ldim(), &B,
      eles->U_spts.ldim(), 0.0, &C, eles->U_ppts.ldim());
>>>>>>> 6c4e4b42
#else
      cblas_dgemm(CblasColMajor, CblasNoTrans, CblasNoTrans, e->nPpts, 
          e->nEles * e->nVars, e->nSpts, 1.0, &A, e->oppE_ppts.ldim(), &B, 
          e->U_spts.ldim(), 0.0, &C, e->U_ppts.ldim());
#endif

    /* Apply squeezing if needed */
    if (input->squeeze)
    {
      e->compute_Uavg();

#ifdef _GPU
      e->Uavg = e->Uavg_d;
#endif

      e->poly_squeeze_ppts();
    }
  }

<<<<<<< HEAD
  unsigned int nBytes = 0;
=======
  unsigned int nBytes = nEles * eles->nPpts * sizeof(double);
  double dzero = 0.0;
  float fzero = 0.0f;

  /* Write out conservative variables */
>>>>>>> 6c4e4b42

  for (auto e : elesObjs)
    nBytes += e->nEles * e->nPpts * sizeof(double);

  for (unsigned int n = 0; n < elesObjs[0]->nVars; n++)
  {
    binary_write(f, nBytes);
    for (auto e : elesObjs)
    {
      for (unsigned int ele = 0; ele < e->nEles; ele++)
      {
        if (input->overset && geo.iblank_cell(ele) != NORMAL) continue;
        for (unsigned int ppt = 0; ppt < e->nPpts; ppt++)
        {
          binary_write(f, e->U_ppts(ppt, ele, n));
        }
      }
    }
  }


  /* Write out grid velocity (for moving grids) */
  if (input->motion)
  {
    nBytes = nEles * eles->nPpts * 3 * sizeof(double);
    binary_write(f, nBytes);
    for (unsigned int ele = 0; ele < eles->nEles; ele++)
    {
      if (input->overset && geo.iblank_cell(ele) != NORMAL) continue;
      for (unsigned int ppt = 0; ppt < eles->nPpts; ppt++)
      {
        for (unsigned int dim = 0; dim < eles->nDims; dim++)
          binary_write(f, eles->grid_vel_ppts(ppt, ele, dim));

        if (eles->nDims == 2)
          binary_write(f, dzero);
      }
    }
  }

  /* Write plot point coordinates */
  nBytes = 0;
  for (auto e : elesObjs)
    nBytes += e->nEles * e->nPpts * 3 * sizeof(float);
  binary_write(f, nBytes);
<<<<<<< HEAD

  double dzero = 0.0;

  for (auto e : elesObjs)
=======
  for (unsigned int ele = 0; ele < eles->nEles; ele++)
>>>>>>> 6c4e4b42
  {
    for (unsigned int ele = 0; ele < e->nEles; ele++)
    {
<<<<<<< HEAD
      if (input->overset && geo.iblank_cell(ele) != NORMAL) continue;
      for (unsigned int ppt = 0; ppt < e->nPpts; ppt++)
      {
        binary_write(f, (float) e->coord_ppts(ppt, ele, 0));
        binary_write(f, (float) e->coord_ppts(ppt, ele, 1));
        if (geo.nDims == 2)
          binary_write(f, 0.0f);
        else
          binary_write(f, (float) e->coord_ppts(ppt, ele, 2));
      }
=======
      binary_write(f, (float) eles->coord_ppts(ppt, ele, 0));
      binary_write(f, (float) eles->coord_ppts(ppt, ele, 1));
      if (geo.nDims == 2)
        binary_write(f, fzero);
      else
        binary_write(f, (float) eles->coord_ppts(ppt, ele, 2));
>>>>>>> 6c4e4b42
    }
  }

  /* Write cell information */
  // Write connectivity
  nBytes = 0;
  for (auto e : elesObjs)
    nBytes += e->nEles * e->nSubelements * e->nNodesPerSubelement * sizeof(unsigned int);
  binary_write(f, nBytes);
<<<<<<< HEAD

  int shift = 0; // To account for blanked elements
  for (auto e : elesObjs)
=======
  unsigned int shift = 0; // To account for blanked elements
  for (unsigned int ele = 0; ele < eles->nEles; ele++)
>>>>>>> 6c4e4b42
  {
    for (unsigned int ele = 0; ele < e->nEles; ele++)
    {
      if (input->overset && geo.iblank_cell(ele) != NORMAL) continue;
      for (unsigned int subele = 0; subele < e->nSubelements; subele++)
      {
        for (unsigned int i = 0; i < e->nNodesPerSubelement; i++)
        {
          binary_write(f, e->ppt_connect(i, subele) + shift);
        }
      }
      shift += e->nPpts;
    }
  }

  // Offsets
  nBytes = 0;
  for (auto e: elesObjs)
    nBytes += e->nEles * e->nSubelements * sizeof(unsigned int);

  binary_write(f, nBytes);

  unsigned int offset = 0;
  for (auto e : elesObjs)
  {
    for (unsigned int ele = 0; ele < e->nEles; ele++)
    {
      if (input->overset && geo.iblank_cell(ele) != NORMAL) continue;
      for (unsigned int subele = 0; subele < e->nSubelements; subele++)
      {
        offset += e->nNodesPerSubelement;
        binary_write(f, offset);
      }
    }
  }

  // Types
  nBytes = 0;
  for (auto e : elesObjs)
    nBytes += e->nEles * e->nSubelements * sizeof(char);
  binary_write(f, nBytes);

  for (auto e : elesObjs)
  {
    for (unsigned int ele = 0; ele < e->nEles; ele++)
    {
      for (unsigned int subele = 0; subele < e->nSubelements; subele++)
      {
        if (e->etype == QUAD)
          binary_write(f, (char) 9);
        else if (e->etype == TRI)
          binary_write(f, (char) 5);
        else if (e->etype == HEX)
          binary_write(f, (char) 12);
      }
    }
  }

  f << std::endl;
  f << "</AppendedData>" << std::endl;

  f << "</VTKFile>" << std::endl;
  f.close();
}

void FRSolver::write_color()
{
  if (input->rank == 0) std::cout << "Writing colors to file..." << std::endl;

  std::stringstream ss;
#ifdef _MPI

  /* Write .pvtu file on rank 0 if running in parallel */
  if (input->rank == 0)
  {
    ss << input->output_prefix << "/";
    ss << input->output_prefix << "_color.pvtu";
   
    std::ofstream f(ss.str());
    f << "<?xml version=\"1.0\"?>" << std::endl;
    f << "<VTKFile type=\"PUnstructuredGrid\" version=\"0.1\" ";
    f << "byte_order=\"LittleEndian\" ";
    f << "compressor=\"vtkZLibDataCompressor\">" << std::endl;

    f << "<PUnstructuredGrid GhostLevel=\"0\">" << std::endl;
    f << "<PPointData>" << std::endl;
    f << "<PDataArray type=\"Int32\" Name=\"color\" format=\"ascii\"/>";
    f << std::endl;
    f << "</PPointData>" << std::endl;
    f << "<PPoints>" << std::endl;
    f << "<PDataArray type=\"Float32\" NumberOfComponents=\"3\" ";
    f << "format=\"ascii\"/>" << std::endl;
    f << "</PPoints>" << std::endl;



    for (unsigned int n = 0; n < input->nRanks; n++)
    { 
      ss.str("");
      ss << input->output_prefix << "_color_"; 
      ss << std::setw(3) << std::setfill('0') << n << ".vtu";
      f << "<Piece Source=\"" << ss.str() << "\"/>" << std::endl;
    }

    f << "</PUnstructuredGrid>" << std::endl;
    f << "</VTKFile>" << std::endl;

    f.close();
  }
#endif

  ss.str("");
#ifdef _MPI
  ss << input->output_prefix << "/";
  ss << input->output_prefix << "_color_";
  ss << std::setw(3) << std::setfill('0') << input->rank << ".vtu";
#else
  ss << input->output_prefix << "/";
  ss << input->output_prefix << "_color";
  ss << ".vtu";
#endif

  auto outputfile = ss.str();

  /* Write partition color to file in .vtu format */
  std::ofstream f(outputfile);

  std::map<ELE_TYPE, unsigned int> nElesBT = geo.nElesBT;

  if (input->overset)
  {
    /* Remove blanked elements from total cell count */
    for (auto e : elesObjs)
    {
      for (int ele = 0; ele < e->nEles; ele++)
        if (geo.iblank_cell(geo.eleID[e->etype](ele)) != NORMAL) nElesBT[e->etype]--;
    }
  }

  unsigned int nCells = 0;
  unsigned int nPts = 0;

  for (auto e : elesObjs)
  {
    nCells += e->nSubelements * nElesBT[e->etype];
    nPts += e->nPpts * nElesBT[e->etype];
  }

  /* Write header */
  f << "<?xml version=\"1.0\"?>" << std::endl;
  f << "<VTKFile type=\"UnstructuredGrid\" version=\"0.1\" ";
  f << "byte_order=\"LittleEndian\" ";
  f << "compressor=\"vtkZLibDataCompressor\">" << std::endl;
  f << "<UnstructuredGrid>" << std::endl;
  f << "<Piece NumberOfPoints=\"" << nPts << "\" ";
  f << "NumberOfCells=\"" << nCells << "\">";
  f << std::endl;
  
  /* Write plot point coordinates */
  f << "<Points>" << std::endl;
  f << "<DataArray type=\"Float32\" NumberOfComponents=\"3\" ";
  f << "format=\"ascii\">" << std::endl; 

  for (auto e : elesObjs)
  {
    if (e->nDims == 2)
    {
      // TODO: Change order of ppt structures for better looping 
      for (unsigned int ele = 0; ele < e->nEles; ele++)
      {
        if (input->overset && geo.iblank_cell(ele) != NORMAL) continue;
        for (unsigned int ppt = 0; ppt < e->nPpts; ppt++)
        {
          f << e->coord_ppts(ppt, ele, 0) << " ";
          f << e->coord_ppts(ppt, ele, 1) << " ";
          f << 0.0 << std::endl;
        }
      }
    }
    else
    {
      for (unsigned int ele = 0; ele < e->nEles; ele++)
      {
        if (input->overset && geo.iblank_cell(ele) != NORMAL) continue;
        for (unsigned int ppt = 0; ppt < e->nPpts; ppt++)
        {
          f << e->coord_ppts(ppt, ele, 0) << " ";
          f << e->coord_ppts(ppt, ele, 1) << " ";
          f << e->coord_ppts(ppt, ele, 2) << std::endl;
        }
      }
    }
  }
  f << "</DataArray>" << std::endl;
  f << "</Points>" << std::endl;

  /* Write cell information */
  f << "<Cells>" << std::endl;
  f << "<DataArray type=\"Int32\" Name=\"connectivity\" ";
  f << "format=\"ascii\">"<< std::endl;
  int shift = 0;
  for (auto e : elesObjs)
  {
    for (unsigned int ele = 0; ele < e->nEles; ele++)
    {
      if (input->overset && geo.iblank_cell(ele) != NORMAL) continue;
      for (unsigned int subele = 0; subele < e->nSubelements; subele++)
      {
        for (unsigned int i = 0; i < e->nNodesPerSubelement; i++)
        {
          f << e->ppt_connect(i, subele) + shift << " ";
        }
        f << std::endl;
      }

      shift += e->nPpts;
    }
  }
  f << "</DataArray>" << std::endl;

  f << "<DataArray type=\"Int32\" Name=\"offsets\" ";
  f << "format=\"ascii\">"<< std::endl;
  unsigned int offset = 0;
  for (auto e : elesObjs)
  {
    for (unsigned int ele = 0; ele < e->nEles; ele++)
    {
      if (input->overset && geo.iblank_cell(ele) != NORMAL) continue;
      for (unsigned int subele = 0; subele < e->nSubelements; subele++)
      {
        offset += e->nNodesPerSubelement;
        f << offset << " ";
      }
    }
  }
  f << std::endl;
  f << "</DataArray>" << std::endl;

  f << "<DataArray type=\"UInt8\" Name=\"types\" ";
  f << "format=\"ascii\">"<< std::endl;
  for (auto e : elesObjs)
  {
    for (unsigned int ele = 0; ele < e->nEles; ele++)
    {
      for (unsigned int subele = 0; subele < e->nSubelements; subele++)
      {
        if (e->etype == QUAD)
          f << 9 << " ";
        else if (e->etype == TRI)
          f << 5 << " ";
        else if (e->etype == HEX)
          f << 12 << " ";
      }
    }
  }
  f << std::endl;
  f << "</DataArray>" << std::endl;
  f << "</Cells>" << std::endl;

  /* Write color information */
  f << "<PointData>" << std::endl;
  f << "<DataArray type=\"Int32\" Name=\"color\" ";
  f << "format=\"ascii\">"<< std::endl;
  for (auto e : elesObjs)
  {
    for (unsigned int ele = 0; ele < e->nEles; ele++)
    {
      if (input->overset && geo.iblank_cell(ele) != NORMAL) continue;
      for (unsigned int ppt = 0; ppt < e->nPpts; ppt++)
      {
        f << std::scientific << std::setprecision(16) << geo.ele_colorBT[e->etype](ele);
        f  << " ";
      }
      f << std::endl;
    }
  }
  f << "</DataArray>" << std::endl;
  f << "</PointData>" << std::endl;
  f << "</Piece>" << std::endl;
  f << "</UnstructuredGrid>" << std::endl;
  f << "</VTKFile>" << std::endl;
  f.close();
}

void FRSolver::write_overset_boundary(const std::string &_prefix)
{
  if (!input->overset) ThrowException("Overset surface export must have overset grid.");

  auto e = elesObjs[0];

  std::string prefix = _prefix;

  unsigned int iter = current_iter;
  if (input->p_multi)
    iter = iter / input->mg_steps[0];

  if (input->gridID == 0 && input->rank == 0)
    std::cout << "Writing overset boundary surface data to " << prefix << "..." << std::endl;

  prefix += "_Grid" + std::to_string(input->gridID);

  // Prep the index lists [to grab data from a face of an ele]
  int nDims = geo.nDims;
  int nPts1D = order+3;
  int nPtsFace = nPts1D;
  if (nDims==3) nPtsFace *= nPts1D;
  int nSubCells = nPts1D - 1;
  if (nDims==3) nSubCells *= nSubCells;
  int nFacesEle = geo.nFacesPerEleBT[e->etype];

  mdvector<int> index_map({nFacesEle, nPtsFace});

  if (nDims == 2)
  {
    for (int j = 0; j < nPtsFace; j++)
    {
      index_map(0,j) = 0 + j*1;                    // Bottom
      index_map(1,j) = nPts1D-1 + j*nPts1D;        // Right
      index_map(2,j) = nPts1D*nPts1D - 1 + j*(-1); // Top
      index_map(3,j) = 0 + j*nPts1D;               // Left
    }
  }
  else
  {
    for (int j = 0; j < nPtsFace; j++)
    {
      index_map(0,j) = 0 + j*1;                      // Zmin / Bottom
      index_map(1,j) = nPts1D*nPtsFace - 1 + j*(-1); // Zmax / Top
      index_map(2,j) = 0 + j*nPts1D;                 // Xmin / Left
      index_map(3,j) = nPts1D - 1 + j*nPts1D;        // Xmax / Right
    }

    // Ymin / Front
    for (int j1 = 0; j1 < nPts1D; j1++) {
      for (int j2 = 0; j2 < nPts1D; j2++) {
        int J  = j2 + j1*nPts1D;
        int J2 = j2 + j1*nPtsFace;
        index_map(4,J) = J2;
      }
    }

    // Ymax / Back
    for (int j1 = 0; j1 < nPts1D; j1++) {
      for (int j2 = 0; j2 < nPts1D; j2++) {
        int J  = j2 + j1*nPts1D;
        int J2 = j2 + (j1+1)*nPtsFace - nPts1D;
        index_map(5,J) = J2;
      }
    }
  }

  // Write the ParaView file for each Gmsh boundary
  std::stringstream ss;

#ifdef _MPI
  /* Write .pvtu file on rank 0 if running in parallel */
  if (input->rank == 0)
  {
    ss << input->output_prefix << "/";
    ss << prefix << "_OVERSET_" << std::setw(9) << std::setfill('0');
    ss << iter << ".pvtu";

    std::ofstream f(ss.str());
    f << "<?xml version=\"1.0\"?>" << std::endl;
    f << "<VTKFile type=\"PUnstructuredGrid\" version=\"0.1\" ";
    f << "byte_order=\"LittleEndian\" ";
    f << "compressor=\"vtkZLibDataCompressor\">" << std::endl;

    f << "<PUnstructuredGrid GhostLevel=\"0\">" << std::endl;
    f << "<PPointData>" << std::endl;
    if (input->equation == AdvDiff)
    {
      f << "<PDataArray type=\"Float32\" Name=\"u\" format=\"ascii\"/>";
      f << std::endl;
    }
    else if (input->equation == EulerNS)
    {
      std::vector<std::string> var;
      if (e->nDims == 2)
        var = {"rho", "xmom", "ymom", "energy"};
      else
        var = {"rho", "xmom", "ymom", "zmom", "energy"};

      for (unsigned int n = 0; n < e->nVars; n++)
      {
        f << "<PDataArray type=\"Float32\" Name=\"" << var[n];
        f << "\" format=\"ascii\"/>";
        f << std::endl;
      }
    }

    if (input->filt_on && input->sen_write)
    {
      f << "<PDataArray type=\"Float32\" Name=\"sensor\" format=\"ascii\"/>";
      f << std::endl;
    }

    if (input->motion)
    {
      f << "<PDataArray type=\"Float32\" NumberOfComponents=\"3\" Name=\"grid_velocity\" format=\"ascii\"/>";
      f << std::endl;
    }

    f << "</PPointData>" << std::endl;
    f << "<PPoints>" << std::endl;
    f << "<PDataArray type=\"Float32\" NumberOfComponents=\"3\" ";
    f << "format=\"ascii\"/>" << std::endl;
    f << "</PPoints>" << std::endl;

    for (unsigned int n = 0; n < input->nRanks; n++)
    {
      ss.str("");
      ss << prefix << "_OVERSET_" << std::setw(9) << std::setfill('0') << iter;
      ss << "_" << std::setw(3) << std::setfill('0') << n << ".vtu";
      f << "<Piece Source=\"" << ss.str() << "\"/>" << std::endl;
    }

    f << "</PUnstructuredGrid>" << std::endl;
    f << "</VTKFile>" << std::endl;

    f.close();
  }
#endif

  ss.str("");
#ifdef _MPI
  ss << input->output_prefix << "/";
  ss << prefix << "_OVERSET_" << std::setw(9) << std::setfill('0') << iter;
  ss << "_" << std::setw(3) << std::setfill('0') << input->rank << ".vtu";
#else
  ss << input->output_prefix << "/";
  ss << prefix << "_OVERSET_" << std::setw(9) << std::setfill('0') << iter;
  ss << ".vtu";
#endif

  auto outputfile = ss.str();

  /* Write parition solution to file in .vtu format */
  std::ofstream f(outputfile);

  /* Write header */
  f << "<?xml version=\"1.0\"?>" << std::endl;
  f << "<VTKFile type=\"UnstructuredGrid\" version=\"0.1\" ";
  f << "byte_order=\"LittleEndian\" ";
  f << "compressor=\"vtkZLibDataCompressor\">" << std::endl;

  /* Write comments for solution order, iteration number and flowtime */
  f << "<!-- ORDER " << input->order << " -->" << std::endl;
  f << "<!-- TIME " << std::scientific << std::setprecision(16) << flow_time << " -->" << std::endl;
  f << "<!-- ITER " << iter << " -->" << std::endl;

  // Load list of eles (and sub-ele face indices) from which to load data
  std::vector<int> eleList, indList;
  unsigned int nFaces = 0;

  for (unsigned int ff = 0; ff < geo.nFaces; ff++)
  {
    if (geo.iblank_face[ff] == FRINGE)
    {
      int ic1 = geo.face2eles(0,ff);
      int ic2 = geo.face2eles(1,ff);
      if (geo.iblank_cell(ic1) == NORMAL)
      {
        eleList.push_back(ic1);
      }
      else if (ic2 > 0 && geo.iblank_cell(ic2) == NORMAL)
      {
        eleList.push_back(ic2);
      }

      for (int i = 0; i < nFacesEle; i++)
      {
        if (geo.ele2face(i,eleList.back()) == ff)
        {
          indList.push_back(i);
          break;
        }
      }

      nFaces++;
    }
  }

  // Write data to file

  f << "<UnstructuredGrid>" << std::endl;
  f << "<Piece NumberOfPoints=\"" << nPtsFace * nFaces << "\" ";
  f << "NumberOfCells=\"" << nSubCells * nFaces << "\">";
  f << std::endl;


  /* Write plot point coordinates */
  f << "<Points>" << std::endl;
  f << "<DataArray type=\"Float32\" NumberOfComponents=\"3\" ";
  f << "format=\"ascii\">" << std::endl;

  if (e->nDims == 2)
  {
    for (int face = 0; face < nFaces; face++)
    {
      int ele = eleList[face];
      int ind = indList[face];
      for (int pt = 0; pt < nPtsFace; pt++)
      {
        int ppt = index_map(ind,pt);
        f << e->coord_ppts(ppt, ele, 0) << " ";
        f << e->coord_ppts(ppt, ele, 1) << " ";
        f << 0.0 << std::endl;
      }
    }
  }
  else
  {
    for (int face = 0; face < nFaces; face++)
    {
      int ele = eleList[face];
      int ind = indList[face];
      for (int pt = 0; pt < nPtsFace; pt++)
      {
        int ppt = index_map(ind,pt);
        f << e->coord_ppts(ppt, ele, 0) << " ";
        f << e->coord_ppts(ppt, ele, 1) << " ";
        f << e->coord_ppts(ppt, ele, 2) << std::endl;
      }
    }
  }

  f << "</DataArray>" << std::endl;
  f << "</Points>" << std::endl;

  /* Write cell information */
  f << "<Cells>" << std::endl;
  f << "<DataArray type=\"Int32\" Name=\"connectivity\" ";
  f << "format=\"ascii\">"<< std::endl;

  if (nDims == 2)
  {
    int count = 0;
    for (int face = 0; face < nFaces; face++)
    {
      for (int j = 0; j < nPts1D-1; j++)
      {
        f << count + j << " ";
        f << count + j + 1 << " ";
        f << endl;
      }
      count += nPtsFace;
    }
  }
  else
  {
    int count = 0;
    for (int face = 0; face < nFaces; face++)
    {
      for (int j = 0; j < nPts1D-1; j++)
      {
        for (int i = 0; i < nPts1D-1; i++)
        {
          f << count + j*nPts1D     + i   << " ";
          f << count + j*nPts1D     + i+1 << " ";
          f << count + (j+1)*nPts1D + i+1 << " ";
          f << count + (j+1)*nPts1D + i   << " ";
          f << endl;
        }
      }
      count += nPtsFace;
    }
  }

  f << "</DataArray>" << std::endl;

  f << "<DataArray type=\"Int32\" Name=\"offsets\" ";
  f << "format=\"ascii\">"<< std::endl;
  int nvPerFace = (nDims == 2) ? 2 : 4;
  int offset = nvPerFace;
  for (int face = 0; face < nFaces; face++)
  {
    for (int subele = 0; subele < nSubCells; subele++)
    {
      f << offset << " ";
      offset += nvPerFace;
    }
  }
  f << std::endl;
  f << "</DataArray>" << std::endl;

  f << "<DataArray type=\"UInt8\" Name=\"types\" ";
  f << "format=\"ascii\">"<< std::endl;
  int nCells = nSubCells * nFaces;
  if (nDims == 2)
  {
    for (int cell = 0; cell < nCells; cell++)
      f << 3 << " ";
  }
  else
  {
    for (int cell = 0; cell < nCells; cell++)
      f << 9 << " ";
  }
  f << std::endl;
  f << "</DataArray>" << std::endl;
  f << "</Cells>" << std::endl;

  /* Write solution information */
  f << "<PointData>" << std::endl;

  if (input->equation == AdvDiff)
  {
    f << "<DataArray type=\"Float32\" Name=\"u\" ";
    f << "format=\"ascii\">"<< std::endl;
    for (int face = 0; face < nFaces; face++)
    {
      int ele = eleList[face];
      int ind = indList[face];
      for (int pt = 0; pt < nPtsFace; pt++)
      {
        int ppt = index_map(ind,pt);
        f << std::scientific << std::setprecision(16) << e->U_ppts(ppt, ele, 0);
        f  << " ";
      }
      f << std::endl;
    }
    f << "</DataArray>" << std::endl;
  }
  else if(input->equation == EulerNS)
  {
    std::vector<std::string> var;
    if (e->nDims == 2)
      var = {"rho", "xmom", "ymom", "energy"};
    else
      var = {"rho", "xmom", "ymom", "zmom", "energy"};

    for (int n = 0; n < e->nVars; n++)
    {
      f << "<DataArray type=\"Float32\" Name=\"" << var[n] << "\" ";
      f << "format=\"ascii\">"<< std::endl;

      for (int face = 0; face < nFaces; face++)
      {
        int ele = eleList[face];
        int ind = indList[face];
        for (int pt = 0; pt < nPtsFace; pt++)
        {
          int ppt = index_map(ind,pt);
          f << std::scientific << std::setprecision(16);
          f << e->U_ppts(ppt, ele, n);
          f << " ";
        }

        f << std::endl;
      }
      f << "</DataArray>" << std::endl;
    }
  }

  if (input->filt_on && input->sen_write)
  {
    f << "<DataArray type=\"Float32\" Name=\"sensor\" format=\"ascii\">"<< std::endl;
    for (int face = 0; face < nFaces; face++)
    {
      int ele = eleList[face];
      for (int pt = 0; pt < nPtsFace; pt++)
      {
        f << filt.sensor[e->etype](ele) << " ";
      }
      f << std::endl;
    }
    f << "</DataArray>" << std::endl;
  }

  if (input->motion)
  {
    f << "<DataArray type=\"Float32\" NumberOfComponents=\"3\" Name=\"grid_velocity\" ";
    f << "format=\"ascii\">"<< std::endl;
    for (unsigned int face = 0; face < nFaces; face++)
    {
      int ele = eleList[face];
      int ind = indList[face];
      for (unsigned int pt = 0; pt < nPtsFace; pt++)
      {
        int ppt = index_map(ind,pt);
        for (unsigned int dim = 0; dim < e->nDims; dim++)
        {
          f << std::scientific << std::setprecision(16);
          f << e->grid_vel_ppts(ppt, ele, dim);
          f  << " ";
        }
        if (e->nDims == 2) f << 0.0 << " ";
      }
      f << std::endl;
    }
    f << "</DataArray>" << std::endl;
  }

  f << "</PointData>" << std::endl;
  f << "</Piece>" << std::endl;
  f << "</UnstructuredGrid>" << std::endl;
  f << "</VTKFile>" << std::endl;
  f.close();
}


void FRSolver::write_surfaces(const std::string &_prefix)
{
  if (geo.ele_set.count(TET))
    ThrowException("Surface write not implemented for triangular faces.");

  auto e = elesObjs[0];

#ifdef _GPU
  e->U_spts = e->U_spts_d;
#endif

  std::string prefix = _prefix;

  unsigned int iter = current_iter;
  if (input->p_multi)
    iter = iter / input->mg_steps[0];

  if (input->gridID == 0 && input->rank == 0)
    std::cout << "Writing surface data to " << prefix << "..." << std::endl;

  if (input->overset) prefix += "_Grid" + std::to_string(input->gridID);

  // Prep the index lists [to grab data from a face of an ele]
  int nDims = geo.nDims;
  int nPts1D = order+1;
  int nPtsFace = nPts1D;
  if (nDims==3) nPtsFace *= nPts1D;
  int nSubCells = nPts1D - 1;
  if (nDims==3) nSubCells *= nSubCells;
  int nFacesEle = geo.nFacesPerEleBT[e->etype];

  mdvector<int> index_map({nFacesEle, nPtsFace});

  if (nDims == 2)
  {
    for (int j = 0; j < nPtsFace; j++)
    {
      index_map(0,j) = 0 + j*1;                    // Bottom
      index_map(1,j) = nPts1D-1 + j*nPts1D;        // Right
      index_map(2,j) = nPts1D*nPts1D - 1 + j*(-1); // Top
      index_map(3,j) = 0 + j*nPts1D;               // Left
    }
  }
  else
  {
    for (int j = 0; j < nPtsFace; j++)
    {
      index_map(0,j) = 0 + j*1;                      // Zmin / Bottom
      index_map(1,j) = nPts1D*nPtsFace - 1 + j*(-1); // Zmax / Top
      index_map(2,j) = 0 + j*nPts1D;                 // Xmin / Left
      index_map(3,j) = nPts1D - 1 + j*nPts1D;        // Xmax / Right
    }

    // Ymin / Front
    for (int j1 = 0; j1 < nPts1D; j1++) {
      for (int j2 = 0; j2 < nPts1D; j2++) {
        int J  = j2 + j1*nPts1D;
        int J2 = j2 + j1*nPtsFace;
        index_map(4,J) = J2;
      }
    }

    // Ymax / Back
    for (int j1 = 0; j1 < nPts1D; j1++) {
      for (int j2 = 0; j2 < nPts1D; j2++) {
        int J  = j2 + j1*nPts1D;
        int J2 = j2 + (j1+1)*nPtsFace - nPts1D;
        index_map(5,J) = J2;
      }
    }
  }

  // General Solution Preprocessing Stuff

  if (input->motion)
  {
    e->update_plot_point_coords();
#ifdef _GPU
    e->grid_vel_nodes = e->grid_vel_nodes_d;
#endif
    e->get_grid_velocity_ppts();
  }

  /* Extrapolate solution to plot points */
  auto &A = e->oppE_ppts(0, 0);
  auto &B = e->U_spts(0, 0, 0);
  auto &C = e->U_ppts(0, 0, 0);

#ifdef _OMP
  omp_blocked_dgemm(CblasColMajor, CblasNoTrans, CblasNoTrans, e->nPpts,
                    e->nEles * e->nVars, e->nSpts, 1.0, &A, e->oppE_ppts.ldim(), &B,
                    e->U_spts.ldim(), 0.0, &C, e->U_ppts.ldim());
#else
  cblas_dgemm(CblasColMajor, CblasNoTrans, CblasNoTrans, e->nPpts,
              e->nEles * e->nVars, e->nSpts, 1.0, &A, e->oppE_ppts.ldim(), &B,
              e->U_spts.ldim(), 0.0, &C, e->U_ppts.ldim());
#endif

  /* Apply squeezing if needed */
  if (input->squeeze)
  {
    e->compute_Uavg();

#ifdef _GPU
    e->Uavg = e->Uavg_d;
#endif

    e->poly_squeeze_ppts();
  }

#ifdef _GPU
  if (input->filt_on && input->sen_write)
    //filt.sensor = filt.sensor_d;
#endif

  // Write the ParaView file for each Gmsh boundary
  for (int bnd = 0; bnd < geo.nBounds; bnd++)
  {
    std::stringstream ss;

#ifdef _MPI
    /* Write .pvtu file on rank 0 if running in parallel */
    if (input->rank == 0)
    {
      ss << input->output_prefix << "/";
      ss << prefix << "_" << geo.bcNames[bnd] << "_" << std::setw(9) << std::setfill('0');
      ss << iter << ".pvtu";

      std::ofstream f(ss.str());
      f << "<?xml version=\"1.0\"?>" << std::endl;
      f << "<VTKFile type=\"PUnstructuredGrid\" version=\"0.1\" ";
      f << "byte_order=\"LittleEndian\" ";
      f << "compressor=\"vtkZLibDataCompressor\">" << std::endl;

      f << "<PUnstructuredGrid GhostLevel=\"0\">" << std::endl;
      f << "<PPointData>" << std::endl;
      if (input->equation == AdvDiff)
      {
        f << "<PDataArray type=\"Float32\" Name=\"u\" format=\"ascii\"/>";
        f << std::endl;
      }
      else if (input->equation == EulerNS)
      {
        std::vector<std::string> var;
        if (e->nDims == 2)
          var = {"rho", "xmom", "ymom", "energy"};
        else
          var = {"rho", "xmom", "ymom", "zmom", "energy"};

        for (unsigned int n = 0; n < e->nVars; n++)
        {
          f << "<PDataArray type=\"Float32\" Name=\"" << var[n];
          f << "\" format=\"ascii\"/>";
          f << std::endl;
        }
      }

      if (input->filt_on && input->sen_write)
      {
        f << "<PDataArray type=\"Float32\" Name=\"sensor\" format=\"ascii\"/>";
        f << std::endl;
      }

      if (input->motion)
      {
        f << "<PDataArray type=\"Float32\" NumberOfComponents=\"3\" Name=\"grid_velocity\" format=\"ascii\"/>";
        f << std::endl;
      }

      f << "</PPointData>" << std::endl;
      f << "<PPoints>" << std::endl;
      f << "<PDataArray type=\"Float32\" NumberOfComponents=\"3\" ";
      f << "format=\"ascii\"/>" << std::endl;
      f << "</PPoints>" << std::endl;

      for (unsigned int n = 0; n < input->nRanks; n++)
      {
        ss.str("");
        ss << prefix << "_" << geo.bcNames[bnd] << "_" << std::setw(9) << std::setfill('0') << iter;
        ss << "_" << std::setw(3) << std::setfill('0') << n << ".vtu";
        f << "<Piece Source=\"" << ss.str() << "\"/>" << std::endl;
      }

      f << "</PUnstructuredGrid>" << std::endl;
      f << "</VTKFile>" << std::endl;

      f.close();
    }
#endif

    ss.str("");
#ifdef _MPI
    ss << input->output_prefix << "/";
    ss << prefix << "_" << geo.bcNames[bnd] << "_" << std::setw(9) << std::setfill('0') << iter;
    ss << "_" << std::setw(3) << std::setfill('0') << input->rank << ".vtu";
#else
    ss << input->output_prefix << "/";
    ss << prefix << "_" << geo.bcNames[bnd] << "_" << std::setw(9) << std::setfill('0') << iter;
    ss << ".vtu";
#endif

    auto outputfile = ss.str();

    /* Write parition solution to file in .vtu format */
    std::ofstream f(outputfile);

    /* Write header */
    f << "<?xml version=\"1.0\"?>" << std::endl;
    f << "<VTKFile type=\"UnstructuredGrid\" version=\"0.1\" ";
    f << "byte_order=\"LittleEndian\" ";
    f << "compressor=\"vtkZLibDataCompressor\">" << std::endl;

    /* Write comments for solution order, iteration number and flowtime */
    f << "<!-- ORDER " << input->order << " -->" << std::endl;
    f << "<!-- TIME " << std::scientific << std::setprecision(16) << flow_time << " -->" << std::endl;
    f << "<!-- ITER " << iter << " -->" << std::endl;

    // Load list of eles (and sub-ele face indices) from which to load data
    std::vector<int> eleList, indList;
    unsigned int nFaces = 0;

    for (auto &ff : geo.boundFaces[bnd])
    {
      // Load data from each face on boundary
      int ele = geo.face2eles(0,ff);

      if (input->overset && geo.iblank_cell(ele) != NORMAL) continue;

      int j = -1;
      for (int i = 0; i < nFacesEle; i++)
      {
        if (geo.ele2face(i, ele) == ff)
        {
          j = i;
          break;
        }
      }
      if (j < 0) ThrowException("write_surfaces: Error with ele/face connectivity!");

      eleList.push_back(ele);
      indList.push_back(j);
      nFaces++;
    }

    // Write data to file

    f << "<UnstructuredGrid>" << std::endl;
    f << "<Piece NumberOfPoints=\"" << nPtsFace * nFaces << "\" ";
    f << "NumberOfCells=\"" << nSubCells * nFaces << "\">";
    f << std::endl;


    /* Write plot point coordinates */
    f << "<Points>" << std::endl;
    f << "<DataArray type=\"Float32\" NumberOfComponents=\"3\" ";
    f << "format=\"ascii\">" << std::endl;

    if (e->nDims == 2)
    {
      for (int face = 0; face < nFaces; face++)
      {
        int ele = eleList[face];
        int ind = indList[face];
        for (int pt = 0; pt < nPtsFace; pt++)
        {
          int ppt = index_map(ind,pt);
          f << e->coord_ppts(ppt, ele, 0) << " ";
          f << e->coord_ppts(ppt, ele, 1) << " ";
          f << 0.0 << std::endl;
        }
      }
    }
    else
    {
      for (int face = 0; face < nFaces; face++)
      {
        int ele = eleList[face];
        int ind = indList[face];
        for (int pt = 0; pt < nPtsFace; pt++)
        {
          int ppt = index_map(ind,pt);
          f << e->coord_ppts(ppt, ele, 0) << " ";
          f << e->coord_ppts(ppt, ele, 1) << " ";
          f << e->coord_ppts(ppt, ele, 2) << std::endl;
        }
      }
    }

    f << "</DataArray>" << std::endl;
    f << "</Points>" << std::endl;

    /* Write cell information */
    f << "<Cells>" << std::endl;
    f << "<DataArray type=\"Int32\" Name=\"connectivity\" ";
    f << "format=\"ascii\">"<< std::endl;

    if (nDims == 2)
    {
      int count = 0;
      for (int face = 0; face < nFaces; face++)
      {
        for (int j = 0; j < nPts1D-1; j++)
        {
          f << count + j << " ";
          f << count + j + 1 << " ";
          f << endl;
        }
        count += nPtsFace;
      }
    }
    else
    {
      int count = 0;
      for (int face = 0; face < nFaces; face++)
      {
        for (int j = 0; j < nPts1D-1; j++)
        {
          for (int i = 0; i < nPts1D-1; i++)
          {
            f << count + j*nPts1D     + i   << " ";
            f << count + j*nPts1D     + i+1 << " ";
            f << count + (j+1)*nPts1D + i+1 << " ";
            f << count + (j+1)*nPts1D + i   << " ";
            f << endl;
          }
        }
        count += nPtsFace;
      }
    }

    f << "</DataArray>" << std::endl;

    f << "<DataArray type=\"Int32\" Name=\"offsets\" ";
    f << "format=\"ascii\">"<< std::endl;
    int nvPerFace = (nDims == 2) ? 2 : 4;
    int offset = nvPerFace;
    for (int face = 0; face < nFaces; face++)
    {
      for (int subele = 0; subele < nSubCells; subele++)
      {
        f << offset << " ";
        offset += nvPerFace;
      }
    }
    f << std::endl;
    f << "</DataArray>" << std::endl;

    f << "<DataArray type=\"UInt8\" Name=\"types\" ";
    f << "format=\"ascii\">"<< std::endl;
    int nCells = nSubCells * nFaces;
    if (nDims == 2)
    {
      for (int cell = 0; cell < nCells; cell++)
        f << 3 << " ";
    }
    else
    {
      for (int cell = 0; cell < nCells; cell++)
        f << 9 << " ";
    }
    f << std::endl;
    f << "</DataArray>" << std::endl;
    f << "</Cells>" << std::endl;

    /* Write solution information */
    f << "<PointData>" << std::endl;

    if (input->equation == AdvDiff)
    {
      f << "<DataArray type=\"Float32\" Name=\"u\" ";
      f << "format=\"ascii\">"<< std::endl;
      for (int face = 0; face < nFaces; face++)
      {
        int ele = eleList[face];
        int ind = indList[face];
        for (int pt = 0; pt < nPtsFace; pt++)
        {
          int ppt = index_map(ind,pt);
          f << std::scientific << std::setprecision(16) << e->U_ppts(ppt, ele, 0);
          f  << " ";
        }
        f << std::endl;
      }
      f << "</DataArray>" << std::endl;
    }
    else if(input->equation == EulerNS)
    {
      std::vector<std::string> var;
      if (e->nDims == 2)
        var = {"rho", "xmom", "ymom", "energy"};
      else
        var = {"rho", "xmom", "ymom", "zmom", "energy"};

      for (int n = 0; n < e->nVars; n++)
      {
        f << "<DataArray type=\"Float32\" Name=\"" << var[n] << "\" ";
        f << "format=\"ascii\">"<< std::endl;

        for (int face = 0; face < nFaces; face++)
        {
          int ele = eleList[face];
          int ind = indList[face];
          for (int pt = 0; pt < nPtsFace; pt++)
          {
            int ppt = index_map(ind,pt);
            f << std::scientific << std::setprecision(16);
            f << e->U_ppts(ppt, ele, n);
            f << " ";
          }

          f << std::endl;
        }
        f << "</DataArray>" << std::endl;
      }
    }

    if (input->filt_on && input->sen_write)
    {
      f << "<DataArray type=\"Float32\" Name=\"sensor\" format=\"ascii\">"<< std::endl;
      for (int face = 0; face < nFaces; face++)
      {
        int ele = eleList[face];
        for (int pt = 0; pt < nPtsFace; pt++)
        {
          f << filt.sensor[e->etype](ele) << " ";
        }
        f << std::endl;
      }
      f << "</DataArray>" << std::endl;
    }

    if (input->motion)
    {
      f << "<DataArray type=\"Float32\" NumberOfComponents=\"3\" Name=\"grid_velocity\" ";
      f << "format=\"ascii\">"<< std::endl;
      for (unsigned int face = 0; face < nFaces; face++)
      {
        int ele = eleList[face];
        int ind = indList[face];
        for (unsigned int pt = 0; pt < nPtsFace; pt++)
        {
          int ppt = index_map(ind,pt);
          for (unsigned int dim = 0; dim < e->nDims; dim++)
          {
            f << std::scientific << std::setprecision(16);
            f << e->grid_vel_ppts(ppt, ele, dim);
            f  << " ";
          }
          if (e->nDims == 2) f << 0.0 << " ";
        }
        f << std::endl;
      }
      f << "</DataArray>" << std::endl;
    }

    f << "</PointData>" << std::endl;
    f << "</Piece>" << std::endl;
    f << "</UnstructuredGrid>" << std::endl;
    f << "</VTKFile>" << std::endl;
    f.close();
  }

  if (input->overset && input->plot_overset)
  {
    write_overset_boundary(_prefix);
  }
}

void FRSolver::write_LHS(const std::string &_prefix)
{
  auto e = elesObjs[0];
#if !defined (_MPI) && !defined (_GPU)
  if (input->dt_scheme == "MCGS" && !input->stream_mode)
  {
    if (input->rank == 0) std::cout << "Writing LHS to file..." << std::endl;

    unsigned int iter = current_iter;
    if (input->p_multi)
      iter = iter / input->mg_steps[0];

    std::string prefix = _prefix;
    std::stringstream ss;
    ss << input->output_prefix << "/";
    ss << prefix << "_LHS_" << std::setw(9) << std::setfill('0');
    ss << iter << ".dat";

    H5File file(ss.str(), H5F_ACC_TRUNC);
    unsigned int N = e->nSpts * e->nVars;
    hsize_t dims[3] = {geo.nEles, N, N};
    DataSpace dspaceU(3, dims);

    std::string name = "LHS_" + std::to_string(iter);
    DataSet dset = file.createDataSet(name, PredType::NATIVE_DOUBLE, dspaceU);
    dset.write(e->LHSs[0].data(), PredType::NATIVE_DOUBLE, dspaceU);

    dspaceU.close();
    dset.close();
    file.close();
  }
#endif
}

void FRSolver::report_residuals(std::ofstream &f, std::chrono::high_resolution_clock::time_point t1)
{
  unsigned int iter = current_iter;
  if (input->p_multi)
    iter = iter / input->mg_steps[0];

  /* If running on GPU, copy out divergence */
#ifdef _GPU
  for (auto e : elesObjs)
  {
    e->divF_spts = e->divF_spts_d;
    e->dt = e->dt_d;
  }
#endif

  // HACK: Change nStages to compute the correct residual
  if (input->dt_scheme == "MCGS")
  {
    input->nStages = 1;
  }

  std::vector<double> res(elesObjs[0]->nVars,0.0);

  unsigned int nEles = 0;

  for (auto e : elesObjs)
  {
    for (unsigned int n = 0; n < e->nVars; n++)
    {
      for (unsigned int ele = 0; ele < e->nEles; ele++)
      {
        if (input->overset && geo.iblank_cell(ele) != NORMAL) continue;
        for (unsigned int spt = 0; spt < e->nSpts; spt++)
        {
          if (input->res_type == 0)
            res[n] = std::max(res[n], std::abs(e->divF_spts(spt,ele,n,0)
                                               / e->jaco_det_spts(spt, ele)));

          else if (input->res_type == 1)
            res[n] += std::abs(e->divF_spts(spt,ele,n,0)
                               / e->jaco_det_spts(spt, ele));

<<<<<<< HEAD
          else if (input->res_type == 2)
            res[n] += e->divF_spts(spt,ele,n,0) * e->divF_spts(spt,ele,n,0)
                    / (e->jaco_det_spts(spt, ele) * e->jaco_det_spts(spt, ele));
        }
        nEles++;
      }
=======
        else if (input->res_type == 2)
          res[n] += eles->divF_spts(spt,ele,n,0) * eles->divF_spts(spt,ele,n,0)
                  / (eles->jaco_det_spts(spt, ele) * eles->jaco_det_spts(spt, ele));

        if (std::isnan(res[n]))
        {
          std::cout << "NaN residual encountered at ele " << ele << ", spt " << spt << std::endl;
          ThrowException("NaN in residual");
        }
      }
      if (n == 0) nEles++;
>>>>>>> 6c4e4b42
    }
  }

  unsigned int nDoF = 0;
  for (auto e : elesObjs)
    nDoF += (e->nSpts * e->nEles);

  // HACK: Change nStages back
  if (input->dt_scheme == "MCGS")
  {
    input->nStages = 2;
  }

#ifdef _MPI
  MPI_Op oper = MPI_SUM;
  if (input->res_type == 0)
    oper = MPI_MAX;

  if (input->rank == 0)
  {
    MPI_Reduce(MPI_IN_PLACE, res.data(), elesObjs[0]->nVars, MPI_DOUBLE, oper, 0, myComm);
    MPI_Reduce(MPI_IN_PLACE, &nDoF, 1, MPI_INT, MPI_SUM, 0, myComm);
  }
  else
  {
    MPI_Reduce(res.data(), res.data(), elesObjs[0]->nVars, MPI_DOUBLE, oper, 0, myComm);
    MPI_Reduce(&nDoF, &nDoF, 1, MPI_INT, MPI_SUM, 0, myComm);
  }
#endif

  double minDT = INFINITY; double maxDT = 0.0; 

  if (input->dt_type == 2)
  {
    for (auto e : elesObjs)
    {
      minDT = std::min(minDT, *std::min_element(e->dt.data(), e->dt.data() + e->nEles));
      maxDT = std::max(maxDT, *std::max_element(e->dt.data(), e->dt.data() + e->nEles));
    }

#ifdef _MPI
    if (input->rank == 0)
    {
      MPI_Reduce(MPI_IN_PLACE, &minDT, 1, MPI_DOUBLE, MPI_MIN, 0, myComm);
      MPI_Reduce(MPI_IN_PLACE, &maxDT, 1, MPI_DOUBLE, MPI_MAX, 0, myComm);
    }
    else
    {
      MPI_Reduce(&minDT, &minDT, 1, MPI_DOUBLE, MPI_MIN, 0, myComm);
      MPI_Reduce(&maxDT, &maxDT, 1, MPI_DOUBLE, MPI_MAX, 0, myComm);
    }
#endif
  }

  /* Print residual to terminal (normalized by number of solution points) */
  if (input->rank == 0) 
  {
    if (input->res_type == 2)
    {
      for (auto &val : res)  
        val = std::sqrt(val);
    }

    if (input->overset)
      std::cout << "G" << std::setw(4) << std::left << input->gridID;

    std::cout << std::setw(6) << std::left << iter << " ";

    for (auto val : res)
      std::cout << std::scientific << std::setprecision(6) << std::setw(15) << std::left << val / nDoF << " ";

    if (input->dt_type == 2)
    {

      std::cout << "dt: " <<  minDT << " (min) ";
      std::cout << maxDT << " (max)";
    }
    else
    {
      std::cout << "dt: " << elesObjs[0]->dt(0);
    }

    std::cout << std::endl;
    
    /* Write to history file */
    auto t2 = std::chrono::high_resolution_clock::now();
    auto current_runtime = std::chrono::duration_cast<std::chrono::duration<double>>(t2-t1);

    f << iter << " " << std::scientific << flow_time << " " << current_runtime.count() << " ";

    for (auto val : res)
      f << val / nDoF << " ";
    f << std::endl;

    /* Store maximum residual */
    res_max = res[0] / nDoF;
  }

#ifdef _MPI
  /* Broadcast maximum residual */
  MPI_Bcast(&res_max, 1, MPI_DOUBLE, 0, myComm);
#endif
}

void FRSolver::report_forces(std::ofstream &f)
{
  unsigned int iter = current_iter;
  if (input->p_multi)
    iter = iter / input->mg_steps[0];

  /* If using GPU, copy out solution, gradient and pressure */
#ifdef _GPU
  for (auto e : elesObjs)
  {
    e->U_fpts = e->U_fpts_d;
    if (input->viscous)
      e->dU_fpts = e->dU_fpts_d;
  }
  faces->P = faces->P_d;
#endif

  std::stringstream ss;
#ifdef _MPI
  ss << input->output_prefix << "/";
  ss << input->output_prefix << "_" << std::setw(9) << std::setfill('0') << iter;
  ss << "_" << std::setw(3) << std::setfill('0') << input->rank << ".cp";
#else
  ss << input->output_prefix << "/";
  ss << input->output_prefix << "_" << std::setw(9) << std::setfill('0') << iter;
  ss << ".cp";
#endif

  auto cpfile = ss.str();
  std::ofstream g(cpfile);

  std::array<double, 3> force_conv = {0,0,0};
  std::array<double, 3> force_visc = {0,0,0};
  compute_forces(force_conv, force_visc, &g);

  /* Convert dimensional forces into non-dimensional coefficients */
  double Vsq = 0.0;
  for (unsigned int dim = 0; dim < geo.nDims; dim++)
    Vsq += input->V_fs(dim) * input->V_fs(dim);

  double fac = 1.0 / (0.5 * input->rho_fs * Vsq);

  for (int i = 0; i < 3; i++)
  {
    force_conv[i] *= fac;
    force_visc[i] *= fac;
  }

  /* Compute lift and drag coefficients */
  double CL_conv, CD_conv, CL_visc, CD_visc;

#ifdef _MPI
  if (input->rank == 0)
  {
    MPI_Reduce(MPI_IN_PLACE, force_conv.data(), geo.nDims, MPI_DOUBLE, MPI_SUM, 0, myComm);
    MPI_Reduce(MPI_IN_PLACE, force_visc.data(), geo.nDims, MPI_DOUBLE, MPI_SUM, 0, myComm);
  }
  else
  {
    MPI_Reduce(force_conv.data(), force_conv.data(), geo.nDims, MPI_DOUBLE, MPI_SUM, 0, myComm);
    MPI_Reduce(force_visc.data(), force_visc.data(), geo.nDims, MPI_DOUBLE, MPI_SUM, 0, myComm);
  }
#endif

  /* Get angle of attack (and sideslip) */
  double aoa = std::atan2(input->V_fs(1), input->V_fs(0));
  double aos = 0.0;
  if (geo.nDims == 3)
    aos = std::atan2(input->V_fs(2), input->V_fs(0));

  if (input->rank == 0)
  {
    if (geo.nDims == 2)
    {
      CL_conv = -force_conv[0] * std::sin(aoa) + force_conv[1] * std::cos(aoa);
      CD_conv = force_conv[0] * std::cos(aoa) + force_conv[1] * std::sin(aoa);
      CL_visc = -force_visc[0] * std::sin(aoa) + force_visc[1] * std::cos(aoa);
      CD_visc = force_visc[0] * std::cos(aoa) + force_visc[1] * std::sin(aoa);
    }
    else if (geo.nDims == 3)
    {
      CL_conv = -force_conv[0] * std::sin(aoa) + force_conv[1] * std::cos(aoa);
      CD_conv = force_conv[0] * std::cos(aoa) * std::cos(aos) + force_conv[1] * std::sin(aoa) + 
        force_conv[2] * std::sin(aoa) * std::cos(aos);
      CL_visc = -force_visc[0] * std::sin(aoa) + force_visc[1] * std::cos(aoa);
      CD_visc = force_visc[0] * std::cos(aoa) * std::cos(aos) + force_visc[1] * std::sin(aoa) + 
        force_visc[2] * std::sin(aoa) * cos(aos);
    }

    std::cout << "CL_conv = " << CL_conv << " CD_conv = " << CD_conv;

    f << iter << " " << std::scientific << std::setprecision(16) << flow_time << " ";

    f  << CL_conv << " " << CD_conv;

    if (input->viscous)
    {
      std::cout << " CL_visc = " << CL_visc << " CD_visc = " << CD_visc;
      f << " " << CL_visc << " " << CD_visc;
    }

    std::cout << std::endl;
    f << std::endl;
  }
}

void FRSolver::report_error(std::ofstream &f)
{
  unsigned int iter = current_iter;
  if (input->p_multi)
    iter = iter / input->mg_steps[0];

  /* If using GPU, copy out solution */
#ifdef _GPU
  for (auto e : elesObjs)
  {
    e->U_spts = e->U_spts_d;
    if (input->viscous)
      e->dU_spts = e->dU_spts_d;
  }
#endif

  std::vector<double> l2_error(2,0.0);
  double vol = 0;

  for (auto e : elesObjs)
  {
    /* Extrapolate solution to quadrature points */
    auto &A = e->oppE_qpts(0, 0);
    auto &B = e->U_spts(0, 0, 0);
    auto &C = e->U_qpts(0, 0, 0);

#ifdef _OMP
    omp_blocked_dgemm(CblasColMajor, CblasNoTrans, CblasNoTrans, e->nQpts, 
        e->nEles * e->nVars, e->nSpts, 1.0, &A, e->oppE_qpts.ldim(), &B, 
        e->U_spts.ldim(), 0.0, &C, e->U_qpts.ldim());
#else
    cblas_dgemm(CblasColMajor, CblasNoTrans, CblasNoTrans, e->nQpts, 
        e->nEles * e->nVars, e->nSpts, 1.0, &A, e->U_qpts.ldim(), &B, 
        e->U_spts.ldim(), 0.0, &C, e->U_qpts.ldim());
#endif

    /* Extrapolate derivatives to quadrature points */
    if (input->viscous)
    {
      for (unsigned int dim = 0; dim < e->nDims; dim++)
      {
        auto &A = e->oppE_qpts(0, 0);
        auto &B = e->dU_spts(0, 0, 0, dim);
        auto &C = e->dU_qpts(0, 0, 0, dim);

#ifdef _OMP
        omp_blocked_dgemm(CblasColMajor, CblasNoTrans, CblasNoTrans, e->nQpts,
                          e->nEles * e->nVars, e->nSpts, 1.0, &A, e->U_qpts.ldim(), &B,
                          e->U_spts.ldim(), 0.0, &C, e->U_qpts.ldim());
#else
        cblas_dgemm(CblasColMajor, CblasNoTrans, CblasNoTrans, e->nQpts,
                    e->nEles * e->nVars, e->nSpts, 1.0, &A, e->U_qpts.ldim(), &B,
                    e->U_spts.ldim(), 0.0, &C, e->U_qpts.ldim());
#endif

      }
    }

    unsigned int n = input->err_field;
    std::vector<double> dU_true(2, 0.0), dU_error(2, 0.0);
#pragma omp for 
    for (unsigned int ele = 0; ele < e->nEles; ele++)
    {
      if (input->overset && geo.iblank_cell(ele) != NORMAL) continue;
      for (unsigned int qpt = 0; qpt < e->nQpts; qpt++)
      {
        double U_true = 0.0;

        if (e->nDims == 2)
        {
          /* Compute true solution and derivatives */
          if (input->test_case == 3) // Isentropic Bump
          {
            U_true = input->P_fs / std::pow(input->rho_fs, input->gamma);
          }
          else 
          {
            U_true = compute_U_true(e->coord_qpts(qpt,ele,0), e->coord_qpts(qpt,ele,1), 0, 
                flow_time, n, input);
          }

          if (input->viscous)
          {
            dU_true[0] = compute_dU_true(e->coord_qpts(qpt,ele,0), e->coord_qpts(qpt,ele,1), 0,
                                         flow_time, n, 0, input);
            dU_true[1] = compute_dU_true(e->coord_qpts(qpt,ele,0), e->coord_qpts(qpt,ele,1), 0,
                                         flow_time, n, 1, input);
          }

        }
        else if (e->nDims == 3)
        {
          ThrowException("Under construction!");
        }

        /* Compute errors */
        double U_error;
        if (input->test_case == 3) // Isentropic bump
        {
          double momF = 0.0;
          for (unsigned int dim = 0; dim < e->nDims; dim ++)
          {
            momF += e->U_qpts(qpt, ele, dim + 1) * e->U_qpts(qpt, ele, dim + 1);
          }

          momF /= e->U_qpts(qpt, ele, 0);

          double P = (input->gamma - 1.0) * (e->U_qpts(qpt, ele, 3) - 0.5 * momF);

          U_error = (U_true - P/std::pow(e->U_qpts(qpt, ele, 0), input->gamma)) / U_true;
          vol += e->weights_qpts(qpt) * e->jaco_det_qpts(qpt, ele); 
        }
        else
        {
          U_error = U_true - e->U_qpts(qpt, ele, n);
          if (input->viscous)
          {
            dU_error[0] = dU_true[0] - e->dU_qpts(qpt, ele, n, 0); 
            dU_error[1] = dU_true[1] - e->dU_qpts(qpt, ele, n, 1);
          }
          vol = 1;
        }

        l2_error[0] += e->weights_qpts(qpt) * e->jaco_det_qpts(qpt, ele) * U_error * U_error; 
        l2_error[1] += e->weights_qpts(qpt) * e->jaco_det_qpts(qpt, ele) * (U_error * U_error +
            dU_error[0] * dU_error[0] + dU_error[1] * dU_error[1]); 
      }
    }
  }

#ifdef _MPI
  if (input->rank == 0)
  {
    MPI_Reduce(MPI_IN_PLACE, l2_error.data(), 2, MPI_DOUBLE, MPI_SUM, 0, myComm);
  }
  else
  {
    MPI_Reduce(l2_error.data(), l2_error.data(), 2, MPI_DOUBLE, MPI_SUM, 0, myComm);
  }

#endif


  /* Print to terminal */
  if (input->rank == 0)
  {
    std::cout << "l2_error: ";
    for (auto &val : l2_error)
      std::cout << std::scientific << std::sqrt(val / vol) << " ";
    std::cout << std::endl;

    /* Write to file */
    f << iter << " " << std::scientific << std::setprecision(16) << flow_time << " ";

    for (auto &val : l2_error)
      f << std::sqrt(val / vol) << " ";
    f << std::endl;
  }

}

void FRSolver::compute_forces(std::array<double,3> &force_conv, std::array<double,3> &force_visc, std::ofstream *cp_file = NULL)
{
  double taun[3] = {0,0,0};

  /* Factor for forming non-dimensional coefficients */
  double Vsq = 0.0;
  for (unsigned int dim = 0; dim < geo.nDims; dim++)
    Vsq += input->V_fs(dim) * input->V_fs(dim);

  double fac = 1.0 / (0.5 * input->rho_fs * Vsq);

  bool write_cp = (cp_file != NULL && cp_file->is_open());

  unsigned int count = 0;
  /* Loop over boundary faces */
  for (unsigned int fpt = geo.nGfpts_int; fpt < geo.nGfpts_int + geo.nGfpts_bnd; fpt++)
  {
    /* Get boundary ID */
    unsigned int bnd_id = geo.gfpt2bnd(fpt - geo.nGfpts_int);
    unsigned int idx = count % geo.nFptsPerFace;

    if (bnd_id == SLIP_WALL_P || bnd_id == SLIP_WALL_G || bnd_id == ISOTHERMAL_NOSLIP_P  || bnd_id == ISOTHERMAL_NOSLIP_G
        || bnd_id == ISOTHERMAL_NOSLIP_MOVING_P || bnd_id == ISOTHERMAL_NOSLIP_MOVING_G || bnd_id == ADIABATIC_NOSLIP_P
        || bnd_id == ADIABATIC_NOSLIP_G || bnd_id == ADIABATIC_NOSLIP_MOVING_P || bnd_id == ADIABATIC_NOSLIP_MOVING_G) /* On wall boundary */
    {
      /* Get pressure */
      double PL = faces->P(fpt, 0);

      if (write_cp)
      {
        /* Write CP distrubtion to file */
        double CP = (PL - input->P_fs) * fac;
        for(unsigned int dim = 0; dim < geo.nDims; dim++)
          *cp_file << std::scientific << faces->coord(fpt, dim) << " ";
        *cp_file << std::scientific << CP << std::endl;
      }

      /* Sum inviscid force contributions */
      for (unsigned int dim = 0; dim < geo.nDims; dim++)
      {
        //TODO: need to fix quadrature weights for mixed element cases!
        force_conv[dim] += elesObjs[0]->weights_fpts(idx) * PL *
          faces->norm(fpt, dim) * faces->dA(fpt);
      }

      if (input->viscous)
      {
        if (geo.nDims == 2)
        {
          /* Setting variables for convenience */
          /* States */
          double rho = faces->U(fpt, 0, 0);
          double momx = faces->U(fpt, 1, 0);
          double momy = faces->U(fpt, 2, 0);
          double e = faces->U(fpt, 3, 0);

          double u = momx / rho;
          double v = momy / rho;
          double e_int = e / rho - 0.5 * (u*u + v*v);

          /* Gradients */
          double rho_dx = faces->dU(fpt, 0, 0, 0);
          double momx_dx = faces->dU(fpt, 1, 0, 0);
          double momy_dx = faces->dU(fpt, 2, 0, 0);

          double rho_dy = faces->dU(fpt, 0, 1, 0);
          double momx_dy = faces->dU(fpt, 1, 1, 0);
          double momy_dy = faces->dU(fpt, 2, 1, 0);

          /* Set viscosity */
          double mu;
          if (input->fix_vis)
          {
            mu = input->mu;
          }
          /* If desired, use Sutherland's law */
          else
          {
            double rt_ratio = (input->gamma - 1.0) * e_int / (input->rt);
            mu = input->mu * std::pow(rt_ratio,1.5) * (1. + input->c_sth) / (rt_ratio +
                input->c_sth);
          }

          double du_dx = (momx_dx - rho_dx * u) / rho;
          double du_dy = (momx_dy - rho_dy * u) / rho;

          double dv_dx = (momy_dx - rho_dx * v) / rho;
          double dv_dy = (momy_dy - rho_dy * v) / rho;

          double diag = (du_dx + dv_dy) / 3.0;

          double tauxx = 2.0 * mu * (du_dx - diag);
          double tauxy = mu * (du_dy + dv_dx);
          double tauyy = 2.0 * mu * (dv_dy - diag);

          /* Get viscous normal stress */
          taun[0] = tauxx * faces->norm(fpt, 0) + tauxy * faces->norm(fpt, 1);
          taun[1] = tauxy * faces->norm(fpt, 0) + tauyy * faces->norm(fpt, 1);

          //TODO: need to fix quadrature weights for mixed element cases!
          for (unsigned int dim = 0; dim < geo.nDims; dim++)
            force_visc[dim] -= elesObjs[0]->weights_fpts(idx) * taun[dim] *
              faces->dA(fpt);

        }
        else if (geo.nDims == 3)
        {
          /* Setting variables for convenience */
          /* States */
          double rho = faces->U(fpt, 0, 0);
          double momx = faces->U(fpt, 1, 0);
          double momy = faces->U(fpt, 2, 0);
          double momz = faces->U(fpt, 3, 0);
          double e = faces->U(fpt, 4, 0);

          double u = momx / rho;
          double v = momy / rho;
          double w = momz / rho;
          double e_int = e / rho - 0.5 * (u*u + v*v + w*w);

           /* Gradients */
          double rho_dx = faces->dU(fpt, 0, 0, 0);
          double momx_dx = faces->dU(fpt, 1, 0, 0);
          double momy_dx = faces->dU(fpt, 2, 0, 0);
          double momz_dx = faces->dU(fpt, 3, 0, 0);

          double rho_dy = faces->dU(fpt, 0, 1, 0);
          double momx_dy = faces->dU(fpt, 1, 1, 0);
          double momy_dy = faces->dU(fpt, 2, 1, 0);
          double momz_dy = faces->dU(fpt, 3, 1, 0);

          double rho_dz = faces->dU(fpt, 0, 2, 0);
          double momx_dz = faces->dU(fpt, 1, 2, 0);
          double momy_dz = faces->dU(fpt, 2, 2, 0);
          double momz_dz = faces->dU(fpt, 3, 2, 0);

          /* Set viscosity */
          double mu;
          if (input->fix_vis)
          {
            mu = input->mu;
          }
          /* If desired, use Sutherland's law */
          else
          {
            double rt_ratio = (input->gamma - 1.0) * e_int / (input->rt);
            mu = input->mu * std::pow(rt_ratio,1.5) * (1. + input->c_sth) / (rt_ratio +
                input->c_sth);
          }

          double du_dx = (momx_dx - rho_dx * u) / rho;
          double du_dy = (momx_dy - rho_dy * u) / rho;
          double du_dz = (momx_dz - rho_dz * u) / rho;

          double dv_dx = (momy_dx - rho_dx * v) / rho;
          double dv_dy = (momy_dy - rho_dy * v) / rho;
          double dv_dz = (momy_dz - rho_dz * v) / rho;

          double dw_dx = (momz_dx - rho_dx * w) / rho;
          double dw_dy = (momz_dy - rho_dy * w) / rho;
          double dw_dz = (momz_dz - rho_dz * w) / rho;

          double diag = (du_dx + dv_dy + dw_dz) / 3.0;

          double tauxx = 2.0 * mu * (du_dx - diag);
          double tauyy = 2.0 * mu * (dv_dy - diag);
          double tauzz = 2.0 * mu * (dw_dz - diag);
          double tauxy = mu * (du_dy + dv_dx);
          double tauxz = mu * (du_dz + dw_dx);
          double tauyz = mu * (dv_dz + dw_dy);

          /* Get viscous normal stress */
          taun[0] = tauxx * faces->norm(fpt, 0) + tauxy * faces->norm(fpt, 1) + tauxz * faces->norm(fpt, 2);
          taun[1] = tauxy * faces->norm(fpt, 0) + tauyy * faces->norm(fpt, 1) + tauyz * faces->norm(fpt, 2);
          taun[3] = tauxz * faces->norm(fpt, 0) + tauyz * faces->norm(fpt, 1) + tauzz * faces->norm(fpt, 2);

          //TODO: need to fix quadrature weights for mixed element cases!
          for (unsigned int dim = 0; dim < geo.nDims; dim++)
            force_visc[dim] -= elesObjs[0]->weights_fpts(idx) * taun[dim] *
              faces->dA(fpt);
        }

      }
      count++;
    }
  }
}

void FRSolver::compute_moments(std::array<double,3> &tot_force, std::array<double,3> &tot_moment)
{
  /*! ---- TAKING ALL MOMENTS ABOUT 'geo.x_cg' ---- */
  tot_force.fill(0.0);
  tot_moment.fill(0.0);

  double taun[3];
  double force[3] = {0,0,0}; //! NOTE: need z-component initialized to '0' for 2D

  int c1[3] = {1,2,0}; // Cross-product index maps
  int c2[3] = {2,0,1};

  unsigned int count = 0;
  /* Loop over boundary faces */
  for (unsigned int fpt = geo.nGfpts_int; fpt < geo.nGfpts_int + geo.nGfpts_bnd; fpt++)
  {
    /* Get boundary ID */
    unsigned int bnd_id = geo.gfpt2bnd(fpt - geo.nGfpts_int);
    unsigned int idx = count % geo.nFptsPerFace;

    if (bnd_id == SLIP_WALL_P || bnd_id == SLIP_WALL_G || bnd_id == ISOTHERMAL_NOSLIP_P  || bnd_id == ISOTHERMAL_NOSLIP_G
        || bnd_id == ISOTHERMAL_NOSLIP_MOVING_P || bnd_id == ISOTHERMAL_NOSLIP_MOVING_G || bnd_id == ADIABATIC_NOSLIP_P
        || bnd_id == ADIABATIC_NOSLIP_G || bnd_id == ADIABATIC_NOSLIP_MOVING_P || bnd_id == ADIABATIC_NOSLIP_MOVING_G) /* On wall boundary */
    {
      /* Get pressure */
      double PL = faces->P(fpt, 0);

      /* Sum inviscid force contributions */
      //TODO: need to fix quadrature weights for mixed element cases!
      for (unsigned int dim = 0; dim < geo.nDims; dim++)
        force[dim] = elesObjs[0]->weights_fpts(idx) * PL *
          faces->norm(fpt, dim) * faces->dA(fpt);

      if (input->viscous)
      {
        if (geo.nDims == 2)
        {
          /* Setting variables for convenience */
          /* States */
          double rho = faces->U(fpt, 0, 0);
          double momx = faces->U(fpt, 1, 0);
          double momy = faces->U(fpt, 2, 0);
          double e = faces->U(fpt, 3, 0);

          double u = momx / rho;
          double v = momy / rho;
          double e_int = e / rho - 0.5 * (u*u + v*v);

          /* Gradients */
          double rho_dx = faces->dU(fpt, 0, 0, 0);
          double momx_dx = faces->dU(fpt, 1, 0, 0);
          double momy_dx = faces->dU(fpt, 2, 0, 0);

          double rho_dy = faces->dU(fpt, 0, 1, 0);
          double momx_dy = faces->dU(fpt, 1, 1, 0);
          double momy_dy = faces->dU(fpt, 2, 1, 0);

          /* Set viscosity */
          double mu;
          if (input->fix_vis)
          {
            mu = input->mu;
          }
          /* If desired, use Sutherland's law */
          else
          {
            double rt_ratio = (input->gamma - 1.0) * e_int / (input->rt);
            mu = input->mu * std::pow(rt_ratio,1.5) * (1. + input->c_sth) / (rt_ratio +
                input->c_sth);
          }

          double du_dx = (momx_dx - rho_dx * u) / rho;
          double du_dy = (momx_dy - rho_dy * u) / rho;

          double dv_dx = (momy_dx - rho_dx * v) / rho;
          double dv_dy = (momy_dy - rho_dy * v) / rho;

          double diag = (du_dx + dv_dy) / 3.0;

          double tauxx = 2.0 * mu * (du_dx - diag);
          double tauxy = mu * (du_dy + dv_dx);
          double tauyy = 2.0 * mu * (dv_dy - diag);

          /* Get viscous normal stress */
          taun[0] = tauxx * faces->norm(fpt, 0) + tauxy * faces->norm(fpt, 1);
          taun[1] = tauxy * faces->norm(fpt, 0) + tauyy * faces->norm(fpt, 1);

<<<<<<< HEAD
          //TODO: need to fix quadrature weights for mixed element cases!
          for (unsigned int dim = 0; dim < geo.nDims; dim++)
            force[dim] -= elesObjs[0]->weights_fpts(idx) * taun[dim] * faces->dA(fpt);
=======
          for (int dim = 0; dim < 2; dim++)
            force[dim] -= eles->weights_fpts(idx) * taun[dim] * faces->dA(fpt);
>>>>>>> 6c4e4b42
        }
        else if (geo.nDims == 3)
        {
          /* Setting variables for convenience */
          /* States */
          double rho = faces->U(fpt, 0, 0);
          double momx = faces->U(fpt, 1, 0);
          double momy = faces->U(fpt, 2, 0);
          double momz = faces->U(fpt, 3, 0);
          double e = faces->U(fpt, 4, 0);

          double u = momx / rho;
          double v = momy / rho;
          double w = momz / rho;
          double e_int = e / rho - 0.5 * (u*u + v*v + w*w);

           /* Gradients */
          double rho_dx = faces->dU(fpt, 0, 0, 0);
          double momx_dx = faces->dU(fpt, 1, 0, 0);
          double momy_dx = faces->dU(fpt, 2, 0, 0);
          double momz_dx = faces->dU(fpt, 3, 0, 0);

          double rho_dy = faces->dU(fpt, 0, 1, 0);
          double momx_dy = faces->dU(fpt, 1, 1, 0);
          double momy_dy = faces->dU(fpt, 2, 1, 0);
          double momz_dy = faces->dU(fpt, 3, 1, 0);

          double rho_dz = faces->dU(fpt, 0, 2, 0);
          double momx_dz = faces->dU(fpt, 1, 2, 0);
          double momy_dz = faces->dU(fpt, 2, 2, 0);
          double momz_dz = faces->dU(fpt, 3, 2, 0);

          /* Set viscosity */
          double mu;
          if (input->fix_vis)
          {
            mu = input->mu;
          }
          /* If desired, use Sutherland's law */
          else
          {
            double rt_ratio = (input->gamma - 1.0) * e_int / (input->rt);
            mu = input->mu * std::pow(rt_ratio,1.5) * (1. + input->c_sth) / (rt_ratio +
                input->c_sth);
          }

          double du_dx = (momx_dx - rho_dx * u) / rho;
          double du_dy = (momx_dy - rho_dy * u) / rho;
          double du_dz = (momx_dz - rho_dz * u) / rho;

          double dv_dx = (momy_dx - rho_dx * v) / rho;
          double dv_dy = (momy_dy - rho_dy * v) / rho;
          double dv_dz = (momy_dz - rho_dz * v) / rho;

          double dw_dx = (momz_dx - rho_dx * w) / rho;
          double dw_dy = (momz_dy - rho_dy * w) / rho;
          double dw_dz = (momz_dz - rho_dz * w) / rho;

          double diag = (du_dx + dv_dy + dw_dz) / 3.0;

          double tauxx = 2.0 * mu * (du_dx - diag);
          double tauyy = 2.0 * mu * (dv_dy - diag);
          double tauzz = 2.0 * mu * (dw_dz - diag);
          double tauxy = mu * (du_dy + dv_dx);
          double tauxz = mu * (du_dz + dw_dx);
          double tauyz = mu * (dv_dz + dw_dy);

          /* Get viscous normal stress */
          taun[0] = tauxx * faces->norm(fpt, 0) + tauxy * faces->norm(fpt, 1) + tauxz * faces->norm(fpt, 2);
          taun[1] = tauxy * faces->norm(fpt, 0) + tauyy * faces->norm(fpt, 1) + tauyz * faces->norm(fpt, 2);
          taun[3] = tauxz * faces->norm(fpt, 0) + tauyz * faces->norm(fpt, 1) + tauzz * faces->norm(fpt, 2);

          //TODO: need to fix quadrature weights for mixed element cases!
          for (unsigned int dim = 0; dim < geo.nDims; dim++)
            force[dim] -= elesObjs[0]->weights_fpts(idx) * taun[dim] *
              faces->dA(fpt);
        }

      }

      // Add fpt's contribution to total force and moment
      for (unsigned int d = 0; d < geo.nDims; d++)
        tot_force[d] += force[d];

      if (geo.nDims == 3)
      {
<<<<<<< HEAD
        for (unsigned int d = 0; d < geo.nDims; d++)
          tot_moment[d] += faces->coord(fpt,c1[d]) * force[c2[d]]
              - faces->coord(fpt,c2[d]) * force[c1[d]];
=======
        for (unsigned int d = 0; d < eles->nDims; d++)
          tot_moment[d] += (faces->coord(fpt,c1[d]) - geo.x_cg(c1[d])) * force[c2[d]]
              - (faces->coord(fpt,c2[d]) - geo.x_cg(c2[d])) * force[c1[d]];
>>>>>>> 6c4e4b42
      }
      else
      {
        // Only a 'z' component in 2D
        tot_moment[2] += (faces->coord(fpt,0) - geo.x_cg(0)) * force[1]
            - (faces->coord(fpt,1) - geo.x_cg(1)) * force[0];
      }

      count++;
    }
  }
}

void FRSolver::filter_solution()
{
  if (input->filt_on)
  {
    filt.apply_sensor();
    filt.apply_expfilter();
  }
}

void FRSolver::move(double time, bool update_iblank)
{
  if (!input->motion) return;
  if (time == grid_time) return; // Already set

#ifdef _CPU
  move_grid(input, geo, time);
#endif

#ifdef _GPU
  if (input->motion_type != RIGID_BODY)
  {
    move_grid_wrapper(geo.coord_nodes_d, geo.coords_init_d, geo.grid_vel_nodes_d,
                      motion_vars_d, geo.nNodes, geo.nDims, input->motion_type, time, geo.gridID);
    check_error();
  }
#endif

<<<<<<< HEAD
  for (auto e : elesObjs)
    e->move(faces);
=======
  eles->move(faces);

#ifdef _BUILD_LIB
  // Update the overset connectivity to the new grid positions
  if (input->overset)
  {
    if (input->motion_type == CIRCULAR_TRANS)
    {
      geo.x_cg(0) = input->moveAx*sin(2.*pi*input->moveFx*time);
      geo.x_cg(1) = input->moveAy*(1-cos(2.*pi*input->moveFy*time));
      if (geo.nDims == 3)
        geo.x_cg(2) = -input->moveAz*sin(2.*pi*input->moveFz*time);

      if (input->gridID == 1)
      {
        // Update Tioga's offset vector for iblank setting
        ZEFR->tg_update_transform(geo.Rmat.data(), geo.x_cg.data(), geo.nDims);
        // Reset back to zero so we don't modify this grid
        geo.x_cg.assign({3},0.0);
      }
      else
      {
        double tmp[3] = {0.0};
        ZEFR->tg_update_transform(geo.Rmat.data(), tmp, geo.nDims);
      }
    }

#ifdef _GPU
    geo.coord_nodes = geo.coord_nodes_d;
    geo.grid_vel_nodes = geo.grid_vel_nodes_d;
    faces->coord = faces->coord_d;
    eles->coord_spts = eles->coord_spts_d;
#endif
  }
#endif

  grid_time = time;
}

void FRSolver::rigid_body_update(unsigned int stage)
{
  if (input->motion_type != RIGID_BODY) return;

  // ---- Compute forces & moments in the global coordinate system ----

  std::array<double,3> force = {0,0,0}, torque = {0,0,0};

  if (input->full_6dof && input->gridID == 0) // Don't apply to overset bkgd grids
  {
#ifdef _CPU
    compute_moments(force,torque);
#endif
#ifdef _GPU
    compute_moments_wrapper(force,torque,faces->U_d,faces->dU_d,faces->P_d,faces->coord_d,geo.x_cg_d,faces->norm_d,
        faces->dA_d,geo.gfpt2bnd_d,eles->weights_fpts_d,force_d,moment_d,input->gamma,input->rt,
        input->c_sth,input->mu,input->viscous,input->fix_vis,eles->nVars,eles->nDims,geo.nGfpts_int,
        geo.nBndFaces,geo.nFptsPerFace);
#endif

#ifdef _MPI
    // Update translational motion in sync across grids, but not rotation
    MPI_Allreduce(MPI_IN_PLACE, force.data(), 3, MPI_DOUBLE, MPI_SUM, worldComm);
    MPI_Allreduce(MPI_IN_PLACE, torque.data(), 3, MPI_DOUBLE, MPI_SUM, myComm);
#endif
  }

  // Add in force from gravity
  force[2] -= input->g*geo.mass;
//  if (current_iter % 100 == 0 && stage == 0)
//    printf("force = %.3e  %.3e  %.3e\n",force[0],force[1],force[2]);
  int c1[3] = {1,2,0}; // Cross-product index maps
  int c2[3] = {2,0,1};

  double bi = rk_beta(stage);

  Quat q(geo.q(0),geo.q(1),geo.q(2),geo.q(3));
  q.normalize();
  Quat qdot(geo.qdot(0),geo.qdot(1),geo.qdot(2),geo.qdot(3));
  Quat omega;
  omega = 2.*(q.conj())*qdot; // body-frame omega

  // Transform moments from global coords to body coords
  Quat tau(0.0, torque[0],torque[1],torque[2]);
  tau = q.conj()*tau*q;

  // ---- q_ddot = .5*(qdot*w + q*[Jinv*(tau - w x J*w)]) ----
  Quat Jw;
  for (unsigned i = 0; i < 3; i++)
    for (unsigned j = 0; j < 3; j++)
      Jw[i+1] += geo.Jmat(i,j) * omega[j+1];

  Quat tmp1 = tau - (2.*q.conj()*qdot).cross(Jw);
  Quat wdot;
  for (unsigned i = 0; i < 3; i++)
    for (unsigned j = 0; j < 3; j++)
      wdot[i+1] += geo.Jinv(i,j) * tmp1[j+1];

  Quat q_res = .5*q*omega; // Omega is in body coords
  Quat qdot_res = .5*(qdot*omega + q*wdot);
  double v_res[3] = {force[0]/geo.mass, force[1]/geo.mass, force[2]/geo.mass};

  auto tmp_x_cg = geo.x_cg;

  // ---- Update x, v, q, qdot ----

  if (stage < nStages - 1)
  {
    double ai = rk_alpha(stage);
    for (unsigned int d = 0; d < eles->nDims; d++)
    {
      geo.x_cg(d) = x_til(d) + ai*dt(0) * geo.vel_cg(d);
      x_til(d) = geo.x_cg(d) + (bi-ai)*dt(0) * geo.vel_cg(d);

      geo.vel_cg(d) = v_til(d) + ai*dt(0) * v_res[d];
      v_til(d) = geo.vel_cg(d) + (bi-ai)*dt(0) * v_res[d];
    }

    for (unsigned int i = 0; i < 4; i++)
    {
      geo.q(i) = q_til(i) + ai*dt(0) * q_res[i];
      q_til(i) = geo.q(i) + (bi-ai)*dt(0) * q_res[i];

      geo.qdot(i) = qdot_til(i) + ai*dt(0) * qdot_res[i];
      qdot_til(i) = geo.qdot(i) + (bi-ai)*dt(0) * qdot_res[i];
    }
  }
  else
  {
    for (unsigned int d = 0; d < geo.nDims; d++)
    {
      geo.x_cg(d) = x_til(d) + bi*dt(0) * geo.vel_cg(d);
      geo.vel_cg(d) = v_til(d) + bi*dt(0) * v_res[d];
    }

    for (unsigned int i = 0; i < 4; i++)
    {
      geo.q(i) = q_til(i) + bi*dt(0) * q_res[i];
      geo.qdot(i) = qdot_til(i) + bi*dt(0) * qdot_res[i];
    }
  }

  // ---- Update derived quantities (omega; nodal positions & velocities) ----

  for (unsigned int i = 0; i < 4; i++)
  {
    q[i] = geo.q(i);
    qdot[i] = geo.qdot(i);
  }

  // Normalize q's for later use
  double qnorm = q.norm();
  q.normalize();
  for (unsigned int i = 0; i < 4; i++)
    geo.q(i) /= qnorm;

  omega = 2*qdot*q.conj(); // Global-frame omega
  for (unsigned int i = 0; i < geo.nDims; i++)
    geo.omega(i) = omega[i+1];

  // RmatN = Rmat * Rmat_prev^T
  auto Rmat = getRotationMatrix(q);
  geo.dRmat.fill(0.);
  for (unsigned int i = 0; i < 3; i++)
    for (unsigned int j = 0; j < 3; j++)
      for (unsigned int k = 0; k < 3; k++)
        geo.dRmat(i,j) += Rmat(i,k) * geo.Rmat(j,k);
  geo.Rmat = Rmat;

  // v_g = q * (omega_b cross x_b) * q_conj = Rmat * W_b * x_b = Wmat * x_b
  // W is 'Spin' of omega (cross-product in matrix form)
  omega = 2*q.conj()*qdot;
  mdvector<double> W({3,3}, 0.);
  for (int i = 0; i < 3; i++)
  {
    W(i,c2[i]) =  omega[c1[i]+1];
    W(i,c1[i]) = -omega[c2[i]+1];
  }
  geo.Wmat.fill(0.);
  for (unsigned int i = 0; i < 3; i++)
    for (unsigned int j = 0; j < 3; j++)
      for (unsigned int k = 0; k < 3; k++)
        geo.Wmat(i,j) += Rmat(i,k) * W(k,j);

#ifdef _GPU
  geo.x_cg_d = geo.x_cg;
  geo.vel_cg_d = geo.vel_cg;
  geo.Rmat_d = geo.Rmat;
  geo.Wmat_d = geo.Wmat;
#endif

#ifdef _BUILD_LIB
  // Rmat transforms body->global, but is stored column-major here
  // Transpose (accessing as row-major) transforms global->body as TIOGA needs
  if (input->overset)
    ZEFR->tg_update_transform(geo.Rmat.data(), geo.x_cg.data(), geo.nDims);
#endif
>>>>>>> 6c4e4b42
}

#ifdef _GPU
void FRSolver::report_gpu_mem_usage()
{
  size_t free, total, used;
  cudaMemGetInfo(&free, &total);
  used = total - free;

#ifndef _MPI
  std::cout << "GPU Memory Usage: " << used/1e6 << " MB used of " << total/1e6 << " MB available" << std::endl;
#else
  size_t used_max, used_min;

  if (input->rank == 0)
  {
    MPI_Reduce(&used, &used_max, 1, MPI_UNSIGNED_LONG, MPI_MAX, 0, myComm);
    MPI_Reduce(&used, &used_min, 1, MPI_UNSIGNED_LONG, MPI_MIN, 0, myComm);

    if (input->overset)
      std::cout << "Grid " << input->gridID << ": ";
    std::cout << "GPU Memory Usage: " << (used_min/1e6) << " (min) - " << (used_max/1e6) << " (max) MB used of " << total/1e6;
    std::cout << " MB available per GPU" << std::endl;
  }
  else
  {
    MPI_Reduce(&used, &used_max, 1, MPI_UNSIGNED_LONG, MPI_MAX, 0, myComm);
    MPI_Reduce(&used, &used_min, 1, MPI_UNSIGNED_LONG, MPI_MIN, 0, myComm);
  }
#endif
}
#endif<|MERGE_RESOLUTION|>--- conflicted
+++ resolved
@@ -250,16 +250,9 @@
 
 #ifdef _BUILD_LIB
     ZEFR->tg_set_iter_iblanks(input->dt, eles->nVars);
-
 #ifdef _GPU
     ZEFR->update_iblank_gpu();
 #endif
-//    if (input->overset)
-//    {
-//      if (input->motion_type != RIGID_BODY)
-//        ZEFR->tg_preprocess();
-//      ZEFR->tg_process_connectivity();
-//    }
 #endif
   }
 }
@@ -347,15 +340,8 @@
   /* Setup variables for timestepping scheme */
   if (input->dt_scheme == "Euler")
   {
-<<<<<<< HEAD
     input->nStages = 1;
     rk_beta.assign({input->nStages}, 1.0);
-=======
-    nStages = 1;
-    rk_beta.assign({nStages}, 1.0);
-    rk_alpha.assign({1}, 1.0);
->>>>>>> 6c4e4b42
-
   }
   else if (input->dt_scheme == "RK44")
   {
@@ -519,13 +505,9 @@
   unsigned int order_restart;
   std::map<ELE_TYPE, mdvector<double>> U_restart;
 
-<<<<<<< HEAD
   std::map<ELE_TYPE, unsigned int> nElesBT = geo.nElesBT;
-=======
-  unsigned int nEles = eles->nEles;
 
   bool has_gv = false; // can do the same here for all 'extra' fields
->>>>>>> 6c4e4b42
 
   /* Load data from restart file */
   while (f >> param)
@@ -568,8 +550,8 @@
     }
     if (param == "IBLANK" && input->overset)
     {
-      geo.iblank_cell.assign({eles->nEles});
-      for (unsigned int ele = 0; ele < eles->nEles; ele++)
+      geo.iblank_cell.assign({geo.nEles});
+      for (unsigned int ele = 0; ele < elesObjs[0]->nEles; ele++)
         f >> geo.iblank_cell(ele);
     }
     if (param == "grid_velocity")
@@ -603,15 +585,11 @@
         binary_read(f, temp);
         for (auto e: elesObjs)
         {
-<<<<<<< HEAD
           nRpts = e->oppRestart.get_dim(1);
-=======
-          if (input->overset && geo.iblank_cell(ele) != NORMAL) continue;
->>>>>>> 6c4e4b42
 
           for (unsigned int ele = 0; ele < e->etype; ele++)
           {
-            /// TODO: make sure this is setup correctly first
+            /// TODO: make sure this is setup correctly first [and implement everywhere iblank_cell is used
             if (input->overset && geo.iblank_cell(geo.eleID[e->etype](ele)) != NORMAL) continue;
 
             for (unsigned int rpt = 0; rpt < nRpts; rpt++)
@@ -640,45 +618,44 @@
             e->nEles * e->nVars, nRpts, 1.0, &A, e->oppRestart.ldim(), &B, 
             U_restart[e->etype].ldim(), 0.0, &C, e->U_spts.ldim());
 #endif
-<<<<<<< HEAD
-      }
-=======
+      }
 
       /* Read grid velocity NOTE: if any additional fields exist after,
        * remove 'if input->motion' or else read will occur in wrong location */
       if (input->motion && has_gv)
       {
-        U_restart.assign({nRpts, eles->nEles, 3});
-
-        unsigned int temp;
-        binary_read(f, temp);
-        for (unsigned int ele = 0; ele < nEles; ele++)
-        {
-          if (input->overset && geo.iblank_cell(ele) != NORMAL) continue;
-
-          for (unsigned int rpt = 0; rpt < nRpts; rpt++)
-            for (unsigned int n = 0; n < eles->nVars; n++)
-              binary_read(f, U_restart(rpt, ele, n));
-        }
-
-        /* Extrapolate values from restart points to solution points */
-        int m = eles->nSpts;
-        int k = nRpts;
-        int n = nEles * eles->nDims;
-        auto &A = eles->oppRestart(0, 0);
-        auto &B = U_restart(0, 0, 0);
-        auto &C = eles->grid_vel_spts(0, 0, 0);
-
-  #ifdef _OMP
-        omp_blocked_dgemm(CblasColMajor, CblasNoTrans, CblasNoTrans, m, n, k,
-                          1.0, &A, m, &B, k, 0.0, &C, m);
-  #else
-        cblas_dgemm(CblasColMajor, CblasNoTrans, CblasNoTrans, m, n, k,
-                    1.0, &A, m, &B, k, 0.0, &C, m);
-  #endif
-      }
-
->>>>>>> 6c4e4b42
+        for (auto e : elesObjs)
+        {
+          U_restart[e->etype].assign({nRpts, e->nEles, 3});
+
+          unsigned int temp;
+          binary_read(f, temp);
+          for (unsigned int ele = 0; ele < e->nEles; ele++)
+          {
+            if (input->overset && geo.iblank_cell(ele) != NORMAL) continue;
+
+            for (unsigned int rpt = 0; rpt < nRpts; rpt++)
+              for (unsigned int n = 0; n < elesObjs[0]->nVars; n++)
+                binary_read(f, U_restart[e->etype](rpt, ele, n));
+          }
+
+          /* Extrapolate values from restart points to solution points */
+          int m = e->nSpts;
+          int k = nRpts;
+          int n = e->nEles * e->nDims;
+          auto &A = e->oppRestart(0, 0);
+          auto &B = U_restart[e->etype](0, 0, 0);
+          auto &C = e->grid_vel_spts(0, 0, 0);
+
+#ifdef _OMP
+          omp_blocked_dgemm(CblasColMajor, CblasNoTrans, CblasNoTrans, m, n, k,
+                            1.0, &A, m, &B, k, 0.0, &C, m);
+#else
+          cblas_dgemm(CblasColMajor, CblasNoTrans, CblasNoTrans, m, n, k,
+                      1.0, &A, m, &B, k, 0.0, &C, m);
+#endif
+        }
+      }
     }
   }
 
@@ -765,103 +742,55 @@
       e->tempF_fpts_d = e->tempF_fpts;
       
       geo.ele2nodesBT_d[e->etype] = geo.ele2nodesBT[e->etype];
-    }
-<<<<<<< HEAD
-=======
-
-    /* Implicit flux derivative data structures (element local) */
-    eles->dFdU_spts_d = eles->dFdU_spts;
-    eles->dFcdU_fpts_d = eles->dFcdU_fpts;
-
-    /* Implicit flux derivative data structures (faces) */
-    faces->dFdUconv_d = faces->dFdUconv;
-    faces->dFcdU_d = faces->dFcdU;
-  }
-
-  /* Solution data structures (element local) */
-  eles->U_spts_d = eles->U_spts;
-  eles->U_fpts_d = eles->U_fpts;
-  eles->Uavg_d = eles->Uavg;
-  eles->weights_spts_d = eles->weights_spts;
-  eles->weights_fpts_d = eles->weights_fpts;
-  eles->Fcomm_d = eles->Fcomm;
-  eles->F_spts_d = eles->F_spts;
-  eles->divF_spts_d = eles->divF_spts;
-  eles->inv_jaco_spts_d = eles->inv_jaco_spts;
-  eles->jaco_det_spts_d = eles->jaco_det_spts;
-  eles->vol_d = eles->vol;
-
-  if (input->CFL_type == 2)
-    eles->h_ref_d = eles->h_ref;
-
-  if (input->viscous)
-  {
-    eles->dU_spts_d = eles->dU_spts;
-    eles->Ucomm_d = eles->Ucomm;
-    eles->dU_fpts_d = eles->dU_fpts;
-  }
-  
-  //TODO: Temporary fix. Need to remove usage of jaco_spts_d from all kernels.
-  if (input->motion || input->dt_scheme == "MCGS")
-  {
-    eles->jaco_spts_d = eles->jaco_spts;
-  }
-
-  if (input->motion)
-  {
-    eles->nodes_d = eles->nodes;
-    eles->grid_vel_nodes_d = eles->grid_vel_nodes;
-    eles->grid_vel_spts_d = eles->grid_vel_spts;
-    eles->grid_vel_fpts_d = eles->grid_vel_fpts;
-    eles->shape_spts_d = eles->shape_spts;
-    eles->shape_fpts_d = eles->shape_fpts;
-    eles->dshape_spts_d = eles->dshape_spts;
-    eles->dshape_fpts_d = eles->dshape_fpts;
-    eles->jaco_fpts_d = eles->jaco_fpts;
-    eles->inv_jaco_fpts_d = eles->inv_jaco_fpts;
-    eles->tnorm_d = eles->tnorm;
-    eles->dUr_spts_d = eles->dUr_spts;
-    eles->dF_spts_d = eles->dF_spts;
-    eles->dFn_fpts_d = eles->dFn_fpts;
-    eles->tempF_fpts_d = eles->tempF_fpts;
-
-    if (input->motion_type == RIGID_BODY)
-    {
-      if (input->viscous)
-        eles->inv_jaco_spts_init_d = eles->inv_jaco_spts;
-      eles->jaco_spts_init_d = eles->jaco_spts;
-      faces->norm_init_d = faces->norm;
-
-      nodes_ini_d = eles->nodes;
-      nodes_til_d = eles->nodes;
-      geo.x_cg_d = geo.x_cg;
-      x_ini_d = geo.x_cg;
-      x_til_d = geo.x_cg;
-      geo.vel_cg_d = geo.vel_cg;
-      v_ini_d = geo.vel_cg;
-      v_til_d = geo.vel_cg;
-      geo.q_d = geo.q;
-      q_ini_d = geo.q;
-      q_til_d = geo.q;
-      geo.qdot_d = geo.qdot;
-      qdot_ini_d = geo.qdot;
-      qdot_til_d = geo.qdot;
-    }
-
-    /* Moving-grid parameters for convenience / ease of future additions
-     * (add to input.hpp, then also here) */
-    motion_vars = new MotionVars[1];
-
-    motion_vars->moveAx = input->moveAx;
-    motion_vars->moveAy = input->moveAy;
-    motion_vars->moveAz = input->moveAz;
-    motion_vars->moveFx = input->moveFx;
-    motion_vars->moveFy = input->moveFy;
-    motion_vars->moveFz = input->moveFz;
-
-    allocate_device_data(motion_vars_d, 1);
-    copy_to_device(motion_vars_d, motion_vars, 1);
->>>>>>> 6c4e4b42
+
+      if (input->motion_type == RIGID_BODY)
+      {
+        if (input->viscous)
+          e->inv_jaco_spts_init_d = e->inv_jaco_spts;
+        e->jaco_spts_init_d = e->jaco_spts;
+        faces->norm_init_d = faces->norm;
+
+        nodes_ini_d = eles->nodes;
+        nodes_til_d = eles->nodes;
+        geo.x_cg_d = geo.x_cg;
+        x_ini_d = geo.x_cg;
+        x_til_d = geo.x_cg;
+        geo.vel_cg_d = geo.vel_cg;
+        v_ini_d = geo.vel_cg;
+        v_til_d = geo.vel_cg;
+        geo.q_d = geo.q;
+        q_ini_d = geo.q;
+        q_til_d = geo.q;
+        geo.qdot_d = geo.qdot;
+        qdot_ini_d = geo.qdot;
+        qdot_til_d = geo.qdot;
+
+        if (input->motion_type == RIGID_BODY)
+        {
+          if (geo.nBndFaces != 0)
+          {
+            force_d.set_size({geo.nBndFaces, geo.nDims});
+            moment_d.set_size({geo.nBndFaces, geo.nDims});
+            device_fill(force_d, force_d.max_size(), 0.);
+            device_fill(moment_d, moment_d.max_size(), 0.);
+          }
+        }
+      }
+
+      /* Moving-grid parameters for convenience / ease of future additions
+         * (add to input.hpp, then also here) */
+      motion_vars = new MotionVars[1];
+
+      motion_vars->moveAx = input->moveAx;
+      motion_vars->moveAy = input->moveAy;
+      motion_vars->moveAz = input->moveAz;
+      motion_vars->moveFx = input->moveFx;
+      motion_vars->moveFy = input->moveFy;
+      motion_vars->moveFz = input->moveFz;
+
+      allocate_device_data(motion_vars_d, 1);
+      copy_to_device(motion_vars_d, motion_vars, 1);
+    }
   }
 
   /* -- Face Data -- */
@@ -943,19 +872,12 @@
 
 void FRSolver::compute_residual(unsigned int stage, unsigned int color)
 {
-<<<<<<< HEAD
-=======
 #if defined(_GPU) && defined(_BUILD_LIB)
+  // Record event for start of compute_res (solution up-to-date for calculation)
   if (input->overset)
-  {
-    // Record event for start of compute_res (solution up-to-date for calculation)
-    event_record(2, 0);
-    stream_wait_event(3, 2);
-  }
-#endif
-
-  unsigned int startEle = 0; unsigned int endEle = eles->nEles;
->>>>>>> 6c4e4b42
+    event_record_wait_pair(2, 0, 3);
+#endif
+
   unsigned int startFpt = 0; unsigned int endFpt = geo.nGfpts;
 
 #ifdef _MPI
@@ -963,40 +885,15 @@
   unsigned int startFptMpi = endFpt;
 #endif
 
-<<<<<<< HEAD
-#ifdef _BUILD_LIB
-  if (input->overset)
-  {
-    for (auto e: elesObjs)
-      ZEFR->overset_interp(faces->nVars, e->U_spts.data(), faces->U.data(), 0);
-  }
-#endif
-
   /* Extrapolate solution to flux points */
   for (auto e : elesObjs)
     e->extrapolate_U();
 
-
-=======
-  /* If using coloring, modify range to extrapolate data from previously updated colors */
-  if (color && geo.nColors > 1)
-  {
-    startEle = geo.ele_color_range[prev_color - 1]; endEle = geo.ele_color_range[prev_color];
-  }
-
-  /* Extrapolate solution to flux points */
-  eles->extrapolate_U(startEle, endEle);
-
 #ifdef _BUILD_LIB
   if (input->overset)
-  {
-    PUSH_NVTX_RANGE("overset_U_send", 2);
     ZEFR->overset_interp_send(faces->nVars, 0);
-    POP_NVTX_RANGE;
-  }
-#endif
-
->>>>>>> 6c4e4b42
+#endif
+
   /* If "squeeze" stabilization enabled, apply  it */
   if (input->squeeze)
   {
@@ -1015,58 +912,32 @@
   /* Apply boundary conditions to state variables */
   faces->apply_bcs();
 
-<<<<<<< HEAD
   if (input->viscous)
   {
     // EXPERIMENTAL gradient computation from divergence
     if (input->grad_via_div)
-=======
-  /* If running inviscid, use this scheduling. */
-  if(!input->viscous)
-  {
-    /* Compute flux at solution points */
-    eles->compute_F(startEle, endEle);
-
-    /* Transform solution point fluxes from physical to reference space */
-    if (input->motion)
-    {
-      eles->compute_gradF_spts(startEle, endEle);
-      eles->compute_dU0(startEle, endEle);
-    }
-
+    {
 #ifdef _BUILD_LIB
-  if (input->overset)
-  {
-    PUSH_NVTX_RANGE("overset_U_recv", 2);
-    ZEFR->overset_interp_recv(faces->nVars, 0);
-    POP_NVTX_RANGE;
-  }
-#endif
-
-    /* Compute parent space common flux at non-MPI flux points */
-    faces->compute_common_F(startFpt, endFpt);
-
-    /* Compute solution point contribution to divergence of flux */
-    if (input->motion)
->>>>>>> 6c4e4b42
-    {
+      if (input->overset)
+        ZEFR->overset_interp_recv(faces->nVars, 0);
+#endif
+
       /* Compute common interface solution and convective flux at non-MPI flux points */
       faces->compute_common_U(startFpt, endFpt);
 
 #ifdef _MPI
       /* Receieve U data */
       faces->recv_U_data();
-      
+
       /* Complete computation on remaining flux points */
       faces->compute_common_U(startFptMpi, geo.nGfpts);
 #endif
 
-<<<<<<< HEAD
       for (unsigned int dim = 0; dim < geo.nDims; dim++)
       {
         // Compute unit advection flux at solution points with wavespeed along dim
         for (auto e : elesObjs)
-          e->compute_unit_advF(dim); 
+          e->compute_unit_advF(dim);
 
         // Convert common U to common normal advection flux
         faces->common_U_to_F(startFpt, geo.nGfpts, dim);
@@ -1081,54 +952,36 @@
     }
     else
     {
-      /* Compute common interface solution and convective flux at non-MPI flux points */
-      faces->compute_common_U(startFpt, endFpt);
-
       /* Compute solution point contribution to (corrected) gradient of state variables at solution points */
       for (auto e : elesObjs)
         e->compute_dU_spts();
-=======
-  /* If running viscous, use this scheduling */
-  else
-  {
-    /* Compute solution point contribution to (corrected) gradient of state variables at solution points */
-    eles->compute_dU_spts(startEle, endEle);
->>>>>>> 6c4e4b42
 
 #ifdef _BUILD_LIB
-  if (input->overset)
-  {
-    PUSH_NVTX_RANGE("overset_U_recv", 2);
-    ZEFR->overset_interp_recv(faces->nVars, 0);
-    POP_NVTX_RANGE;
-  }
-#endif
-
-    /* Compute common interface solution and convective flux at non-MPI flux points */
-    faces->compute_common_U(startFpt, endFpt);
+      if (input->overset)
+        ZEFR->overset_interp_recv(faces->nVars, 0);
+#endif
+
+      /* Compute common interface solution and convective flux at non-MPI flux points */
+      faces->compute_common_U(startFpt, endFpt);
 
 #ifdef _MPI
-<<<<<<< HEAD
       /* Receieve U data */
       faces->recv_U_data();
-      
+
       /* Complete computation on remaining flux points */
       faces->compute_common_U(startFptMpi, geo.nGfpts);
-=======
-    /* Receieve U data */
-    faces->recv_U_data();
-
-    /* Complete computation on remaining flux points */
-    faces->compute_common_U(startFptMpi, geo.nGfpts);
->>>>>>> 6c4e4b42
 #endif
 
       /* Compute flux point contribution to (corrected) gradient of state variables at solution points */
       for (auto e : elesObjs)
         e->compute_dU_fpts();
-
-<<<<<<< HEAD
-    }
+    }
+
+#if defined(_GPU) && defined(_BUILD_LIB)
+    if (input->overset)
+      event_record_wait_pair(3, 0, 3); // Event for completion of corrected gradient
+#endif
+
   }
 
   /* Copy un-transformed dU to dUr for later use (L-M chain rule) */
@@ -1144,74 +997,43 @@
 
   if (input->viscous)
   {
-=======
-#if defined(_GPU) && defined(_BUILD_LIB)
-    if (input->overset)
-    {
-      // Record event upon completion of corrected gradient
-      event_record(3, 0);
-      stream_wait_event(3, 3);
-    }
-#endif
-
-    /* Copy un-transformed dU to dUr for later use (L-M chain rule) */
-    if (input->motion)
-      eles->compute_dU0(startEle, endEle);
-
-    /* Compute flux at solution points */
-    eles->compute_F(startEle, endEle);
-
     /* Interpolate gradient data to/from other grid(s) */
 #ifdef _BUILD_LIB
     if (input->overset)
-    {
-      PUSH_NVTX_RANGE("overset_grad_send", 2);
       ZEFR->overset_interp_send(faces->nVars, 1);
-      POP_NVTX_RANGE;
-    }
-#endif
-
->>>>>>> 6c4e4b42
+#endif
+
     /* Extrapolate physical solution gradient (computed during compute_F) to flux points */
     for (auto e : elesObjs)
       e->extrapolate_dU();
 
 #if defined(_GPU) && defined(_BUILD_LIB)
     if (input->overset)
-    {
-      event_record(4,0);
-      stream_wait_event(3,4);
-    }
+      event_record_wait_pair(4, 0, 3);
 #endif
 
 #ifdef _MPI
     /* Commence sending gradient data to other processes */
     faces->send_dU_data();
-<<<<<<< HEAD
-
-    /* Interpolate gradient data to/from other grid(s) */
+#endif
+
+    /* Apply boundary conditions to the gradient */
+    faces->apply_bcs_dU();
+  }
+  else
+  {
 #ifdef _BUILD_LIB
     if (input->overset)
-    {
-      for (auto e : elesObjs)
-        ZEFR->overset_interp(faces->nVars, e->dU_spts.data(), faces->dU.data(), 1);
-    }
-#endif
-=======
->>>>>>> 6c4e4b42
-#endif
-
-    /* Apply boundary conditions to the gradient */
-    faces->apply_bcs_dU();
-  }
-  
+      ZEFR->overset_interp_recv(faces->nVars, 0);
+#endif
+  }
+
   if (input->motion)
   {
     /* Use Liang-Miyaji Chain-Rule form to compute divF */
     for (auto e : elesObjs)
       e->compute_gradF_spts();
 
-<<<<<<< HEAD
     for (auto e : elesObjs)
       e->transform_gradF_spts(stage);
   }
@@ -1222,40 +1044,20 @@
       e->compute_divF_spts(stage);
   }
 
+  /* Unpack gradient data from other grid(s) */
+#ifdef _BUILD_LIB
+  if (input->overset && input->viscous)
+  {
+    ZEFR->overset_interp_recv(faces->nVars, 1);
+#ifdef _GPU
+    // Wait for updated data on GPU before moving on to common_F
+    event_record_wait_pair(2, 3, 0);
+#endif
+  }
+#endif
+
   /* Compute common interface flux at non-MPI flux points */
   faces->compute_common_F(startFpt, endFpt);
-=======
-    if (input->motion)
-    {
-      /* Use Liang-Miyaji Chain-Rule form to compute divF */
-      eles->compute_gradF_spts(startEle, endEle);
-
-      eles->transform_gradF_spts(stage, startEle, endEle);
-    }
-    else
-    {
-      /* Compute solution point contribution to divergence of flux */
-      eles->compute_divF_spts(stage, startEle, endEle);
-    }
-
-    /* Unpack gradient data from other grid(s) */
-#ifdef _BUILD_LIB
-    if (input->overset)
-    {
-      PUSH_NVTX_RANGE("overset_grad_recv", 2);
-      ZEFR->overset_interp_recv(faces->nVars, 1);
-      // Wait for updated data on GPU before moving on to common_F
-#ifdef _GPU
-      event_record(2, 3);
-      stream_wait_event(0, 2);
-#endif
-      POP_NVTX_RANGE;
-    }
-#endif
-
-    /* Compute common interface flux at non-MPI flux points */
-    faces->compute_common_F(startFpt, endFpt);
->>>>>>> 6c4e4b42
 
 #ifdef _MPI
   if (!input->viscous)
@@ -1332,238 +1134,7 @@
 
 void FRSolver::initialize_U()
 {
-<<<<<<< HEAD
   // initialization moved into elements
-=======
-  /* Allocate memory for solution data structures */
-  /* Solution and Flux Variables */
-  eles->U_spts.assign({eles->nSpts, eles->nEles, eles->nVars});
-  eles->U_fpts.assign({eles->nFpts, eles->nEles, eles->nVars});
-  if (input->viscous)
-    eles->Ucomm.assign({eles->nFpts, eles->nEles, eles->nVars});
-  eles->U_ppts.assign({eles->nPpts, eles->nEles, eles->nVars});
-  if (input->error_freq > 0)
-    eles->U_qpts.assign({eles->nQpts, eles->nEles, eles->nVars});
-
-  if (input->squeeze)
-    eles->Uavg.assign({eles->nEles, eles->nVars});
-
-  eles->F_spts.assign({eles->nSpts, eles->nEles, eles->nVars, eles->nDims});
-  //eles->F_fpts.assign({eles->nFpts, eles->nEles, eles->nVars, eles->nDims});
-  eles->Fcomm.assign({eles->nFpts, eles->nEles, eles->nVars});
-
-  if (input->viscous)
-  {
-    eles->dU_spts.assign({eles->nSpts, eles->nEles, eles->nVars, eles->nDims});
-    eles->dU_fpts.assign({eles->nFpts, eles->nEles, eles->nVars, eles->nDims});
-    if (input->error_freq > 0)
-      eles->dU_qpts.assign({eles->nQpts, eles->nEles, eles->nVars, eles->nDims});
-  }
-
-  if (input->dt_scheme != "LSRK")
-    eles->divF_spts.assign({eles->nSpts, eles->nEles, eles->nVars, nStages});
-  else
-    eles->divF_spts.assign({eles->nSpts, eles->nEles, eles->nVars, 1});
-
-  if (input->motion)
-  {
-    eles->dUr_spts.assign({eles->nSpts, eles->nEles, eles->nVars, eles->nDims});
-    eles->dF_spts.assign({eles->nSpts, eles->nEles, eles->nVars, eles->nDims, eles->nDims});
-    eles->dFn_fpts.assign({eles->nFpts, eles->nEles, eles->nVars});
-    eles->tempF_fpts.assign({eles->nFpts, eles->nEles});
-
-#ifdef _GPU
-    if (input->motion_type == RIGID_BODY)
-    {
-      if (geo.nBndFaces != 0)
-      {
-        force_d.set_size({geo.nBndFaces, geo.nDims});
-        moment_d.set_size({geo.nBndFaces, geo.nDims});
-        device_fill(force_d, force_d.max_size(), 0.);
-        device_fill(moment_d, moment_d.max_size(), 0.);
-      }
-    }
-#endif
-  }
-
-  /* Allocate memory for implicit method data structures */
-  if (input->dt_scheme == "MCGS")
-  {
-    if (!input->inv_mode and input->n_LHS_blocks != 1)
-    {
-      ThrowException("If inv_mode != 0, n_LHS_blocks must equal 1!");
-    } 
-
-    eles->dFdU_spts.assign({eles->nSpts, eles->nEles, eles->nVars, eles->nVars, eles->nDims});
-    eles->dFcdU_fpts.assign({eles->nFpts, eles->nEles, eles->nVars, eles->nVars, 2});
-
-    if(input->viscous)
-    {
-      eles->dUcdU_fpts.assign({eles->nFpts, eles->nEles, eles->nVars, eles->nVars, 2});
-
-      /* Note: nDimsi: Fx, Fy // nDimsj: dUdx, dUdy */
-      eles->dFddU_spts.assign({eles->nSpts, eles->nEles, eles->nVars, eles->nVars, eles->nDims, eles->nDims});
-      eles->dFcddU_fpts.assign({eles->nFpts, eles->nEles, eles->nVars, eles->nVars, eles->nDims, 2});
-    }
-      
-    if (!input->stream_mode)
-    {
-      eles->LHSs.resize(1);
-      eles->LHSInvs.resize(1);
-      LUptrs.resize(1);
-
-#ifdef _CPU
-      unsigned int nElesMax = eles->nEles;
-#endif
-#ifdef _GPU
-      unsigned int nElesMax = ceil(geo.nEles / (double) input->n_LHS_blocks);
-#endif
-
-      eles->LHSs[0].assign({eles->nSpts, eles->nVars, eles->nSpts, eles->nVars, nElesMax}, 0);
-      LUptrs[0].resize(eles->nEles);
-      
-      if (input->inv_mode)
-      {
-        eles->LHSInvs[0].assign({eles->nSpts, eles->nVars, eles->nSpts, eles->nVars, eles->nEles}, 0);
-        eles->LHSInv_ptrs.assign({eles->nEles});
-        eles->deltaU_ptrs.assign({eles->nEles});
-      }
-
-      eles->LHS_ptrs.assign({nElesMax});
-      eles->RHS_ptrs.assign({eles->nEles});
-      eles->LU_pivots.assign({eles->nSpts * eles->nVars * nElesMax});
-      eles->LU_info.assign({eles->nSpts * eles->nVars * nElesMax});
-
-    }
-    else
-    {
-      eles->LHSs.resize(geo.nColors);
-      eles->LHSInvs.resize(geo.nColors);
-      LUptrs.resize(geo.nColors);
-
-      unsigned int nElesMax = *std::max_element(geo.ele_color_nEles.begin(), geo.ele_color_nEles.end());
-      for (unsigned int color = 1; color <= geo.nColors; color++)
-      {
-        eles->LHSs[color - 1].assign({eles->nSpts, eles->nVars, eles->nSpts, eles->nVars, nElesMax}, 0);
-        eles->LHSInvs[color - 1].assign({eles->nSpts, eles->nVars, eles->nSpts, eles->nVars, nElesMax}, 0, true);
-        LUptrs[color - 1].resize(nElesMax);
-      }
-      
-      if (input->inv_mode)
-      {
-        eles->LHSInv_ptrs.assign({nElesMax});
-        eles->deltaU_ptrs.assign({eles->nEles});
-      }
-
-      eles->LHS_ptrs.assign({nElesMax});
-      eles->RHS_ptrs.assign({eles->nEles});
-      eles->LU_pivots.assign({eles->nSpts * eles->nVars * nElesMax});
-      eles->LU_info.assign({eles->nSpts * eles->nVars * nElesMax});
-    }
-
-    eles->Cvisc0.assign({eles->nSpts, eles->nSpts, eles->nDims});
-    eles->CviscN.assign({eles->nSpts, eles->nSpts, eles->nDims, eles->nFaces});
-    eles->CdFddU0.assign({eles->nSpts, eles->nSpts, eles->nDims});
-    eles->CtempSS.assign({eles->nSpts, eles->nSpts});
-    eles->CtempFS.assign({eles->nFpts, eles->nSpts});
-    eles->CtempFS2.assign({eles->nFpts, eles->nSpts});
-    eles->CtempSF.assign({eles->nSpts, eles->nFpts});
-    eles->CtempFSN.assign({eles->nSpts1D, eles->nSpts});
-    eles->CtempFSN2.assign({eles->nSpts1D, eles->nSpts});
-
-    eles->deltaU.assign({eles->nSpts, eles->nVars, eles->nEles});
-    eles->RHS.assign({eles->nSpts, eles->nVars, eles->nEles});
-  }
-
-  /* Initialize solution */
-  if (input->equation == AdvDiff || input->equation == Burgers)
-  {
-    if (input->ic_type == 0)
-    {
-      // Do nothing for now
-    }
-    else if (input->ic_type == 1)
-    {
-      if (input->nDims == 2)
-      {
-        for (unsigned int ele = 0; ele < eles->nEles; ele++)
-        {
-          for (unsigned int spt = 0; spt < eles->nSpts; spt++)
-          {
-            double x = eles->coord_spts(spt, ele, 0);
-            double y = eles->coord_spts(spt, ele, 1);
-
-            eles->U_spts(spt, ele, 0) = compute_U_init(x, y, 0, 0, input);
-          }
-        }
-      }
-      else if (input->nDims == 3)
-      {
-        for (unsigned int ele = 0; ele < eles->nEles; ele++)
-        {
-          for (unsigned int spt = 0; spt < eles->nSpts; spt++)
-          {
-            double x = eles->coord_spts(spt, ele, 0);
-            double y = eles->coord_spts(spt, ele, 1);
-            double z = eles->coord_spts(spt, ele, 2);
-
-            eles->U_spts(spt, ele, 0) = compute_U_init(x, y, z, 0, input);
-
-          }
-        }
-      }
-    }
-    else
-    {
-      ThrowException("ic_type not recognized!");
-    }
-  }
-  else if (input->equation == EulerNS)
-  {
-    if (input->ic_type == 0)
-    {
-      for (unsigned int ele = 0; ele < eles->nEles; ele++)
-      {
-        for (unsigned int spt = 0; spt < eles->nSpts; spt++)
-        {
-          eles->U_spts(spt, ele, 0)  = input->rho_fs;
-
-          double Vsq = 0.0;
-          for (unsigned int dim = 0; dim < eles->nDims; dim++)
-          {
-            eles->U_spts(spt, ele, dim+1)  = input->rho_fs * input->V_fs(dim);
-            Vsq += input->V_fs(dim) * input->V_fs(dim);
-          }
-
-          eles->U_spts(spt, ele, eles->nDims + 1)  = input->P_fs/(input->gamma-1.0) +
-            0.5*input->rho_fs * Vsq;
-        }
-      }
-
-    }
-    else if (input->ic_type == 1)
-    {
-      for (unsigned int n = 0; n < eles->nVars; n++)
-      {
-        for (unsigned int ele = 0; ele < eles->nEles; ele++)
-        {
-          for (unsigned int spt = 0; spt < eles->nSpts; spt++)
-          {
-            double x = eles->coord_spts(spt, ele, 0);
-            double y = eles->coord_spts(spt, ele, 1);
-            double z = (eles->nDims == 2) ? 0 : eles->coord_spts(spt, ele, 2);
-
-            eles->U_spts(spt, ele, n) = compute_U_init(x, y, z, n, input);
-          }
-        }
-      }
-    }
-  }
-  else
-  {
-    ThrowException("Solution initialization not recognized!");
-  }
->>>>>>> 6c4e4b42
 }
 
 void FRSolver::setup_views()
@@ -1664,16 +1235,13 @@
       Fcomm_base_ptrs(gfpt + 1 * geo.nGfpts) = &faces->Fcomm_bnd(i, 0);
 
       if (input->viscous) Ucomm_base_ptrs(gfpt + 1 * geo.nGfpts) = &faces->Ucomm_bnd(i, 0);
-<<<<<<< HEAD
-=======
 
 #ifdef _GPU
       U_base_ptrs_d(gfpt + 1 * geo.nGfpts) = faces->U_bnd_d.get_ptr(i, 0);
-
       if (gfpt < geo.nGfpts_int + geo.nGfpts_bnd)
-	U_ldg_base_ptrs_d(gfpt + 1 * geo.nGfpts) = faces->U_bnd_ldg_d.get_ptr(i, 0);
+        U_ldg_base_ptrs_d(gfpt + 1 * geo.nGfpts) = faces->U_bnd_ldg_d.get_ptr(i, 0);
       else
-	U_ldg_base_ptrs_d(gfpt + 1 * geo.nGfpts) = faces->U_bnd_d.get_ptr(i, 0); // point to correct MPI data
+        U_ldg_base_ptrs_d(gfpt + 1 * geo.nGfpts) = faces->U_bnd_d.get_ptr(i, 0); // point U_ldg to correct MPI data;
 
       U_strides_d(gfpt + 1 * geo.nGfpts) = faces->U_bnd_d.get_stride(0);
 
@@ -1721,126 +1289,6 @@
 
 }
 
-void FRSolver::dFcdU_from_faces()
-{
-#ifdef _CPU
-#pragma omp parallel for collapse(3)
-  for (unsigned int nj = 0; nj < eles->nVars; nj++) 
-  {
-    for (unsigned int ni = 0; ni < eles->nVars; ni++) 
-    {
-      for (unsigned int ele = 0; ele < eles->nEles; ele++)
-      {
-        if (input->overset && geo.iblank_cell(ele) != NORMAL) continue;
-        for (unsigned int fpt = 0; fpt < eles->nFpts; fpt++)
-        {
-          int gfpt = geo.fpt2gfpt(fpt,ele);
-          /* Check if flux point is on ghost edge */
-          if (gfpt == -1)
-            continue;
-          int slot = geo.fpt2gfpt_slot(fpt,ele);
-          int notslot = 1;
-          if (slot == 1)
-          {
-            notslot = 0;
-          }
-
-          /* Combine dFcdU on non-periodic boundaries */
-          // TODO: might need to move this to faces
-          if (gfpt >= (int)geo.nGfpts_int && gfpt < (int)(geo.nGfpts_int + geo.nGfpts_bnd))
-          {
-            unsigned int bnd_id = geo.gfpt2bnd(gfpt - geo.nGfpts_int);
-            if (bnd_id != PERIODIC)
-            {
-              eles->dFcdU_fpts(fpt, ele, ni, nj, 0) = faces->dFcdU(gfpt, ni, nj, slot, slot) + 
-                                                      faces->dFcdU(gfpt, ni, nj, notslot, slot);
-              continue;
-            }
-          }
-          eles->dFcdU_fpts(fpt, ele, ni, nj, 0) = faces->dFcdU(gfpt, ni, nj, slot, slot);
-          eles->dFcdU_fpts(fpt, ele, ni, nj, 1) = faces->dFcdU(gfpt, ni, nj, notslot, slot);
-        }
-      }
-    }
-  }
-
-  if(input->viscous)
-  {
-#pragma omp parallel for collapse(3)
-    for (unsigned int nj = 0; nj < eles->nVars; nj++) 
-    {
-      for (unsigned int ni = 0; ni < eles->nVars; ni++) 
-      {
-        for (unsigned int ele = 0; ele < eles->nEles; ele++)
-        {
-          if (input->overset && geo.iblank_cell(ele) != NORMAL) continue;
-          for (unsigned int fpt = 0; fpt < eles->nFpts; fpt++)
-          {
-            int gfpt = geo.fpt2gfpt(fpt,ele);
-            /* Check if flux point is on ghost edge */
-            if (gfpt == -1)
-              continue;
-            int slot = geo.fpt2gfpt_slot(fpt,ele);
-            int notslot = 1;
-            if (slot == 1)
-            {
-              notslot = 0;
-            }
->>>>>>> 6c4e4b42
-
-#ifdef _GPU
-      U_base_ptrs_d(gfpt + 1 * geo.nGfpts) = faces->U_bnd_d.get_ptr(i, 0);
-      if (gfpt < geo.nGfpts_int + geo.nGfpts_bnd)
-        U_ldg_base_ptrs_d(gfpt + 1 * geo.nGfpts) = faces->U_bnd_ldg_d.get_ptr(i, 0);
-      else
-        U_ldg_base_ptrs_d(gfpt + 1 * geo.nGfpts) = faces->U_bnd_d.get_ptr(i, 0); // point U_ldg to correct MPI data;
-
-      U_strides_d(gfpt + 1 * geo.nGfpts) = faces->U_bnd_d.get_stride(0);
-
-      Fcomm_base_ptrs_d(gfpt + 1 * geo.nGfpts) = faces->Fcomm_bnd_d.get_ptr(i, 0);
-
-      if (input->viscous) Ucomm_base_ptrs_d(gfpt + 1 * geo.nGfpts) = faces->Ucomm_bnd_d.get_ptr(i, 0);
-#endif
-
-      if (input->viscous)
-      {
-        dU_base_ptrs(gfpt + 1 * geo.nGfpts) = &faces->dU_bnd(i, 0, 0);
-        dU_strides(gfpt + 1 * geo.nGfpts, 0) = faces->dU_bnd.get_stride(0);
-        dU_strides(gfpt + 1 * geo.nGfpts, 1) = faces->dU_bnd.get_stride(1);
-#ifdef _GPU
-        dU_base_ptrs_d(gfpt + 1 * geo.nGfpts) = faces->dU_bnd_d.get_ptr(i, 0, 0);
-        dU_strides_d(gfpt + 1 * geo.nGfpts, 0) = faces->dU_bnd_d.get_stride(0);
-        dU_strides_d(gfpt + 1 * geo.nGfpts, 1) = faces->dU_bnd_d.get_stride(1);
-#endif
-      }
-    }
-
-    i++;
-  }
-
-  /* Create views of element data for faces */
-  faces->U.assign(U_base_ptrs, U_strides, geo.nGfpts);
-  faces->U_ldg.assign(U_ldg_base_ptrs, U_strides, geo.nGfpts);
-  faces->Fcomm.assign(Fcomm_base_ptrs, U_strides, geo.nGfpts);
-  if (input->viscous)
-  {
-    faces->Ucomm.assign(Ucomm_base_ptrs, U_strides, geo.nGfpts);
-    faces->dU.assign(dU_base_ptrs, dU_strides, geo.nGfpts);
-  }
-
-#ifdef _GPU
-  faces->U_d.assign(U_base_ptrs_d, U_strides_d, geo.nGfpts);
-  faces->U_ldg_d.assign(U_ldg_base_ptrs_d, U_strides_d, geo.nGfpts);
-  faces->Fcomm_d.assign(Fcomm_base_ptrs_d, U_strides_d, geo.nGfpts);
-  if (input->viscous)
-  {
-    faces->Ucomm_d.assign(Ucomm_base_ptrs_d, U_strides_d, geo.nGfpts);
-    faces->dU_d.assign(dU_base_ptrs_d, dU_strides_d, geo.nGfpts);
-  }
-#endif
-
-}
-
 /* Note: Source term in update() is used primarily for multigrid. To add a true source term, define
  * a source term in funcs.cpp and set source input flag to 1. */
 #ifdef _CPU
@@ -1853,13 +1301,13 @@
   prev_time = flow_time;
 
   // Update grid to start of time step (if not already done so at previous step)
-  if (input->dt_scheme != "MCGS" && (nStages == 1 || (nStages > 1 && rk_alpha(nStages-2) != 1)))
+  if (input->dt_scheme != "MCGS" && (input->nStages == 1 || (input->nStages > 1 && rk_alpha(input->nStages-2) != 1)))
     move(flow_time);
 
 #ifdef _BUILD_LIB
   if (input->overset && input->motion)
   {
-    ZEFR->tg_set_iter_iblanks(dt(0), eles->nVars);
+    ZEFR->tg_set_iter_iblanks(elesObjs[0]->dt(0), eles->nVars);
 
 #ifdef _GPU
     ZEFR->update_iblank_gpu();
@@ -1881,27 +1329,6 @@
 
   flow_time = prev_time + elesObjs[0]->dt(0);
   current_iter++;
-
-<<<<<<< HEAD
-  // Update grid to end of time step (if not already done so)
-  if (input->dt_scheme != "MCGS" && (input->nStages == 1 || (input->nStages > 1 && rk_alpha(input->nStages-2) != 1)))
-    move(flow_time);
-=======
-//  // Update grid to end of time step (if not already done so)
-//  if (input->dt_scheme != "MCGS" && (nStages == 1 || (nStages > 1 && rk_alpha(nStages-2) != 1)))
-//    move(flow_time);
->>>>>>> 6c4e4b42
-
-//#ifdef _BUILD_LIB
-//  if (input->overset && input->motion)
-//  {
-//    ZEFR->tg_set_iter_iblanks(dt(0), eles->nVars);
-
-//#ifdef _GPU
-//    ZEFR->update_iblank_gpu();
-//#endif
-//  }
-//#endif
 }
 
 
@@ -1921,17 +1348,12 @@
 #endif
 
 #ifdef _GPU
-<<<<<<< HEAD
-  for (auto e : elesObjs)
-    device_copy(e->U_ini_d, e->U_spts_d, e->U_spts_d.max_size());
-  check_error();
-=======
   if (nStages > 1)
   {
-    device_copy(U_ini_d, eles->U_spts_d, eles->U_spts_d.max_size());
+    for (auto e : elesObjs)
+      device_copy(e->U_ini_d, e->U_spts_d, e->U_spts_d.max_size());
     check_error();
   }
->>>>>>> 6c4e4b42
 #endif
 
   unsigned int nSteps = (input->dt_scheme == "RKj") ? input->nStages : input->nStages - 1;
@@ -2010,44 +1432,26 @@
 #endif
 
 #ifdef _GPU
-      /* Increase last_stage if using RKj timestepping to bypass final stage branch in kernel. */
-      unsigned int last_stage = (input->dt_scheme == "RKj") ? input->nStages + 1 : input->nStages;
-
-      for (auto e : elesObjs)
-      {
-        if (!sourceBT.count(e->etype))
-        {
-          RK_update_wrapper(e->U_spts_d, e->U_ini_d, e->divF_spts_d, e->jaco_det_spts_d, e->dt_d,
-                            rk_alpha_d, input->dt_type, e->nSpts, e->nEles, e->nVars, e->nDims,
-                            input->equation, stage, last_stage, false, input->overset, geo.iblank_cell_d.data());
-        }
-        else
-        {
-          RK_update_source_wrapper(e->U_spts_d, e->U_ini_d, e->divF_spts_d, sourceBT.at(e->etype), e->jaco_det_spts_d, e->dt_d,
-                                   rk_alpha_d, input->dt_type, e->nSpts, e->nEles, e->nVars, e->nDims,
-                                   input->equation, stage, last_stage, false, input->overset, geo.iblank_cell_d.data());
-        }
-      }
-      check_error();
-#endif
-<<<<<<< HEAD
-
-      // Update grid to position of next time step
-      move(flow_time);
-
-#ifdef _BUILD_LIB
-      // Update the overset connectivity to the new grid positions
-      if (input->overset && input->motion)
-      {
-        ZEFR->tg_preprocess();
-        ZEFR->tg_process_connectivity();
-#ifdef _GPU
-        ZEFR->update_iblank_gpu();
-#endif
-      }
-#endif
-=======
->>>>>>> 6c4e4b42
+    /* Increase last_stage if using RKj timestepping to bypass final stage branch in kernel. */
+    unsigned int last_stage = (input->dt_scheme == "RKj") ? input->nStages + 1 : input->nStages;
+
+    for (auto e : elesObjs)
+    {
+      if (!sourceBT.count(e->etype))
+      {
+        RK_update_wrapper(e->U_spts_d, e->U_ini_d, e->divF_spts_d, e->jaco_det_spts_d, e->dt_d,
+                          rk_alpha_d, input->dt_type, e->nSpts, e->nEles, e->nVars, e->nDims,
+                          input->equation, stage, last_stage, false, input->overset, geo.iblank_cell_d.data());
+      }
+      else
+      {
+        RK_update_source_wrapper(e->U_spts_d, e->U_ini_d, e->divF_spts_d, sourceBT.at(e->etype), e->jaco_det_spts_d, e->dt_d,
+                                 rk_alpha_d, input->dt_type, e->nSpts, e->nEles, e->nVars, e->nDims,
+                                 input->equation, stage, last_stage, false, input->overset, geo.iblank_cell_d.data());
+      }
+    }
+    check_error();
+#endif
   }
 
   /* Final stage combining residuals for full Butcher table style RK timestepping*/
@@ -2056,17 +1460,14 @@
     if (input->nStages > 1)
       flow_time = prev_time + rk_alpha(input->nStages-2) * elesObjs[0]->dt(0);
 
-<<<<<<< HEAD
-    compute_residual(input->nStages-1);
-=======
     move(flow_time, false);
 
 #ifdef _BUILD_LIB
     if (input->overset) ZEFR->tg_point_connectivity(); /// TODO: - figure out best location for this
 #endif
 
-    compute_residual(nStages-1);
->>>>>>> 6c4e4b42
+    compute_residual(input->nStages-1);
+
 #ifdef _CPU
     if (input->nStages > 1)
     {
@@ -2173,13 +1574,9 @@
   {
     for (uint n = 0; n < e->nVars; n++)
     {
-<<<<<<< HEAD
       for (uint ele = 0; ele < e->nEles; ele++)
-=======
-      if (input->overset && geo.iblank_cell(ele) != NORMAL) continue;
-      for (uint spt = 0; spt < eles->nSpts; spt++)
->>>>>>> 6c4e4b42
-      {
+      {
+        if (input->overset && geo.iblank_cell(ele) != NORMAL) continue;
         for (uint spt = 0; spt < e->nSpts; spt++)
         {
           double err = std::abs(e->rk_err(spt,ele,n)) /
@@ -2246,7 +1643,6 @@
 
     if (input->motion_type == RIGID_BODY)
     {
-//      eles->nodes = nodes_ini;
       geo.vel_cg = v_ini;
       geo.x_cg = x_ini;
       geo.q = q_ini;
@@ -2254,21 +1650,14 @@
     }
 
 #ifdef _GPU
-<<<<<<< HEAD
     for (auto e : elesObjs)
       device_copy(e->U_spts_d, e->U_ini_d, e->U_ini_d.max_size());
-=======
-    device_copy(eles->U_spts_d, U_ini_d, U_ini_d.max_size());
 
     if (input->motion_type == RIGID_BODY)
     {
-//      device_copy(eles->nodes_d, nodes_ini_d, nodes_ini_d.max_size());
       device_copy(geo.x_cg_d, x_ini_d, x_ini_d.max_size());
       device_copy(geo.vel_cg_d, v_ini_d, v_ini_d.max_size());
-//      device_copy(geo.q_d, q_ini_d, q_ini_d.max_size());
-//      device_copy(geo.qdot_d, qdot_ini_d, qdot_ini_d.max_size());
-    }
->>>>>>> 6c4e4b42
+    }
 #endif
 
     // Try again with new dt
@@ -2289,21 +1678,11 @@
 
   // Copy current solution into "U_ini" ['rold' in PyFR]
 #ifdef _CPU
-<<<<<<< HEAD
   for (auto e : elesObjs)
   {
     e->U_ini = e->U_spts;
     e->U_til = e->U_spts;
     e->rk_err.fill(0.0);
-=======
-  U_ini = eles->U_spts;
-  U_til = eles->U_spts;
-  rk_err.fill(0.0);
-
-  if (input->motion_type == RIGID_BODY)
-  {
-//    nodes_ini = eles->nodes; nodes_til = eles->nodes;
->>>>>>> 6c4e4b42
   }
 #endif
 
@@ -2318,21 +1697,6 @@
     copy_from_device(e->dt.data(), e->dt_d.data(), 1);
   }
   
-
-  if (input->motion_type == RIGID_BODY)
-  {
-//    device_copy(nodes_ini_d, eles->nodes_d, eles->nodes_d.max_size());
-//    device_copy(nodes_til_d, eles->nodes_d, eles->nodes_d.max_size());
-//    device_copy(x_ini_d, geo.x_cg_d, geo.x_cg_d.max_size());
-//    device_copy(x_til_d, geo.x_cg_d, geo.x_cg_d.max_size());
-//    device_copy(v_ini_d, geo.vel_cg_d, geo.vel_cg_d.max_size());
-//    device_copy(v_til_d, geo.vel_cg_d, geo.vel_cg_d.max_size());
-////    device_copy(q_ini_d, geo.q_d, geo.q_d.max_size());
-//    device_copy(q_til_d, geo.q_d, geo.q_d.max_size());
-//    device_copy(qdot_ini_d, geo.qdot_d, geo.qdot_d.max_size());
-//    device_copy(qdot_til_d, geo.qdot_d, geo.qdot_d.max_size());
-  }
-
   check_error();
 #endif
 
@@ -2347,12 +1711,8 @@
   /* Main stage loop. Complete for Jameson-style RK timestepping */
   for (unsigned int stage = 0; stage < input->nStages; stage++)
   {
-<<<<<<< HEAD
+    PUSH_NVTX_RANGE("ONE_STAGE",6);
     flow_time = prev_time + rk_c(stage) * elesObjs[0]->dt(0);
-=======
-    PUSH_NVTX_RANGE("ONE_STAGE",6);
-    flow_time = prev_time + rk_c(stage) * dt(0);
->>>>>>> 6c4e4b42
 
     move(flow_time, false); // Set grid to current evaluation time
 
@@ -2362,14 +1722,9 @@
 
     compute_residual(0);
 
-<<<<<<< HEAD
-    //double ai = (stage < input->nStages - 1) ? rk_alpha(stage) : 0.0;
-    double ai = rk_alpha(stage);
-=======
     rigid_body_update(stage);
 
-    double ai = (stage < nStages - 1) ? rk_alpha(stage) : 0;
->>>>>>> 6c4e4b42
+    double ai = (stage < rk_alpha.size()) ? rk_alpha(stage) : 0;
     double bi = rk_beta(stage);
     double bhi = rk_bhat(stage);
 
@@ -2451,32 +1806,7 @@
     POP_NVTX_RANGE;
   }
 
-<<<<<<< HEAD
   flow_time = prev_time + elesObjs[0]->dt(0);
-=======
-//  if (input->motion_type == RIGID_BODY)
-//  {
-//    std::cout.setf(std::ios::scientific, std::ios::floatfield);
-//    std::cout.precision(4);
-
-//    std::cout << "  q: ";
-//    for (int i = 0; i < 4; i++)
-//      std::cout << std::setw(8) << geo.q(i);
-//    std::cout << "  w: ";
-//    for (int i = 0; i < 3; i++)
-//      std::cout << std::setw(8) << geo.omega(i);
-//    std::cout << "  v: ";
-//    for (int i = 0; i < 3; i++)
-//      std::cout << std::setw(8) << geo.vel_cg(i);
-//    std::cout << "  x: ";
-//    for (int i = 0; i < 3; i++)
-//      std::cout << std::setw(8) << geo.x_cg(i);
-//    std::cout << "  dt: " << dt(0) << "  " << flow_time;
-//    std::cout << std::endl;
-//  }
-
-  flow_time = prev_time + dt(0);
->>>>>>> 6c4e4b42
 }
 
 #ifdef _CPU
@@ -2591,11 +1921,7 @@
 
 #ifdef _MPI
     /// TODO: If interfacing with other explicit solver, work together here
-<<<<<<< HEAD
-    MPI_Allreduce(MPI_IN_PLACE, &minDT, 1, MPI_DOUBLE, MPI_MIN, MPI_COMM_WORLD);
-=======
-    MPI_Allreduce(MPI_IN_PLACE, &dt(0), 1, MPI_DOUBLE, MPI_MIN, worldComm);
->>>>>>> 6c4e4b42
+    MPI_Allreduce(MPI_IN_PLACE, &minDT, 1, MPI_DOUBLE, MPI_MIN, worldComm);
 #endif
 
     for (auto e : elesObjs)
@@ -2804,73 +2130,9 @@
 
   std::string stats = ss.str();
 
-<<<<<<< HEAD
   int nEles = e->nEles;
   int nVars = e->nVars;
   int nSpts = e->nSpts;
-=======
-  int nEles = eles->nEles;
-  int nVars = eles->nVars;
-  int nSpts = eles->nSpts;
-
-#ifdef _USE_H5_PARALLEL
-  FileCreatPropList h5_mpi_plist = H5Pcreate(H5P_FILE_ACCESS);
-  MPI_Info info;
-  MPI_Info_create(&info);
-  H5Pset_fapl_mpio(h5_mpi_plist, geo.myComm, info);
-  MPI_Barrier(myComm);
-  H5File file(filename, H5F_ACC_TRUNC, h5_mpi_plist);
-
-  std::vector<int> n_eles_p(input->nRanks);
-  MPI_Allgather(&nEles, 1, MPI_INT, n_eles_p.data(), 1, MPI_INT, geo.myComm);
-
-  /* --- Write Data to File --- */
-
-  for (int p = 0; p < input->nRanks; p++)
-  {
-    nEles = n_eles_p[p];
-
-    hsize_t dims[3] = {nSpts, nVars, nEles}; /// NOTE: We are col-major, HDF5 is row-major
-
-    DataSpace dspaceU(3, dims);
-    std::string solname = "soln_";
-    solname += (geo.nDims == 2) ? "quad" : "hex";
-    solname += "_p" + std::to_string(p);
-    DataSet dsetU = file.createDataSet(solname, PredType::NATIVE_DOUBLE, dspaceU);
-
-    if (p == input->rank)
-    {
-      mdvector<double> u_tmp({nEles, nVars, nSpts});
-      for (int ele = 0; ele < nEles; ele++)
-        for (int var = 0; var < nVars; var++)
-          for (int spt = 0; spt < nSpts; spt++)
-            u_tmp(ele,var,spt) = eles->U_spts(spt,ele,var);
-
-      dsetU.write(u_tmp.data(), PredType::NATIVE_DOUBLE, dspaceU);
-    }
-
-    dsetU.close();
-  }
-
-  DataSet dset = file.createDataSet("config", string_type, dspace);
-  if (input->rank == 0)
-    dset.write(config, string_type, dspace);
-  dset.close();
-
-  dset = file.createDataSet("stats", string_type, dspace);
-  if (input->rank == 0)
-    dset.write(stats, string_type, dspace);
-  dset.close();
-
-  // Write mesh ID
-  dset = file.createDataSet("mesh_uuid", string_type, dspace);
-  if (input->rank == 0)
-    dset.write(geo.mesh_uuid, string_type, dspace);
-  dset.close();
-
-  dspace.close();
-#else
->>>>>>> 6c4e4b42
 
 #ifdef _MPI
   // Need to traspose data to match PyFR layout - [spts,vars,eles] in row-major format
@@ -3370,39 +2632,35 @@
 
   if (input->motion)
   {
-<<<<<<< HEAD
     for (auto e : elesObjs)
     {
+      if (input->motion_type == RIGID_BODY || input->motion_type == CIRCULAR_TRANS)
+      {
+        f << "<!-- X_CG ";
+        for (int d = 0; d < 3; d++)
+          f << std::scientific << std::setprecision(16) << geo.x_cg(d) << " ";
+        f << " -->" << std::endl;
+
+        f << "<!-- V_CG ";
+        for (int d = 0; d < 3; d++)
+          f << std::scientific << std::setprecision(16) << geo.vel_cg(d) << " ";
+        f << " -->" << std::endl;
+
+        if (input->motion_type == RIGID_BODY)
+        {
+          f << "<!-- ROT-Q ";
+          for (int d = 0; d < 4; d++)
+            f << std::scientific << std::setprecision(16) << geo.q(d) << " ";
+          f << " -->" << std::endl;
+
+          f << "<!-- OMEGA ";
+          for (int d = 0; d < 3; d++)
+            f << std::scientific << std::setprecision(16) << geo.omega(d) << " ";
+          f << " -->" << std::endl;
+        }
+      }
+
       e->update_plot_point_coords();
-=======
-    if (input->motion_type == RIGID_BODY || input->motion_type == CIRCULAR_TRANS)
-    {
-      f << "<!-- X_CG ";
-      for (int d = 0; d < 3; d++)
-        f << std::scientific << std::setprecision(16) << geo.x_cg(d) << " ";
-      f << " -->" << std::endl;
-
-      f << "<!-- V_CG ";
-      for (int d = 0; d < 3; d++)
-        f << std::scientific << std::setprecision(16) << geo.vel_cg(d) << " ";
-      f << " -->" << std::endl;
-
-      if (input->motion_type == RIGID_BODY)
-      {
-        f << "<!-- ROT-Q ";
-        for (int d = 0; d < 4; d++)
-          f << std::scientific << std::setprecision(16) << geo.q(d) << " ";
-        f << " -->" << std::endl;
-
-        f << "<!-- OMEGA ";
-        for (int d = 0; d < 3; d++)
-          f << std::scientific << std::setprecision(16) << geo.omega(d) << " ";
-        f << " -->" << std::endl;
-      }
-    }
-
-    eles->update_plot_point_coords();
->>>>>>> 6c4e4b42
 #ifdef _GPU
       e->grid_vel_nodes = e->grid_vel_nodes_d;
 #endif
@@ -3459,7 +2717,7 @@
     f << "format=\"appended\" offset=\"" << b_offset << "\"/>"<< std::endl;
     b_offset += sizeof(unsigned int);
     for (auto e : elesObjs)
-      b_offset += (e->nEles * e->nPpts * sizeof(double));
+      b_offset += (nElesBT[e->etype] * e->nPpts * sizeof(double));
   }
 
   if (input->filt_on && input->sen_write)
@@ -3486,38 +2744,13 @@
 
   if (input->motion)
   {
-<<<<<<< HEAD
-    f << "<DataArray type=\"Float32\" NumberOfComponents=\"3\" Name=\"grid_velocity\" ";
-    f << "format=\"ascii\">"<< std::endl;
-
-    for (auto e : elesObjs)
-    {
-      e->get_grid_velocity_ppts();
-
-      for (unsigned int ele = 0; ele < e->nEles; ele++)
-      {
-        if (input->overset && geo.iblank_cell(ele) != NORMAL) continue;
-        for (unsigned int ppt = 0; ppt < e->nPpts; ppt++)
-        {
-          for (unsigned int dim = 0; dim < e->nDims; dim++)
-          {
-            f << std::scientific << std::setprecision(16);
-            f << e->grid_vel_ppts(ppt, ele, dim);
-            f  << " ";
-          }
-          if (e->nDims == 2) f << 0.0 << " ";
-        }
-        f << std::endl;
-      }
-    }
-    f << "</DataArray>" << std::endl;
-=======
     eles->get_grid_velocity_ppts();
 
     f << "<DataArray type=\"Float64\" NumberOfComponents=\"3\" Name=\"grid_velocity\" ";
     f << "format=\"appended\" offset=\"" << b_offset << "\"/>"<< std::endl;
-    b_offset += (nEles * eles->nPpts * 3 * sizeof(double) + sizeof(unsigned int));
->>>>>>> 6c4e4b42
+    b_offset += sizeof(unsigned int);
+    for (auto e : elesObjs)
+      b_offset += (nElesBT[e->etype] * e->nPpts * 3 * sizeof(double));
   }
 
   f << "</PointData>" << std::endl;
@@ -3568,15 +2801,9 @@
     auto &C = e->U_ppts(0, 0, 0);
 
 #ifdef _OMP
-<<<<<<< HEAD
     omp_blocked_dgemm(CblasColMajor, CblasNoTrans, CblasNoTrans, e->nPpts, 
         e->nEles * e->nVars, e->nSpts, 1.0, &A, e->oppE_ppts.ldim(), &B, 
         e->U_spts.ldim(), 0.0, &C, e->U_ppts.ldim());
-=======
-  omp_blocked_dgemm(CblasColMajor, CblasNoTrans, CblasNoTrans, eles->nPpts, 
-      eles->nEles * eles->nVars, eles->nSpts, 1.0, &A, eles->oppE_ppts.ldim(), &B,
-      eles->U_spts.ldim(), 0.0, &C, eles->U_ppts.ldim());
->>>>>>> 6c4e4b42
 #else
       cblas_dgemm(CblasColMajor, CblasNoTrans, CblasNoTrans, e->nPpts, 
           e->nEles * e->nVars, e->nSpts, 1.0, &A, e->oppE_ppts.ldim(), &B, 
@@ -3596,18 +2823,14 @@
     }
   }
 
-<<<<<<< HEAD
   unsigned int nBytes = 0;
-=======
-  unsigned int nBytes = nEles * eles->nPpts * sizeof(double);
   double dzero = 0.0;
   float fzero = 0.0f;
 
   /* Write out conservative variables */
->>>>>>> 6c4e4b42
 
   for (auto e : elesObjs)
-    nBytes += e->nEles * e->nPpts * sizeof(double);
+    nBytes += nElesBT[e->etype] * e->nPpts * sizeof(double);
 
   for (unsigned int n = 0; n < elesObjs[0]->nVars; n++)
   {
@@ -3629,18 +2852,23 @@
   /* Write out grid velocity (for moving grids) */
   if (input->motion)
   {
-    nBytes = nEles * eles->nPpts * 3 * sizeof(double);
+    nBytes = 0;
+    for (auto e : elesObjs)
+      nBytes += nElesBT[e->etype] * e->nPpts * 3 * sizeof(double);
     binary_write(f, nBytes);
-    for (unsigned int ele = 0; ele < eles->nEles; ele++)
-    {
-      if (input->overset && geo.iblank_cell(ele) != NORMAL) continue;
-      for (unsigned int ppt = 0; ppt < eles->nPpts; ppt++)
-      {
-        for (unsigned int dim = 0; dim < eles->nDims; dim++)
-          binary_write(f, eles->grid_vel_ppts(ppt, ele, dim));
-
-        if (eles->nDims == 2)
-          binary_write(f, dzero);
+    for (auto e : elesObjs)
+    {
+      for (unsigned int ele = 0; ele < e->nEles; ele++)
+      {
+        if (input->overset && geo.iblank_cell(ele) != NORMAL) continue;
+        for (unsigned int ppt = 0; ppt < e->nPpts; ppt++)
+        {
+          for (unsigned int dim = 0; dim < e->nDims; dim++)
+            binary_write(f, e->grid_vel_ppts(ppt, ele, dim));
+
+          if (geo.nDims == 2)
+            binary_write(f, dzero);
+        }
       }
     }
   }
@@ -3650,36 +2878,21 @@
   for (auto e : elesObjs)
     nBytes += e->nEles * e->nPpts * 3 * sizeof(float);
   binary_write(f, nBytes);
-<<<<<<< HEAD
-
-  double dzero = 0.0;
 
   for (auto e : elesObjs)
-=======
-  for (unsigned int ele = 0; ele < eles->nEles; ele++)
->>>>>>> 6c4e4b42
   {
     for (unsigned int ele = 0; ele < e->nEles; ele++)
     {
-<<<<<<< HEAD
       if (input->overset && geo.iblank_cell(ele) != NORMAL) continue;
       for (unsigned int ppt = 0; ppt < e->nPpts; ppt++)
       {
         binary_write(f, (float) e->coord_ppts(ppt, ele, 0));
         binary_write(f, (float) e->coord_ppts(ppt, ele, 1));
         if (geo.nDims == 2)
-          binary_write(f, 0.0f);
+          binary_write(f, fzero);
         else
           binary_write(f, (float) e->coord_ppts(ppt, ele, 2));
       }
-=======
-      binary_write(f, (float) eles->coord_ppts(ppt, ele, 0));
-      binary_write(f, (float) eles->coord_ppts(ppt, ele, 1));
-      if (geo.nDims == 2)
-        binary_write(f, fzero);
-      else
-        binary_write(f, (float) eles->coord_ppts(ppt, ele, 2));
->>>>>>> 6c4e4b42
     }
   }
 
@@ -3689,14 +2902,9 @@
   for (auto e : elesObjs)
     nBytes += e->nEles * e->nSubelements * e->nNodesPerSubelement * sizeof(unsigned int);
   binary_write(f, nBytes);
-<<<<<<< HEAD
 
   int shift = 0; // To account for blanked elements
   for (auto e : elesObjs)
-=======
-  unsigned int shift = 0; // To account for blanked elements
-  for (unsigned int ele = 0; ele < eles->nEles; ele++)
->>>>>>> 6c4e4b42
   {
     for (unsigned int ele = 0; ele < e->nEles; ele++)
     {
@@ -4943,26 +4151,18 @@
             res[n] += std::abs(e->divF_spts(spt,ele,n,0)
                                / e->jaco_det_spts(spt, ele));
 
-<<<<<<< HEAD
           else if (input->res_type == 2)
             res[n] += e->divF_spts(spt,ele,n,0) * e->divF_spts(spt,ele,n,0)
-                    / (e->jaco_det_spts(spt, ele) * e->jaco_det_spts(spt, ele));
-        }
-        nEles++;
-      }
-=======
-        else if (input->res_type == 2)
-          res[n] += eles->divF_spts(spt,ele,n,0) * eles->divF_spts(spt,ele,n,0)
-                  / (eles->jaco_det_spts(spt, ele) * eles->jaco_det_spts(spt, ele));
-
-        if (std::isnan(res[n]))
-        {
-          std::cout << "NaN residual encountered at ele " << ele << ", spt " << spt << std::endl;
-          ThrowException("NaN in residual");
-        }
-      }
-      if (n == 0) nEles++;
->>>>>>> 6c4e4b42
+                / (e->jaco_det_spts(spt, ele) * e->jaco_det_spts(spt, ele));
+
+          if (std::isnan(res[n]))
+          {
+            std::cout << "NaN residual encountered at ele " << ele << ", spt " << spt << std::endl;
+            ThrowException("NaN in residual");
+          }
+        }
+        if (n == 0) nEles++;
+      }
     }
   }
 
@@ -5609,14 +4809,9 @@
           taun[0] = tauxx * faces->norm(fpt, 0) + tauxy * faces->norm(fpt, 1);
           taun[1] = tauxy * faces->norm(fpt, 0) + tauyy * faces->norm(fpt, 1);
 
-<<<<<<< HEAD
           //TODO: need to fix quadrature weights for mixed element cases!
           for (unsigned int dim = 0; dim < geo.nDims; dim++)
             force[dim] -= elesObjs[0]->weights_fpts(idx) * taun[dim] * faces->dA(fpt);
-=======
-          for (int dim = 0; dim < 2; dim++)
-            force[dim] -= eles->weights_fpts(idx) * taun[dim] * faces->dA(fpt);
->>>>>>> 6c4e4b42
         }
         else if (geo.nDims == 3)
         {
@@ -5703,15 +4898,9 @@
 
       if (geo.nDims == 3)
       {
-<<<<<<< HEAD
         for (unsigned int d = 0; d < geo.nDims; d++)
-          tot_moment[d] += faces->coord(fpt,c1[d]) * force[c2[d]]
-              - faces->coord(fpt,c2[d]) * force[c1[d]];
-=======
-        for (unsigned int d = 0; d < eles->nDims; d++)
           tot_moment[d] += (faces->coord(fpt,c1[d]) - geo.x_cg(c1[d])) * force[c2[d]]
               - (faces->coord(fpt,c2[d]) - geo.x_cg(c2[d])) * force[c1[d]];
->>>>>>> 6c4e4b42
       }
       else
       {
@@ -5752,11 +4941,8 @@
   }
 #endif
 
-<<<<<<< HEAD
   for (auto e : elesObjs)
     e->move(faces);
-=======
-  eles->move(faces);
 
 #ifdef _BUILD_LIB
   // Update the overset connectivity to the new grid positions
@@ -5866,34 +5052,34 @@
     double ai = rk_alpha(stage);
     for (unsigned int d = 0; d < eles->nDims; d++)
     {
-      geo.x_cg(d) = x_til(d) + ai*dt(0) * geo.vel_cg(d);
-      x_til(d) = geo.x_cg(d) + (bi-ai)*dt(0) * geo.vel_cg(d);
-
-      geo.vel_cg(d) = v_til(d) + ai*dt(0) * v_res[d];
-      v_til(d) = geo.vel_cg(d) + (bi-ai)*dt(0) * v_res[d];
+      geo.x_cg(d) = x_til(d) + ai*eles->dt(0) * geo.vel_cg(d);
+      x_til(d) = geo.x_cg(d) + (bi-ai)*eles->dt(0) * geo.vel_cg(d);
+
+      geo.vel_cg(d) = v_til(d) + ai*eles->dt(0) * v_res[d];
+      v_til(d) = geo.vel_cg(d) + (bi-ai)*eles->dt(0) * v_res[d];
     }
 
     for (unsigned int i = 0; i < 4; i++)
     {
-      geo.q(i) = q_til(i) + ai*dt(0) * q_res[i];
-      q_til(i) = geo.q(i) + (bi-ai)*dt(0) * q_res[i];
-
-      geo.qdot(i) = qdot_til(i) + ai*dt(0) * qdot_res[i];
-      qdot_til(i) = geo.qdot(i) + (bi-ai)*dt(0) * qdot_res[i];
+      geo.q(i) = q_til(i) + ai*eles->dt(0) * q_res[i];
+      q_til(i) = geo.q(i) + (bi-ai)*eles->dt(0) * q_res[i];
+
+      geo.qdot(i) = qdot_til(i) + ai*eles->dt(0) * qdot_res[i];
+      qdot_til(i) = geo.qdot(i) + (bi-ai)*eles->dt(0) * qdot_res[i];
     }
   }
   else
   {
     for (unsigned int d = 0; d < geo.nDims; d++)
     {
-      geo.x_cg(d) = x_til(d) + bi*dt(0) * geo.vel_cg(d);
-      geo.vel_cg(d) = v_til(d) + bi*dt(0) * v_res[d];
+      geo.x_cg(d) = x_til(d) + bi*eles->dt(0) * geo.vel_cg(d);
+      geo.vel_cg(d) = v_til(d) + bi*eles->dt(0) * v_res[d];
     }
 
     for (unsigned int i = 0; i < 4; i++)
     {
-      geo.q(i) = q_til(i) + bi*dt(0) * q_res[i];
-      geo.qdot(i) = qdot_til(i) + bi*dt(0) * qdot_res[i];
+      geo.q(i) = q_til(i) + bi*eles->dt(0) * q_res[i];
+      geo.qdot(i) = qdot_til(i) + bi*eles->dt(0) * qdot_res[i];
     }
   }
 
@@ -5952,7 +5138,6 @@
   if (input->overset)
     ZEFR->tg_update_transform(geo.Rmat.data(), geo.x_cg.data(), geo.nDims);
 #endif
->>>>>>> 6c4e4b42
 }
 
 #ifdef _GPU
