#include <algorithm>
#include <cmath>
#include <cstdlib>
#include <fstream>
#include <iostream>
#include <iomanip>
#include <memory>
#include <queue>
#include <vector>

#include "cblas.h"

#include "elements.hpp"
#include "faces.hpp"
#include "funcs.hpp"
#include "geometry.hpp"
#include "hexas.hpp"
#include "points.hpp"
#include "polynomials.hpp"
#include "quads.hpp"
#include "input.hpp"
#include "mdvector.hpp"
#include "solver.hpp"
#include "spmatrix.hpp"

#ifdef _MPI
#include "mpi.h"
#endif

#ifdef _GPU
#include "mdvector_gpu.h"
#include "spmatrix_gpu.h"
#include "solver_kernels.h"
#include "cublas_v2.h"
#endif

#ifndef _NO_TNT
#include "tnt.h"
#include <jama_lu.h>
#endif

//FRSolver::FRSolver(const InputStruct *input, int order)
FRSolver::FRSolver(InputStruct *input, int order)
{
  this->input = input;
  if (order == -1)
    this->order = input->order;
  else
    this->order = order;
}

void FRSolver::setup()
{
  if (input->rank == 0) std::cout << "Reading mesh: " << input->meshfile << std::endl;
  geo = process_mesh(input, order, input->nDims);

  if (input->rank == 0) std::cout << "Setting up elements and faces..." << std::endl;

  if (input->nDims == 2)
    eles = std::make_shared<Quads>(&geo, input, order);
  else if (input->nDims == 3)
    eles = std::make_shared<Hexas>(&geo, input, order);

  faces = std::make_shared<Faces>(&geo, input);

  faces->setup(eles->nDims, eles->nVars);
  eles->setup(faces);

  if (input->rank == 0) std::cout << "Setting up timestepping..." << std::endl;
  setup_update();

  if (input->rank == 0) std::cout << "Setting up output..." << std::endl;
  setup_output();

  if (input->rank == 0) std::cout << "Initializing solution..." << std::endl;
  initialize_U();

  if (input->restart)
  {
    if (input->rank == 0) std::cout << "Restarting solution from " + input->restart_file +" ..." << std::endl;
    restart(input->restart_file);
  }

  
#ifdef _GPU
  solver_data_to_device();
#endif

}

void FRSolver::setup_update()
{
  /* Setup variables for timestepping scheme */
  if (input->dt_scheme == "Euler")
  {
    nStages = 1;
    rk_beta.assign({nStages},1.0);

  }
  else if (input->dt_scheme == "RK44")
  {
    nStages = 4;
    
    rk_alpha.assign({nStages-1});
    rk_alpha(0) = 0.5; rk_alpha(1) = 0.5; rk_alpha(2) = 1.0;

    rk_beta.assign({nStages});
    rk_beta(0) = 1./6.; rk_beta(1) = 1./3.; 
    rk_beta(2) = 1./3.; rk_beta(3) = 1./6.;
  }
  else if (input->dt_scheme == "RK54")
  {
    nStages = 5;

    rk_alpha.assign({nStages-1});
    rk_alpha(0) = -0.417890474499852; rk_alpha(1) = -1.192151694642677; 
    rk_alpha(2) = -1.697784692471528; rk_alpha(3) = -1.514183444257156;

    rk_beta.assign({nStages});
    rk_beta(0) = 0.149659021999229; rk_beta(1) = 0.379210312999627; 
    rk_beta(3) = 0.822955029386982; rk_beta(3) = 0.699450455949122;
    rk_beta(4) = 0.153057247968152;
  }
  else if (input->dt_scheme == "BDF1" || input->dt_scheme == "LUJac" || input->dt_scheme == "LUSGS")
  {
    // HACK: (nStages = 1) doesn't work, fix later
    nStages = 2;

    /* Setup element colors */
    ele_color.assign({eles->nEles});
    if (input->dt_scheme == "LUJac")
    {
      nColors = 1;
      ele_color.fill(1);
    }
    else if (input->dt_scheme == "LUSGS")
    {
      nColors = 2;
      ele_color(0) = 1;
      std::queue<unsigned int> Q;
      Q.push(0);
      while (!Q.empty())
      {
        unsigned int ele1 = Q.front();
        Q.pop();

        /* Determine opposite color */
        unsigned int color = ele_color(ele1);
        if (color == 1)
        {
          color = 2;
        }
        else
        {
          color = 1;
        }

        /* Color neighbors */
        for (unsigned int face = 0; face < eles->nFaces; face++)
        {
          int ele2 = geo.ele_adj(face, ele1);
          if (ele2 != -1 && ele_color(ele2) == 0)
          {
            ele_color(ele2) = color;
            Q.push(ele2);
          }
        }
      }
    }
  }
  else
  {
    ThrowException("dt_scheme not recognized!");
  }

  U_ini.assign({eles->nSpts, eles->nEles, eles->nVars});
  dt.assign({eles->nEles},input->dt);
}

void FRSolver::setup_output()
{
  /* Create output directory to store data files */
  if (input->rank == 0)
  {
    std::string cmd = "mkdir " + input->output_prefix;
    system(cmd.c_str());
  }

  if (eles->nDims == 2)
  {
    unsigned int nSubelements1D = eles->nSpts1D+1;
    eles->nSubelements = nSubelements1D * nSubelements1D;
    eles->nNodesPerSubelement = 4;

    /* Allocate memory for local plot point connectivity and solution at plot points */
    geo.ppt_connect.assign({4, eles->nSubelements});

    /* Setup plot "subelement" connectivity */
    std::vector<unsigned int> nd(4,0);

    unsigned int ele = 0;
    nd[0] = 0; nd[1] = 1; nd[2] = nSubelements1D + 2; nd[3] = nSubelements1D + 1;

    for (unsigned int i = 0; i < nSubelements1D; i++)
    {
      for (unsigned int j = 0; j < nSubelements1D; j++)
      {
        for (unsigned int node = 0; node < 4; node ++)
        {
          geo.ppt_connect(node, ele) = nd[node] + j;
        }

        ele++;
      }

      for (unsigned int node = 0; node < 4; node ++)
        nd[node] += nSubelements1D + 1;
    }
  }
  else if (eles->nDims == 3)
  {
    unsigned int nSubelements1D = eles->nSpts1D+1;
    eles->nSubelements = nSubelements1D * nSubelements1D * nSubelements1D;
    eles->nNodesPerSubelement = 8;

    /* Allocate memory for local plot point connectivity and solution at plot points */
    geo.ppt_connect.assign({8, eles->nSubelements});

    /* Setup plot "subelement" connectivity */
    std::vector<unsigned int> nd(8,0);

    unsigned int ele = 0;
    nd[0] = 0; nd[1] = 1; nd[2] = nSubelements1D + 2; nd[3] = nSubelements1D + 1;
    nd[4] = (nSubelements1D + 1) * (nSubelements1D + 1); nd[5] = nd[4] + 1; 
    nd[6] = nd[4] + nSubelements1D + 2; nd[7] = nd[4] + nSubelements1D + 1;

    for (unsigned int i = 0; i < nSubelements1D; i++)
    {
      for (unsigned int j = 0; j < nSubelements1D; j++)
      {
        for (unsigned int k = 0; k < nSubelements1D; k++)
        {
          for (unsigned int node = 0; node < 8; node ++)
          {
            geo.ppt_connect(node, ele) = nd[node] + k;
          }

          ele++;
        }

        for (unsigned int node = 0; node < 8; node ++)
          nd[node] += (nSubelements1D + 1);

      }

      for (unsigned int node = 0; node < 8; node ++)
        nd[node] += (nSubelements1D + 1);
    }

  }

}

void FRSolver::restart(std::string restart_file)
{
  size_t pos;
#ifdef _MPI
  /* From .pvtu, form partition specific filename */
  pos = restart_file.rfind(".pvtu");
  if (pos == std::string::npos)
  {
    ThrowException("Must provide .pvtu file for parallel restart!");
  }

  restart_file = restart_file.substr(0, pos);

  std::stringstream ss;
  ss << std::setw(3) << std::setfill('0') << input->rank;

  restart_file += "_" + ss.str() + ".vtu";
#endif

  /* Open .vtu file */
  std::ifstream f(restart_file);
  pos = restart_file.rfind(".vtu");
  if (pos == std::string::npos)
  {
    ThrowException("Must provide .vtu file for restart!");
  }

  if (!f.is_open())
  {
    ThrowException("Could not open restart file " + restart_file + "!");
  }

  std::string param, line;
  double val;
  unsigned int order_restart;
  mdvector<double> U_restart, oppRestart;

  /* Load data from restart file */
  while (f >> param)
  {
    if (param == "TIME")
    {
      f >> flow_time;
    }
    if (param == "ITER")
    {
      f >> current_iter;
      restart_iter = current_iter;
    }
    if (param == "ORDER")
    {
      f >> order_restart;
    }

    if (param == "<PointData>")
    {

      unsigned int nSpts1D_restart = order_restart + 1;
      unsigned int nSpts2D_restart = nSpts1D_restart * nSpts1D_restart;
      unsigned int nPpts1D = nSpts1D_restart + 2;
      unsigned int nPpts2D = nPpts1D * nPpts1D;

      unsigned int nSpts_restart = (unsigned int) std::pow(nSpts1D_restart, input->nDims);
      unsigned int nPpts = (unsigned int) std::pow(nPpts1D, input->nDims);

      U_restart.assign({nSpts_restart, eles->nEles, eles->nVars});

      /* Setup extrapolation operator from restart points */
      oppRestart.assign({eles->nSpts, nSpts_restart});
      auto loc_spts_restart_1D = Gauss_Legendre_pts(order_restart + 1); 

      std::vector<double> loc(input->nDims);
      for (unsigned int rpt = 0; rpt < nSpts_restart; rpt++)
      {
        for (unsigned int spt = 0; spt < eles->nSpts; spt++)
        {
          for (unsigned int dim = 0; dim < input->nDims; dim++)
            loc[dim] = eles->loc_spts(spt , dim);

          if (input->nDims == 2)
          {
            int i = rpt % nSpts1D_restart;
            int j = rpt / nSpts1D_restart;
            oppRestart(spt,rpt) = Lagrange(loc_spts_restart_1D, i, loc[0]) * 
                                  Lagrange(loc_spts_restart_1D, j, loc[1]);
          }
          else
          {
            int i = rpt % nSpts1D_restart;
            int j = (rpt / nSpts1D_restart) % nSpts1D_restart;
            int k = rpt / nSpts2D_restart;
            oppRestart(spt,rpt) = Lagrange(loc_spts_restart_1D, i, loc[0]) * 
                                  Lagrange(loc_spts_restart_1D, j, loc[1]) *
                                  Lagrange(loc_spts_restart_1D, k, loc[2]);
          }
        }
      }

      for (unsigned int n = 0; n < eles->nVars; n++)
      {
        std::getline(f,line);
        std::getline(f,line);

        for (unsigned int ele = 0; ele < eles->nEles; ele++)
        {
          unsigned int spt = 0;
          for (unsigned int ppt = 0; ppt < nPpts; ppt++)
          {
            f >> val;

            /* Logic to deal with extra plot point (corner nodes and flux points). */
            if (input->nDims == 2)
            {
              if (ppt < nPpts1D || ppt > nPpts1D * (nPpts1D-1) || ppt%nPpts1D == 0 || 
                  (ppt+1)%nPpts1D == 0)
                continue;
            }
            else
            {
              int shift = (ppt / nPpts2D) * nPpts2D;
              if (ppt < nPpts2D || ppt < nPpts1D + shift || ppt > nPpts1D * (nPpts1D-1) + shift || 
                  (ppt-shift) % nPpts1D == 0 || (ppt+1-shift)%nPpts1D == 0 || ppt > nPpts2D * (nPpts2D - 1))
                continue;
            }

            U_restart(spt, ele, n) = val;
            spt++;
          }
        }
        std::getline(f,line);
      }

      /* Extrapolate values from restart points to solution points */
      auto &A = oppRestart(0, 0);
      auto &B = U_restart(0, 0, 0);
      auto &C = eles->U_spts(0, 0, 0);

#ifdef _OMP
      omp_blocked_dgemm(CblasColMajor, CblasNoTrans, CblasNoTrans, eles->nSpts, 
          eles->nEles * eles->nVars, nSpts_restart, 1.0, &A, eles->nSpts, &B, 
          nSpts_restart, 0.0, &C, eles->nSpts);
#else
      cblas_dgemm(CblasColMajor, CblasNoTrans, CblasNoTrans, eles->nSpts, 
          eles->nEles * eles->nVars, nSpts_restart, 1.0, &A, eles->nSpts, &B, 
          nSpts_restart, 0.0, &C, eles->nSpts);
#endif

    }
  }

  f.close();
}

#ifdef _GPU
void FRSolver::solver_data_to_device()
{
  /* Initial copy of data to GPU. Assignment operator will allocate data on device when first
   * used. */

  /* FR operators */
  eles->oppE_d = eles->oppE;
  eles->oppD_d = eles->oppD;
  eles->oppD_fpts_d = eles->oppD_fpts;

  /* If using multigrid, copy relevant operators */
  if (input->p_multi)
  {
    eles->oppPro_d = eles->oppPro;
    eles->oppRes_d = eles->oppRes;
  }

  /* Solver data structures */
  U_ini_d = U_ini;
  rk_alpha_d = rk_alpha;
  rk_beta_d = rk_beta;
  dt_d = dt;

  /* Implicit solver data structures */
  eles->deltaU_d = eles->deltaU;
  eles->RHS_d = eles->RHS;

  if (input->dt_scheme == "LUJac" || input->dt_scheme == "LUSGS")
  {
    eles->LHS_d = eles->LHS_copy;
    eles->LU_pivots_d = eles->LU_pivots;
    eles->LU_info_d = eles->LU_info;

    /* Setup and transfer array of GPU pointers to LHS matrices and RHS vectors */
    unsigned int N = eles->nSpts * eles->nVars;
    for (unsigned int ele = 0; ele < eles->nEles; ele++)
    {
      eles->LHS_ptrs(ele) = eles->LHS_d.data() + ele * (N * N);
      eles->RHS_ptrs(ele) = eles->RHS_d.data() + ele * N;
    }

    eles->LHS_ptrs_d = eles->LHS_ptrs;
    eles->RHS_ptrs_d = eles->RHS_ptrs;

  }

  /* Solution data structures (element local) */
  eles->U_spts_d = eles->U_spts;
  eles->U_fpts_d = eles->U_fpts;
  eles->Ucomm_d = eles->Ucomm;
  eles->Uavg_d = eles->Uavg;
  eles->weights_spts_d = eles->weights_spts;
  eles->dU_spts_d = eles->dU_spts;
  eles->dU_fpts_d = eles->dU_fpts;
  eles->Fcomm_d = eles->Fcomm;
  eles->F_spts_d = eles->F_spts;
  eles->dF_spts_d = eles->dF_spts;
  eles->divF_spts_d = eles->divF_spts;
  eles->jaco_spts_d = eles->jaco_spts;
  eles->inv_jaco_spts_d = eles->inv_jaco_spts;
  eles->jaco_det_spts_d = eles->jaco_det_spts;
  eles->vol_d = eles->vol;

  /* Solution data structures (faces) */
  faces->U_d = faces->U;
  faces->dU_d = faces->dU;
  faces->Fconv_d = faces->Fconv;
  faces->Fvisc_d = faces->Fvisc;
  faces->P_d = faces->P;
  faces->Ucomm_d = faces->Ucomm;
  faces->Fcomm_d = faces->Fcomm;
  faces->Fcomm_temp_d = faces->Fcomm_temp;
  faces->norm_d = faces->norm;
  faces->outnorm_d = faces->outnorm;
  faces->dA_d = faces->dA;
  faces->waveSp_d = faces->waveSp;
  faces->LDG_bias_d = faces->LDG_bias;
  faces->bc_bias_d = faces->bc_bias;

  /* Additional data */
  /* Geometry */
  geo.fpt2gfpt_d = geo.fpt2gfpt;
  geo.fpt2gfpt_slot_d = geo.fpt2gfpt_slot;
  geo.gfpt2bnd_d = geo.gfpt2bnd;
  geo.per_fpt_list_d = geo.per_fpt_list;
  geo.coord_spts_d = geo.coord_spts;

  /* Input parameters */
  input->V_fs_d = input->V_fs;
  input->V_wall_d = input->V_wall;
  input->norm_fs_d = input->norm_fs;
  input->AdvDiff_A_d = input->AdvDiff_A;

#ifdef _MPI
  /* MPI data */
  for (auto &entry : geo.fpt_buffer_map) 
  {
    int pairedRank = entry.first;
    auto &fpts = entry.second;
    geo.fpt_buffer_map_d[pairedRank] = fpts;
    faces->U_sbuffs_d[pairedRank] = faces->U_sbuffs[pairedRank];
    faces->U_rbuffs_d[pairedRank] = faces->U_rbuffs[pairedRank];
  }

#endif


}
#endif

void FRSolver::compute_residual(unsigned int stage)
{
  /* Extrapolate solution to flux points */
  eles->extrapolate_U();

  /* If "squeeze" stabilization enabled, apply  it */
  if (input->squeeze)
  {
    eles->compute_Uavg();
    eles->poly_squeeze();
  }

  /* Copy flux point data from element local to face local storage */
  U_to_faces();

#ifdef _MPI
  /* Commence sending U data to other processes */
  faces->send_U_data();
#endif

  /* Apply boundary conditions to state variables */
  faces->apply_bcs();

  /* Compute convective flux at solution points */
  eles->compute_Fconv();

  /* If running inviscid, use this scheduling. */
  if(!input->viscous)
  {

#ifdef _MPI
  /* Compute convective flux and common flux at non-MPI flux points */
  faces->compute_Fconv(0, geo.nGfpts_int + geo.nGfpts_bnd);
  faces->compute_common_F(0, geo.nGfpts_int + geo.nGfpts_bnd);
  
  /* Receive U data */
  faces->recv_U_data();

  /* Complete computation on remaning flux points. */
  faces->compute_Fconv(geo.nGfpts_int + geo.nGfpts_bnd, geo.nGfpts);
  faces->compute_common_F(geo.nGfpts_int + geo.nGfpts_bnd, geo.nGfpts);

#else
  /* Compute convective and common fluxes at flux points */
  faces->compute_Fconv(0, geo.nGfpts);
  faces->compute_common_F(0, geo.nGfpts);
#endif
  }

  /* If running viscous, use this scheduling */
  else
  {
#ifdef _MPI
    /* Compute common interface solution at non-MPI flux points */
    faces->compute_common_U(0, geo.nGfpts_int + geo.nGfpts_bnd);

    /* Receieve U data */
    faces->recv_U_data();

    /* Finish computation of common interface solution */
    faces->compute_common_U(geo.nGfpts_int + geo.nGfpts_bnd, geo.nGfpts);

#else
    /* Compute common interface solution at flux points */
    faces->compute_common_U(0, geo.nGfpts);
#endif

    /* Copy solution data at flux points from face local to element local
     * storage */
    U_from_faces();

    /* Compute gradient of state variables at solution points */
    eles->compute_dU();

    /* Transform gradient of state variables to physical space from 
     * reference space */
    eles->transform_dU();

    /* Extrapolate solution gradient to flux points */
    eles->extrapolate_dU();

    /* Copy gradient data from element local to face local storage */
    dU_to_faces();

#ifdef _MPI
    /* Commence sending gradient data to other processes */
    faces->send_dU_data();

    /* Apply boundary conditions to the gradient */
    faces->apply_bcs_dU();

    /* Compute viscous flux at solution points */
    eles->compute_Fvisc();

    /* Compute viscous and convective flux and common interface flux 
     * at non-MPI flux points */
    faces->compute_Fvisc(0, geo.nGfpts_int + geo.nGfpts_bnd);
    faces->compute_Fconv(0, geo.nGfpts_int + geo.nGfpts_bnd);
    faces->compute_common_F(0, geo.nGfpts_int + geo.nGfpts_bnd);

    /* Receive gradient data */
    faces->recv_dU_data();

    /* Complete computation of fluxes */
    faces->compute_Fvisc(geo.nGfpts_int + geo.nGfpts_bnd, geo.nGfpts);
    faces->compute_Fconv(geo.nGfpts_int + geo.nGfpts_bnd, geo.nGfpts);
    faces->compute_common_F(geo.nGfpts_int + geo.nGfpts_bnd, geo.nGfpts);

#else
    /* Apply boundary conditions to the gradient */
    faces->apply_bcs_dU();

    /* Compute viscous flux at solution points */
    eles->compute_Fvisc();

    /* Compute viscous and convective flux and common interface fluxes 
     * at flux points*/ 
    faces->compute_Fvisc(0, geo.nGfpts);
    faces->compute_Fconv(0, geo.nGfpts);
    faces->compute_common_F(0, geo.nGfpts);
#endif

  }

  /* Transform fluxes from physical to reference space */
  eles->transform_flux();
  faces->transform_flux();

  /* Copy flux data from face local storage to element local storage */
  F_from_faces();

  /* Compute flux gradients and divergence */
  eles->compute_dF();
  eles->compute_divF(stage);

  /* Add source term (if required) */
  if (input->source)
    add_source(stage);
}

void FRSolver::compute_LHS()
{
#ifdef _GPU
  /* Copy new solution from GPU */
  // TODO: Temporary until placed in GPU
  eles->U_spts = eles->U_spts_d;
  faces->U = faces->U_d;
#endif

  /* Compute derivative of convective flux with respect to state variables 
   * at solution and flux points */
  eles->compute_dFdUconv();
  faces->compute_dFdUconv(0, geo.nGfpts);

  if (input->viscous)
  {
    /* Compute derivative of common solution with respect to state variables
     * at flux points */
    faces->compute_dUcdU(0, geo.nGfpts);

    /* Compute derivative of viscous flux with respect to state variables 
     * at solution and flux points */
    eles->compute_dFdUvisc();
    faces->compute_dFdUvisc(0, geo.nGfpts);

    /* Compute derivative of viscous flux with respect to the gradient of 
     * state variables at solution and flux points */
    eles->compute_dFddUvisc();
    faces->compute_dFddUvisc(0, geo.nGfpts);
  }

  /* Apply boundary conditions for flux derivative data */
  faces->apply_bcs_dFdU();

  /* Compute normal flux derivative data at flux points */
  faces->compute_dFcdU(0, geo.nGfpts);

  /* Transform flux derivative data from physical to reference space */
  eles->transform_dFdU();
  faces->transform_dFcdU();

  /* Copy normal flux derivative data from face local storage to element local storage */
  dFcdU_from_faces();

  /* Compute LHS implicit Jacobian */
  if (input->dt_scheme == "BDF1")
  {
    eles->compute_globalLHS(dt);

#ifdef _GPU
    /* Copy to GPU */
    eles->GLHS_d.free_data();
    eles->GLHS_d = eles->GLHS;
#endif
  }
  else if (input->dt_scheme == "LUJac" || input->dt_scheme == "LUSGS")
  {
    eles->compute_localLHS(dt);
    compute_LHS_LU();
  }

}

void FRSolver::compute_LHS_LU()
{

#ifdef _GPU
  /* Reorganize LHS matrices on CPU */
  for (unsigned int ele = 0; ele < eles->nEles; ele++)
  {
    for (unsigned int nj = 0; nj < eles->nVars; nj++)
    {
      for (unsigned int ni = 0; ni < eles->nVars; ni++)
      {
        for (unsigned int sj = 0; sj < eles->nSpts; sj++)
        {
          for (unsigned int si = 0; si < eles->nSpts; si++)
          {
            unsigned int i = ni * eles->nSpts + si;
            unsigned int j = nj * eles->nSpts + sj;
            eles->LHS_copy(i, j, ele) = eles->LHS(si, sj, ele, ni, nj); 
          }
        }
      }
    }
  }

  /* Transfer LHS data to GPU */
  eles->LHS_d = eles->LHS_copy;

  unsigned int N = eles->nSpts * eles->nVars;

  /* Create pointer array */
  //for (unsigned int ele = 0; ele < eles->nEles; ele++)
  //{
  //  eles->LHS_ptrs(ele) = eles->LHS_d.data() + ele * (N * N);
  //}
  //eles->LHS_ptrs_d = eles->LHS_ptrs;

  /* Perform batched LU using cuBLAS */
  cublasDgetrfBatched_wrapper(N, eles->LHS_ptrs_d.data(), N, eles->LU_pivots_d.data(), eles->LU_info_d.data(), eles->nEles);
#endif

#ifdef _CPU
#ifndef _NO_TNT
  LUptrs.clear();
  for (unsigned int ele = 0; ele < eles->nEles; ele++)
  {
    /* Copy LHS into TNT object */
    unsigned int N = eles->nSpts * eles->nVars;
    TNT::Array2D<double> A(N, N);
    for (unsigned int nj = 0; nj < eles->nVars; nj++)
    {
      for (unsigned int ni = 0; ni < eles->nVars; ni++)
      {
        for (unsigned int sj = 0; sj < eles->nSpts; sj++)
        {
          for (unsigned int si = 0; si < eles->nSpts; si++)
          {
            unsigned int i = ni * eles->nSpts + si;
            unsigned int j = nj * eles->nSpts + sj;
            A[i][j] = eles->LHS(si, sj, ele, ni, nj);
          }
        }
      }
    }

    /* Calculate and store LU object */
    LUptrs.push_back(std::make_shared<JAMA::LU<double>>(A));
  }
#endif
#endif
}

void FRSolver::compute_RHS(unsigned int color)
{
#ifdef _CPU
#pragma omp parallel for collapse(3)
  for (unsigned int n = 0; n < eles->nVars; n++)
  {
    for (unsigned int ele = 0; ele < eles->nEles; ele++)
    {
      if (ele_color(ele) == color)
      {
        for (unsigned int spt = 0; spt < eles->nSpts; spt++)
        {
          if (input->dt_type != 2)
          {
            eles->RHS(spt, n, ele) = -(dt(0) * eles->divF_spts(spt, ele, n, 0)) / eles->jaco_det_spts(spt, ele);
          }
          else
          {
            eles->RHS(spt, n, ele) = -(dt(ele) * eles->divF_spts(spt, ele, n, 0)) / eles->jaco_det_spts(spt, ele);
          }
        }
      }
    }
  }
#endif

#ifdef _GPU
  compute_RHS_wrapper(eles->divF_spts_d, eles->jaco_det_spts_d, dt_d, eles->RHS_d, input->dt_type, eles->nSpts, eles->nEles, eles->nVars);
#endif
}

void FRSolver::compute_RHS_source(mdvector<double> &source, unsigned int color)
{
#ifdef _CPU
#pragma omp parallel for collapse(3)
  for (unsigned int n = 0; n < eles->nVars; n++)
  {
    for (unsigned int ele = 0; ele < eles->nEles; ele++)
    {
      if (ele_color(ele) == color)
      {
        for (unsigned int spt = 0; spt < eles->nSpts; spt++)
        {
          if (input->dt_type != 2)
          {
            eles->RHS(spt, n, ele) = -(dt(0) * (eles->divF_spts(spt, ele, n, 0) + source(spt, ele, n))) / eles->jaco_det_spts(spt, ele);
          }
          else
          {
            eles->RHS(spt, n, ele) = -(dt(ele) * (eles->divF_spts(spt, ele, n, 0) + source(spt, ele, n))) / eles->jaco_det_spts(spt, ele);
          }
        }
      }
    }
  }
#endif

#ifdef _GPU
  //compute_RHS_source_wrapper(eles->divF_spts_d, source, eles->jaco_det_spts_d, dt_d, eles->RHS_d, input->dt_type, eles->nSpts, eles->nEles, eles->nVars);
#endif
}

void FRSolver::compute_deltaU(unsigned int color)
{
  if (input->dt_scheme == "BDF1")
  {
#ifdef _CPU
    ThrowException("Global BDF1 not supported on CPU.");
#endif

#ifdef _GPU
    compute_deltaU_globalLHS_wrapper(eles->GLHS_d, eles->deltaU_d, eles->RHS_d, GMRES_conv);
#endif

  }
  else if (input->dt_scheme == "LUJac" || input->dt_scheme == "LUSGS")
  {
#ifdef _CPU
#ifndef _NO_TNT
    for (unsigned int ele = 0; ele < eles->nEles; ele++)
    {
      if (ele_color(ele) == color)
      {
        /* Copy RHS into TNT object */
        unsigned int N = eles->nSpts * eles->nVars;
        TNT::Array1D<double> b(N);
        for (unsigned int n = 0; n < eles->nVars; n++)
        {
          for (unsigned int spt = 0; spt < eles->nSpts; spt++)
          {
            unsigned int i = n * eles->nSpts + spt;
            b[i] = eles->RHS(spt, n, ele);
          }
        }

        /* Solve for deltaU */
        TNT::Array1D<double> x = LUptrs[ele]->solve(b);
        if (x.dim() == 0)
        {
          ThrowException("LU solve failed!");
        }

        /* Copy TNT object into deltaU */
        //std::cout << "ele!: " << ele << std::endl;
        for (unsigned int n = 0; n < eles->nVars; n++)
        {
          for (unsigned int spt = 0; spt < eles->nSpts; spt++)
          {
            unsigned int i = n * eles->nSpts + spt;
            eles->deltaU(spt, ele, n) = x[i];
            //std::cout << "spt: " << spt << "   n: " << n << "   dU: " << eles->deltaU(spt, ele, n) << std::endl;
          }
        }
      }


    }
    //ThrowException("PAUSE");
#endif
#endif

#ifdef _GPU
    /* Solve LU systems using batched cublas routine */
    unsigned int N = eles->nSpts * eles->nVars;
    int info;
    cublasDgetrsBatched_wrapper(N, 1, (const double**) eles->LHS_ptrs_d.data(), N, eles->LU_pivots_d.data(), 
        eles->RHS_ptrs_d.data(), N, &info, eles->nEles);

    if (info)
      ThrowException("cublasDgetrs failed. info = " + std::to_string(info));
#endif
  }
}

void FRSolver::compute_U(unsigned int color)
{
#ifdef _CPU
  for (unsigned int n = 0; n < eles->nVars; n++)
  {
    for (unsigned int ele = 0; ele < eles->nEles; ele++)
    {
      if (ele_color(ele) == color)
      {
        for (unsigned int spt = 0; spt < eles->nSpts; spt++)
        {
          eles->U_spts(spt, ele, n) += eles->deltaU(spt, ele, n);
        }
      }
    }
  }
#endif

#ifdef _GPU
  compute_U_wrapper(eles->U_spts_d, eles->RHS_d, eles->nSpts, eles->nEles, eles->nVars);
#endif
}

void FRSolver::initialize_U()
{
  /* Allocate memory for solution data structures */
  /* Solution and Flux Variables */
  eles->U_spts.assign({eles->nSpts, eles->nEles, eles->nVars});
  eles->U_fpts.assign({eles->nFpts, eles->nEles, eles->nVars});
  eles->Ucomm.assign({eles->nFpts, eles->nEles, eles->nVars});
  eles->U_ppts.assign({eles->nPpts, eles->nEles, eles->nVars});
  eles->U_qpts.assign({eles->nQpts, eles->nEles, eles->nVars});
  eles->Uavg.assign({eles->nEles, eles->nVars});

  eles->F_spts.assign({eles->nSpts, eles->nEles, eles->nVars, eles->nDims});
  eles->F_fpts.assign({eles->nFpts, eles->nEles, eles->nVars, eles->nDims});
  eles->Fcomm.assign({eles->nFpts, eles->nEles, eles->nVars});

  eles->dU_spts.assign({eles->nSpts, eles->nEles, eles->nVars, eles->nDims});
  eles->dU_fpts.assign({eles->nFpts, eles->nEles, eles->nVars, eles->nDims});
  eles->dU_qpts.assign({eles->nQpts, eles->nEles, eles->nVars, eles->nDims});
  eles->dF_spts.assign({eles->nSpts, eles->nEles, eles->nVars, eles->nDims});

  eles->divF_spts.assign({eles->nSpts, eles->nEles, eles->nVars, nStages});

  /* Allocate memory for implicit method data structures */
  if (input->dt_scheme == "BDF1" || input->dt_scheme == "LUJac" || input->dt_scheme == "LUSGS")
  {
    /* Maximum number of unique matrices possible per element */
    unsigned int nMat = eles->nFaces + 1;

    eles->dFdUconv_spts.assign({eles->nSpts, eles->nEles, eles->nVars, eles->nVars, eles->nDims});
    eles->dFcdUconv_fpts.assign({eles->nFpts, eles->nEles, eles->nVars, eles->nVars, 2});

    if(input->viscous)
    {
      nMat += eles->nFaces * (eles->nFaces - 1);

      // nDimsi: Fx, Fy // nDimsj: dUx, dUy
      eles->dFdUvisc_spts.assign({eles->nSpts, eles->nEles, eles->nVars, eles->nVars, eles->nDims});
      eles->dFddUvisc_spts.assign({eles->nSpts, eles->nEles, eles->nVars, eles->nVars, eles->nDims, eles->nDims});

      eles->dUcdU_fpts.assign({eles->nFpts, eles->nEles, eles->nVars, eles->nVars, 2});
      eles->dFcdUvisc_fpts.assign({eles->nFpts, eles->nEles, eles->nVars, eles->nVars, 2});
      eles->dFcddUvisc_fpts.assign({eles->nFpts, eles->nEles, eles->nVars, eles->nVars, eles->nDims, 2});
    }

    if (input->dt_scheme == "BDF1")
    {
      eles->LHS.assign({eles->nSpts, eles->nSpts, nMat});
    }
    else if (input->dt_scheme == "LUJac" || input->dt_scheme == "LUSGS")
    {
      eles->LHS.assign({eles->nSpts, eles->nSpts, eles->nEles, eles->nVars, eles->nVars});
      eles->LHS_copy.assign({eles->nSpts * eles->nVars, eles->nSpts * eles->nVars, eles->nEles});
      eles->LHS_ptrs.assign({eles->nEles});
      eles->RHS_ptrs.assign({eles->nEles});
      eles->LU_pivots.assign({eles->nSpts * eles->nVars * eles->nEles});
      eles->LU_info.assign({eles->nSpts * eles->nVars * eles->nEles});
    }
    eles->deltaU.assign({eles->nSpts, eles->nEles, eles->nVars});
    eles->RHS.assign({eles->nSpts, eles->nVars, eles->nEles});
    //eles->RHS.assign({eles->nSpts, eles->nEles, eles->nVars});
  }

  /* Initialize solution */
  if (input->equation == AdvDiff || input->equation == Burgers)
  {
    if (input->ic_type == 0)
    {
      // Do nothing for now
    }
    else if (input->ic_type == 1)
    {
      if (input->nDims == 2)
      {
        for (unsigned int ele = 0; ele < eles->nEles; ele++)
        {
          for (unsigned int spt = 0; spt < eles->nSpts; spt++)
          {
            double x = geo.coord_spts(spt, ele, 0);
            double y = geo.coord_spts(spt, ele, 1);

            eles->U_spts(spt, ele, 0) = compute_U_true(x, y, 0, 0, 0, input);
          }
        }
      }
      else if (input->nDims == 3)
      {
        for (unsigned int ele = 0; ele < eles->nEles; ele++)
        {
          for (unsigned int spt = 0; spt < eles->nSpts; spt++)
          {
            double x = geo.coord_spts(spt, ele, 0);
            double y = geo.coord_spts(spt, ele, 1);
            double z = geo.coord_spts(spt, ele, 2);

            eles->U_spts(spt, ele, 0) = compute_U_true(x, y, z, 0, 0, input);

          }
        }

      }
    }
    else
    {
      ThrowException("ic_type not recognized!");
    }
  }
  else if (input->equation == EulerNS)
  {
    if (input->ic_type == 0)
    {
      for (unsigned int ele = 0; ele < eles->nEles; ele++)
      {
        for (unsigned int spt = 0; spt < eles->nSpts; spt++)
        {
          eles->U_spts(spt, ele, 0)  = input->rho_fs;

          double Vsq = 0.0;
          for (unsigned int dim = 0; dim < eles->nDims; dim++)
          {
            eles->U_spts(spt, ele, dim+1)  = input->rho_fs * input->V_fs(dim);
            Vsq += input->V_fs(dim) * input->V_fs(dim);
          }

          eles->U_spts(spt, ele, eles->nDims + 1)  = input->P_fs/(input->gamma-1.0) +
            0.5*input->rho_fs * Vsq;
        }
      }

    }
    else if (input->ic_type == 1)
    {
      for (unsigned int n = 0; n < eles->nVars; n++)
      {
        for (unsigned int ele = 0; ele < eles->nEles; ele++)
        {
          for (unsigned int spt = 0; spt < eles->nSpts; spt++)
          {
            double x = geo.coord_spts(spt, ele, 0);
            double y = geo.coord_spts(spt, ele, 1);

            eles->U_spts(spt, ele, n) = compute_U_true(x, y, 0, 0, n, input);
          }
        }
      }
    }
  }
  else
  {
    ThrowException("Solution initialization not recognized!");
  }
}

void FRSolver::U_to_faces()
{
#ifdef _CPU
#pragma omp parallel for collapse(3)
  for (unsigned int n = 0; n < eles->nVars; n++)
  {
    for (unsigned int ele = 0; ele < eles->nEles; ele++)
    {
      for (unsigned int fpt = 0; fpt < eles->nFpts; fpt++)
      {
        int gfpt = geo.fpt2gfpt(fpt,ele);
        /* Check if flux point is on ghost edge */
        if (gfpt == -1)
        {
          if (input->viscous) // if viscous, put extrapolated solution into Ucomm
            eles->Ucomm(fpt, ele, n) = eles->U_fpts(fpt, ele, n);
          continue;
        }
        int slot = geo.fpt2gfpt_slot(fpt,ele);

        faces->U(gfpt, n, slot) = eles->U_fpts(fpt, ele, n);
      }
    }
  }
#endif

#ifdef _GPU
  U_to_faces_wrapper(eles->U_fpts_d, faces->U_d, eles->Ucomm_d, geo.fpt2gfpt_d,
      geo.fpt2gfpt_slot_d, eles->nVars, eles->nEles, eles->nFpts, eles->nDims,
      input->equation, input->viscous);

  check_error();
#endif
}

void FRSolver::U_from_faces()
{
#ifdef _CPU
#pragma omp parallel for collapse(3)
  for (unsigned int n = 0; n < eles->nVars; n++)
  {
    for (unsigned int ele = 0; ele < eles->nEles; ele++)
    {
      for (unsigned int fpt = 0; fpt < eles->nFpts; fpt++)
      {
        int gfpt = geo.fpt2gfpt(fpt,ele);
        /* Check if flux point is on ghost edge */
        if (gfpt == -1)
          continue;
        int slot = geo.fpt2gfpt_slot(fpt,ele);

        eles->Ucomm(fpt, ele, n) = faces->Ucomm(gfpt, n, slot);
      }
    }
  }
#endif

#ifdef _GPU
  U_from_faces_wrapper(faces->Ucomm_d, eles->Ucomm_d, geo.fpt2gfpt_d,
      geo.fpt2gfpt_slot_d, eles->nVars, eles->nEles, eles->nFpts,
      eles->nDims, input->equation);

  check_error();
#endif

}

void FRSolver::dU_to_faces()
{
#ifdef _CPU
#pragma omp parallel for collapse(4)
  for (unsigned int dim = 0; dim < eles->nDims; dim++) 
  {
    for (unsigned int n = 0; n < eles->nVars; n++) 
    {
      for (unsigned int ele = 0; ele < eles->nEles; ele++)
      {
        for (unsigned int fpt = 0; fpt < eles->nFpts; fpt++)
        {
          int gfpt = geo.fpt2gfpt(fpt,ele);
          /* Check if flux point is on ghost edge */
          if (gfpt == -1)
            continue;
          int slot = geo.fpt2gfpt_slot(fpt,ele);

          faces->dU(gfpt, n, dim, slot) = eles->dU_fpts(fpt, ele, n, dim);
        }
      }
    }
  }
#endif

#ifdef _GPU
  dU_to_faces_wrapper(eles->dU_fpts_d, faces->dU_d, geo.fpt2gfpt_d, geo.fpt2gfpt_slot_d, 
      eles->nVars, eles->nEles, eles->nFpts, eles->nDims, input->equation);

  check_error();
#endif
}

void FRSolver::F_from_faces()
{
#ifdef _CPU
#pragma omp parallel for collapse(3)
  for (unsigned int n = 0; n < eles->nVars; n++) 
  {
    for (unsigned int ele = 0; ele < eles->nEles; ele++)
    {
      for (unsigned int fpt = 0; fpt < eles->nFpts; fpt++)
      {
        int gfpt = geo.fpt2gfpt(fpt,ele);
        /* Check if flux point is on ghost edge */
        if (gfpt == -1)
          continue;
        int slot = geo.fpt2gfpt_slot(fpt,ele);

        eles->Fcomm(fpt, ele, n) = faces->Fcomm(gfpt, n, slot);

      }
    }
  }
#endif

#ifdef _GPU
  /* Can reuse kernel here */
  U_from_faces_wrapper(faces->Fcomm_d, eles->Fcomm_d, geo.fpt2gfpt_d, 
      geo.fpt2gfpt_slot_d, eles->nVars, eles->nEles, eles->nFpts, 
      eles->nDims, input->equation);

  check_error();
#endif
}

void FRSolver::dFcdU_from_faces()
{
#pragma omp parallel for collapse(4)
  for (unsigned int nj = 0; nj < eles->nVars; nj++) 
  {
    for (unsigned int ni = 0; ni < eles->nVars; ni++) 
    {
      for (unsigned int ele = 0; ele < eles->nEles; ele++)
      {
        for (unsigned int fpt = 0; fpt < eles->nFpts; fpt++)
        {
          int gfpt = geo.fpt2gfpt(fpt,ele);
          /* Check if flux point is on ghost edge */
          if (gfpt == -1)
            continue;
          int slot = geo.fpt2gfpt_slot(fpt,ele);
          int notslot = 1;
          if (slot == 1)
          {
            notslot = 0;
          }

          eles->dFcdUconv_fpts(fpt, ele, ni, nj, 0) = faces->dFcdUconv(gfpt, ni, nj, slot, slot);
          eles->dFcdUconv_fpts(fpt, ele, ni, nj, 1) = faces->dFcdUconv(gfpt, ni, nj, notslot, slot);
        }
      }
    }
  }

  if(input->viscous)
  {
#pragma omp parallel for collapse(4)
    for (unsigned int nj = 0; nj < eles->nVars; nj++) 
    {
      for (unsigned int ni = 0; ni < eles->nVars; ni++) 
      {
        for (unsigned int ele = 0; ele < eles->nEles; ele++)
        {
          for (unsigned int fpt = 0; fpt < eles->nFpts; fpt++)
          {
            int gfpt = geo.fpt2gfpt(fpt,ele);
            /* Check if flux point is on ghost edge */
            if (gfpt == -1)
              continue;
            int slot = geo.fpt2gfpt_slot(fpt,ele);
            int notslot = 1;
            if (slot == 1)
            {
              notslot = 0;
            }

            eles->dUcdU_fpts(fpt, ele, ni, nj, 0) = faces->dUcdU(gfpt, ni, nj, slot);
            eles->dUcdU_fpts(fpt, ele, ni, nj, 1) = faces->dUcdU(gfpt, ni, nj, notslot);

            eles->dFcdUvisc_fpts(fpt, ele, ni, nj, 0) = faces->dFcdUvisc(gfpt, ni, nj, slot, slot);
            eles->dFcdUvisc_fpts(fpt, ele, ni, nj, 1) = faces->dFcdUvisc(gfpt, ni, nj, notslot, slot);

            for (unsigned int dim = 0; dim < eles->nDims; dim++)
            {
              eles->dFcddUvisc_fpts(fpt, ele, ni, nj, dim, 0) = faces->dFcddUvisc(gfpt, ni, nj, dim, slot, slot);
              eles->dFcddUvisc_fpts(fpt, ele, ni, nj, dim, 1) = faces->dFcddUvisc(gfpt, ni, nj, dim, notslot, slot);
            }
          }
        }
      }
    }
  }
}

void FRSolver::add_source(unsigned int stage)
{
#ifdef _CPU
#pragma omp parallel for collapse(3)
  for (unsigned int n = 0; n < eles->nVars; n++)
  {
    for (unsigned int ele =0; ele < eles->nEles; ele++)
    {
      for (unsigned int spt = 0; spt < eles->nSpts; spt++)
      {
          double x = geo.coord_spts(spt, ele, 0);
          double y = geo.coord_spts(spt, ele, 1);
          double z = 0;
          if (eles->nDims == 3)
            z = geo.coord_spts(spt, ele, 2);

          eles->divF_spts(spt, ele, n, stage) += compute_source_term(x, y, z, flow_time, n, input) * 
            eles->jaco_det_spts(spt, ele);
      }
    }
  }

#endif

#ifdef _GPU
  add_source_wrapper(eles->divF_spts_d, eles->jaco_det_spts_d, geo.coord_spts_d, eles->nSpts, eles->nEles,
      eles->nVars, eles->nDims, input->equation, flow_time, stage);
  check_error();
#endif

}

void FRSolver::update()
{
  if (input->dt_scheme != "BDF1" && input->dt_scheme != "LUJac" && input->dt_scheme != "LUSGS")
  {
#ifdef _CPU
    U_ini = eles->U_spts;
#endif

#ifdef _GPU
    device_copy(U_ini_d, eles->U_spts_d, eles->U_spts_d.get_nvals());
#endif

    /* Loop over stages to get intermediate residuals. (Inactive for Euler) */
    for (unsigned int stage = 0; stage < (nStages-1); stage++)
    {
      compute_residual(stage);

      /* If in first stage, compute stable timestep */
      if (stage == 0)
      {
        // TODO: Revisit this as it is kind of expensive.
        if (input->dt_type != 0)
        {
          compute_element_dt();
        }
      }

#ifdef _CPU
#pragma omp parallel for collapse(3)
      for (unsigned int n = 0; n < eles->nVars; n++)
        for (unsigned int ele = 0; ele < eles->nEles; ele++)
          for (unsigned int spt = 0; spt < eles->nSpts; spt++)
          {
            if (input->dt_type != 2)
            {
              eles->U_spts(spt, ele, n) = U_ini(spt, ele, n) - rk_alpha(stage) * dt(0) / 
                eles->jaco_det_spts(spt, ele) * eles->divF_spts(spt, ele, n, stage);
            }
            else
            {
              eles->U_spts(spt, ele, n) = U_ini(spt, ele, n) - rk_alpha(stage) * dt(ele) / 
                eles->jaco_det_spts(spt, ele) * eles->divF_spts(spt, ele, n, stage);
            }
          }
#endif

#ifdef _GPU
      RK_update_wrapper(eles->U_spts_d, U_ini_d, eles->divF_spts_d, eles->jaco_det_spts_d, dt_d, 
          rk_alpha_d, input->dt_type, eles->nSpts, eles->nEles, eles->nVars, eles->nDims, 
          input->equation, stage, nStages, false);
      check_error();
#endif

    }

    /* Final stage */
    compute_residual(nStages-1);
#ifdef _CPU
    eles->U_spts = U_ini;
#endif
#ifdef _GPU
    device_copy(eles->U_spts_d, U_ini_d, eles->U_spts_d.get_nvals());
#endif

#ifdef _CPU
    for (unsigned int stage = 0; stage < nStages; stage++)
    {
#pragma omp parallel for collapse(3)
      for (unsigned int n = 0; n < eles->nVars; n++)
      {
        for (unsigned int ele = 0; ele < eles->nEles; ele++)
        {
          for (unsigned int spt = 0; spt < eles->nSpts; spt++)
          {
            if (input->dt_type != 2)
            {
              eles->U_spts(spt, ele, n) -= rk_beta(stage) * dt(0) / eles->jaco_det_spts(spt,ele) * 
                eles->divF_spts(spt, ele, n, stage);
            }
            else
            {
              eles->U_spts(spt, ele, n) -= rk_beta(stage) * dt(ele) / eles->jaco_det_spts(spt,ele) * 
                eles->divF_spts(spt, ele, n, stage);
            }
          }
        }
      }
    }
#endif

#ifdef _GPU
      RK_update_wrapper(eles->U_spts_d, eles->U_spts_d, eles->divF_spts_d, eles->jaco_det_spts_d, dt_d, 
          rk_beta_d, input->dt_type, eles->nSpts, eles->nEles, eles->nVars, eles->nDims,
          input->equation, 0, nStages, true);
      check_error();
#endif
  }

  else if (input->dt_scheme == "BDF1")
  {
#ifdef _CPU
    ThrowException("BDF1 not implemented on CPU yet.");
#endif

#ifdef _GPU
    compute_residual(0);

    /* Freeze Jacobian */
    int iter = current_iter - restart_iter;
    if (iter%input->Jfreeze_freq == 0)
    {
      // TODO: Revisit this as it is kind of expensive.
      if (input->dt_type != 0)
      {
        compute_element_dt();
      }
      dt = dt_d;

      /* Compute SER time step growth */
      if (input->SER)
      {
        eles->divF_spts = eles->divF_spts_d;
        compute_SER_dt();
        dt_d = dt;
      }

      /* Compute LHS implicit Jacobian */
      compute_LHS();
    }

    /* Prepare RHS vector */
    compute_RHS_wrapper(eles->divF_spts_d, eles->jaco_det_spts_d, dt_d, eles->RHS_d, input->dt_type, eles->nSpts, eles->nEles, eles->nVars);

    /* Solve system for deltaU */
    eles->deltaU.fill(0); //TODO: Whoops! We shouldn't be resetting the guess to zero every iteration!
    eles->deltaU_d = eles->deltaU;
    compute_deltaU_globalLHS_wrapper(eles->GLHS_d, eles->deltaU_d, eles->RHS_d, GMRES_conv);

    /* Add deltaU to solution */
    //TODO: Fix for new RHS ordering
    device_add(eles->U_spts_d, eles->deltaU_d, eles->U_spts_d.size());
#endif
  }

  else if (input->dt_scheme == "LUJac" || input->dt_scheme == "LUSGS")
  {

#ifdef _GPU
    if (nColors > 1)
      ThrowException("Only block-jacobi supported on GPU currently!");
#endif

    for (unsigned int color = 1; color <= nColors; color++)
    {
      compute_residual(0);

<<<<<<< HEAD
      // TODO: Revisit this as it is kind of expensive.
      int iter = current_iter - restart_iter;
      if (color == 1 && iter%input->Jfreeze_freq == 0)
      {
        if (input->dt_type != 0)
        {
          compute_element_dt();
#ifdef _GPU
          dt = dt_d; // Copy timestep out to CPU for LHS computation
#endif
=======
      /* Freeze Jacobian */
      int iter = current_iter - restart_iter;
      if (color == 1 && iter%input->Jfreeze_freq == 0)
      {
        // TODO: Revisit this as it is kind of expensive.
        if (input->dt_type != 0)
        {
          compute_element_dt();
>>>>>>> 3f4fdf61
        }

        /* Compute SER time step growth */
        if (input->SER)
        {
          compute_SER_dt();
<<<<<<< HEAD
#ifdef _GPU
          ThrowException("SER not available on GPU!");
#endif
        }

        /* Compute LHS implicit Jacobian */
          compute_LHS();
=======
        }

        /* Compute LHS implicit Jacobian */
        compute_LHS();
>>>>>>> 3f4fdf61
      }

      /* Prepare RHS vector */
      compute_RHS(color);

      /* Solve system for deltaU */
      compute_deltaU(color);

      /* Add deltaU to solution */
      compute_U(color);
    }
  }

  flow_time += dt(0);
  current_iter++;
}

void FRSolver::update_with_source(mdvector<double> &source)
{
  if (input->dt_scheme != "BDF1" && input->dt_scheme != "LUJac" && input->dt_scheme != "LUSGS")
  {
    U_ini = eles->U_spts;


    /* Loop over stages to get intermediate residuals. (Inactive for Euler) */
    for (unsigned int stage = 0; stage < (nStages-1); stage++)
    {
      compute_residual(stage);

      /* If in first stage, compute stable timestep */
      if (stage == 0)
      {
        // TODO: Revisit this as it is kind of expensive.
        if (input->dt_type != 0)
        {
          compute_element_dt();
        }
      }

#pragma omp parallel for collapse(3)
      for (unsigned int n = 0; n < eles->nVars; n++)
        for (unsigned int ele = 0; ele < eles->nEles; ele++)
          for (unsigned int spt = 0; spt < eles->nSpts; spt++)
          {
            if (input->dt_type != 2)
            {
              eles->U_spts(spt, ele, n) = U_ini(spt, ele, n) - rk_alpha(stage) * dt(0) / 
                eles->jaco_det_spts(spt,ele) * (eles->divF_spts(spt, ele, n, stage) + source(spt, ele, n));
            }
            else
            {
              eles->U_spts(spt, ele, n) = U_ini(spt, ele, n) - rk_alpha(stage) * dt(ele) / 
                eles->jaco_det_spts(spt,ele) * (eles->divF_spts(spt, ele, n, stage) + source(spt, ele, n));
            }
          }
    }

    /* Final stage */
    compute_residual(nStages-1);

    eles->U_spts = U_ini;


    for (unsigned int stage = 0; stage < nStages; stage++)
#pragma omp parallel for collapse(3)
      for (unsigned int n = 0; n < eles->nVars; n++)
        for (unsigned int ele = 0; ele < eles->nEles; ele++)
          for (unsigned int spt = 0; spt < eles->nSpts; spt++)
          {
            if (input->dt_type != 2)
            {
              eles->U_spts(spt, ele, n) -= rk_beta(stage) * dt(0) / eles->jaco_det_spts(spt,ele) *
                (eles->divF_spts(spt, ele, n, stage) + source(spt, ele, n));
            }
            else
            {
              eles->U_spts(spt, ele, n) -= rk_beta(stage) * dt(ele) / eles->jaco_det_spts(spt,ele) *
                (eles->divF_spts(spt, ele, n, stage) + source(spt, ele, n));
            }
          }

  }

  else if (input->dt_scheme == "BDF1")
  {
    ThrowException("BDF1 not implemented on CPU yet.");
  }

  else if (input->dt_scheme == "LUJac" || input->dt_scheme == "LUSGS")
  {
    for (unsigned int color = 1; color <= nColors; color++)
    {
      compute_residual(0);

      /* Freeze Jacobian */
      int iter = current_iter - restart_iter;
      if (color == 1 && iter%(2*input->Jfreeze_freq*input->smooth_steps) == 0)
      {
        // TODO: Revisit this as it is kind of expensive.
        if (input->dt_type != 0)
        {
          compute_element_dt();
        }

        /* Compute LHS implicit Jacobian */
        compute_LHS();
      }

      /* Prepare RHS vector */
      compute_RHS_source(source, color);

      /* Solve system for deltaU */
      compute_deltaU(color);

      /* Add deltaU to solution */
      compute_U(color);
    }
  }
  current_iter++;
}

#ifdef _GPU
void FRSolver::update_with_source(mdvector_gpu<double> &source)
{
  if (input->dt_scheme != "BDF1" && input->dt_scheme != "LUJac" && input->dt_scheme != "LUSGS")
  {
    device_copy(U_ini_d, eles->U_spts_d, eles->U_spts_d.get_nvals());

    /* Loop over stages to get intermediate residuals. (Inactive for Euler) */
    for (unsigned int stage = 0; stage < (nStages-1); stage++)
    {
      compute_residual(stage);

      /* If in first stage, compute stable timestep */
      if (stage == 0)
      {
        // TODO: Revisit this as it is kind of expensive.
        if (input->dt_type != 0)
        {
          compute_element_dt();
        }
      }

      RK_update_source_wrapper(eles->U_spts_d, U_ini_d, eles->divF_spts_d, source, eles->jaco_det_spts_d, dt_d, 
          rk_alpha_d, input->dt_type, eles->nSpts, eles->nEles, eles->nVars, eles->nDims, 
          input->equation, stage, nStages, false);
      check_error();

    }

    /* Final stage */
    compute_residual(nStages-1);
    device_copy(eles->U_spts_d, U_ini_d, eles->U_spts_d.get_nvals());

    RK_update_source_wrapper(eles->U_spts_d, eles->U_spts_d, eles->divF_spts_d, source, eles->jaco_det_spts_d, dt_d, 
        rk_beta_d, input->dt_type, eles->nSpts, eles->nEles, eles->nVars, eles->nDims,
        input->equation, 0, nStages, true);
    check_error();
  }

  else if (input->dt_scheme == "BDF1")
  {
    compute_residual(0);

    /* Freeze Jacobian */
    int iter = current_iter - restart_iter;
    if (iter%(2*input->Jfreeze_freq*input->smooth_steps) == 0)
    {
      // TODO: Revisit this as it is kind of expensive.
      if (input->dt_type != 0)
      {
        compute_element_dt();
      }
      dt = dt_d;

      /* Compute LHS implicit Jacobian */
      compute_LHS();
    }

    /* Prepare RHS vector */
    compute_RHS_source_wrapper(eles->divF_spts_d, source, eles->jaco_det_spts_d, dt_d, eles->RHS_d, input->dt_type, eles->nSpts, eles->nEles, eles->nVars);

    /* Solve system for deltaU */
    eles->deltaU.fill(0);
    eles->deltaU_d = eles->deltaU;
    compute_deltaU_globalLHS_wrapper(eles->GLHS_d, eles->deltaU_d, eles->RHS_d, GMRES_conv);

    /* Add deltaU to solution */
    //TODO: Cannot use add with reorganized RHS. Need a kernel that adds correctly!
    device_add(eles->U_spts_d, eles->deltaU_d, eles->U_spts_d.size());
  }

  else if (input->dt_scheme == "LUJac" || input->dt_scheme == "LUSGS")
  {
    ThrowException("LUJac/LUSGS not implemented on GPU yet.");
  }
  current_iter++;
}
#endif

void FRSolver::compute_element_dt()
{
#ifdef _CPU
#pragma omp parallel for
  for (unsigned int ele = 0; ele < eles->nEles; ele++)
  { 
    double int_waveSp = 0.;  /* Edge/Face integrated wavespeed */

    for (unsigned int fpt = 0; fpt < eles->nFpts; fpt++)
    {
      /* Skip if on ghost edge. */
      int gfpt = geo.fpt2gfpt(fpt,ele);
      if (gfpt == -1)
        continue;

      if (eles->nDims == 2)
      {
        int_waveSp += eles->weights_spts(fpt % eles->nSpts1D) * faces->waveSp(gfpt) * faces->dA(gfpt);
      }
      else
      {
        int idx = fpt % (eles->nSpts1D * eles->nSpts1D);
        int i = idx % eles->nSpts1D;
        int j = idx / eles->nSpts1D;

        int_waveSp += eles->weights_spts(i) * eles->weights_spts(j) * faces->waveSp(gfpt) * faces->dA(gfpt);
      }
    }

    /* CFL-estimate used by Liang, Lohner, and others. Factor of 2 to be 
     * consistent with 1D CFL estimates. */
    dt(ele) = 2.0 * input->CFL * get_cfl_limit_adv(order) * eles->vol(ele) / int_waveSp;
  }

  if (input->dt_type == 1) /* Global minimum */
  {
    dt(0) = *std::min_element(dt.data(), dt.data()+eles->nEles);

#ifdef _MPI
    MPI_Allreduce(MPI_IN_PLACE, &dt(0), 1, MPI_DOUBLE, MPI_MIN, MPI_COMM_WORLD); 
#endif

  }
#endif

#ifdef _GPU
  compute_element_dt_wrapper(dt_d, faces->waveSp_d, faces->dA_d, geo.fpt2gfpt_d, 
      eles->weights_spts_d, eles->vol_d, eles->nSpts1D, input->CFL, order, 
      input->dt_type, eles->nFpts, eles->nEles, eles->nDims);
#endif
}

void FRSolver::compute_SER_dt()
{
  /* Compute norm of residual */
  // TODO: Create norm function to eliminate repetition, add other norms
  SER_res[1] = SER_res[0];
  SER_res[0] = 0;
  for (unsigned int n = 0; n < eles->nVars; n++)
  {
    for (unsigned int ele =0; ele < eles->nEles; ele++)
    {
      for (unsigned int spt = 0; spt < eles->nSpts; spt++)
      {
        SER_res[0] += (eles->divF_spts(spt, ele, n, 0) / eles->jaco_det_spts(spt, ele)) *
                       (eles->divF_spts(spt, ele, n, 0) / eles->jaco_det_spts(spt, ele));
      }
    }
  }
  SER_res[0] = std::sqrt(SER_res[0]);

  /* Compute SER time step growth */
  double omg = SER_res[1] / SER_res[0];
  if (omg != 0)
  {
    /* Clipping */
    if (omg < 0.1)
      omg = 0.1;
    else if (omg > 2.0)
      omg = 2.0;

    /* Relax Growth */
    if (omg > 1.0)
      omg = std::sqrt(omg);

    /* Relax if GMRES did not converge */
    if (input->dt_scheme == "BDF1" && !GMRES_conv)
    {
      omg = 0.5;
    }

    /* Compute new time step */
    SER_omg *= omg;
    if (input->dt_type == 0)
    {
      dt(0) *= omg;
    }
    else if(input->dt_type == 1)
    {
      dt(0) *= SER_omg;
    }
    else if (input->dt_type == 2)
    {
#pragma omp parallel for
      for (unsigned int ele = 0; ele < eles->nEles; ele++)
      {
        dt(ele) *= SER_omg;
      }
    }
  }
}

void FRSolver::write_solution()
{
#ifdef _GPU
  eles->U_spts = eles->U_spts_d;
#endif

  if (input->rank == 0) std::cout << "Writing data to file..." << std::endl;

  std::stringstream ss;
#ifdef _MPI

  /* Write .pvtu file on rank 0 if running in parallel */
  if (input->rank == 0)
  {
    ss << input->output_prefix << "/";
    ss << input->output_prefix << "_" << std::setw(9) << std::setfill('0');
    ss << current_iter << ".pvtu";
   
    std::ofstream f(ss.str());
    f << "<?xml version=\"1.0\"?>" << std::endl;
    f << "<VTKFile type=\"PUnstructuredGrid\" version=\"0.1\" ";
    f << "byte_order=\"LittleEndian\" ";
    f << "compressor=\"vtkZLibDataCompressor\">" << std::endl;

    f << "<PUnstructuredGrid GhostLevel=\"0\">" << std::endl;
    f << "<PPointData>" << std::endl;
    if (input->equation == AdvDiff || input->equation == Burgers)
    {
      f << "<PDataArray type=\"Float32\" Name=\"u\" format=\"ascii\"/>";
      f << std::endl;

    }
    else if (input->equation == EulerNS)
    {
      std::vector<std::string> var;
      if (eles->nDims == 2)
        var = {"rho", "xmom", "ymom", "energy"};
      else
        var = {"rho", "xmom", "ymom", "zmom", "energy"};

      for (unsigned int n = 0; n < eles->nVars; n++)
      {
        f << "<PDataArray type=\"Float32\" Name=\"" << var[n];
        f << "\" format=\"ascii\"/>";
        f << std::endl;
      }
    }

    f << "</PPointData>" << std::endl;
    f << "<PPoints>" << std::endl;
    f << "<PDataArray type=\"Float32\" NumberOfComponents=\"3\" ";
    f << "format=\"ascii\"/>" << std::endl;
    f << "</PPoints>" << std::endl;

    for (unsigned int n = 0; n < input->nRanks; n++)
    { 
      ss.str("");
      ss << input->output_prefix << "_" << std::setw(9) << std::setfill('0') << current_iter;
      ss << "_" << std::setw(3) << std::setfill('0') << n << ".vtu";
      f << "<Piece Source=\"" << ss.str() << "\"/>" << std::endl;
    }

    f << "</PUnstructuredGrid>" << std::endl;
    f << "</VTKFile>" << std::endl;

    f.close();
  }
#endif

  ss.str("");
#ifdef _MPI
  ss << input->output_prefix << "/";
  ss << input->output_prefix << "_" << std::setw(9) << std::setfill('0') << current_iter;
  ss << "_" << std::setw(3) << std::setfill('0') << input->rank << ".vtu";
#else
  ss << input->output_prefix << "/";
  ss << input->output_prefix << "_" << std::setw(9) << std::setfill('0') << current_iter;
  ss << ".vtu";
#endif

  auto outputfile = ss.str();

  /* Write parition solution to file in .vtu format */
  std::ofstream f(outputfile);


  /* Write header */
  f << "<?xml version=\"1.0\"?>" << std::endl;
  f << "<VTKFile type=\"UnstructuredGrid\" version=\"0.1\" ";
  f << "byte_order=\"LittleEndian\" ";
  f << "compressor=\"vtkZLibDataCompressor\">" << std::endl;

  /* Write comments for solution order, iteration number and flowtime */
  f << "<!-- ORDER " << input->order << " -->" << std::endl;
  f << "<!-- TIME " << std::scientific << std::setprecision(16) << flow_time << " -->" << std::endl;
  f << "<!-- ITER " << current_iter << " -->" << std::endl;

  f << "<UnstructuredGrid>" << std::endl;
  f << "<Piece NumberOfPoints=\"" << eles->nPpts * eles->nEles << "\" ";
  f << "NumberOfCells=\"" << eles->nSubelements * eles->nEles << "\">";
  f << std::endl;

  
  /* Write plot point coordinates */
  f << "<Points>" << std::endl;
  f << "<DataArray type=\"Float32\" NumberOfComponents=\"3\" ";
  f << "format=\"ascii\">" << std::endl; 

  if (eles->nDims == 2)
  {
    // TODO: Change order of ppt structures for better looping 
    for (unsigned int ele = 0; ele < eles->nEles; ele++)
    {
      for (unsigned int ppt = 0; ppt < eles->nPpts; ppt++)
      {
        f << geo.coord_ppts(ppt, ele, 0) << " ";
        f << geo.coord_ppts(ppt, ele, 1) << " ";
        f << 0.0 << std::endl;
      }
    }
  }
  else
  {
    for (unsigned int ele = 0; ele < eles->nEles; ele++)
    {
      for (unsigned int ppt = 0; ppt < eles->nPpts; ppt++)
      {
        f << geo.coord_ppts(ppt, ele, 0) << " ";
        f << geo.coord_ppts(ppt, ele, 1) << " ";
        f << geo.coord_ppts(ppt, ele, 2) << std::endl;
      }
    }
  }

  f << "</DataArray>" << std::endl;
  f << "</Points>" << std::endl;

  /* Write cell information */
  f << "<Cells>" << std::endl;
  f << "<DataArray type=\"Int32\" Name=\"connectivity\" ";
  f << "format=\"ascii\">"<< std::endl;
  for (unsigned int ele = 0; ele < eles->nEles; ele++)
  {
    for (unsigned int subele = 0; subele < eles->nSubelements; subele++)
    {
      for (unsigned int i = 0; i < eles->nNodesPerSubelement; i++)
      {
        f << geo.ppt_connect(i, subele) + ele*eles->nPpts << " ";
      }
      f << std::endl;
    }
  }
  f << "</DataArray>" << std::endl;

  f << "<DataArray type=\"Int32\" Name=\"offsets\" ";
  f << "format=\"ascii\">"<< std::endl;
  unsigned int offset = eles->nNodesPerSubelement;
  for (unsigned int ele = 0; ele < eles->nEles; ele++)
  {
    for (unsigned int subele = 0; subele < eles->nSubelements; subele++)
    {
      f << offset << " ";
      offset += eles->nNodesPerSubelement;
    }
  }
  f << std::endl;
  f << "</DataArray>" << std::endl;

  f << "<DataArray type=\"UInt8\" Name=\"types\" ";
  f << "format=\"ascii\">"<< std::endl;
  unsigned int nCells = eles->nSubelements * eles->nEles;
  if (eles->nDims == 2)
  {
    for (unsigned int cell = 0; cell < nCells; cell++)
      f << 9 << " ";
  }
  else
  {
    for (unsigned int cell = 0; cell < nCells; cell++)
      f << 12 << " ";
  }
  f << std::endl;
  f << "</DataArray>" << std::endl;
  f << "</Cells>" << std::endl;

  /* Write solution information */
  f << "<PointData>" << std::endl;

  /* TEST: Write cell average solution */
  //eles->compute_Uavg();

  /* Extrapolate solution to plot points */
  auto &A = eles->oppE_ppts(0, 0);
  auto &B = eles->U_spts(0, 0, 0);
  auto &C = eles->U_ppts(0, 0, 0);

#ifdef _OMP
  omp_blocked_dgemm(CblasColMajor, CblasNoTrans, CblasNoTrans, eles->nPpts, 
      eles->nEles * eles->nVars, eles->nSpts, 1.0, &A, eles->nPpts, &B, 
      eles->nSpts, 0.0, &C, eles->nPpts);
#else
  cblas_dgemm(CblasColMajor, CblasNoTrans, CblasNoTrans, eles->nPpts, 
      eles->nEles * eles->nVars, eles->nSpts, 1.0, &A, eles->nPpts, &B, 
      eles->nSpts, 0.0, &C, eles->nPpts);
#endif

  /* Apply squeezing if needed */
  if (input->squeeze)
  {
    eles->compute_Uavg();

#ifdef _GPU
    eles->Uavg = eles->Uavg_d;
#endif

    eles->poly_squeeze_ppts();
  }

  if (input->equation == AdvDiff || input->equation == Burgers)
  {
    f << "<DataArray type=\"Float32\" Name=\"u\" ";
    f << "format=\"ascii\">"<< std::endl;
    for (unsigned int ele = 0; ele < eles->nEles; ele++)
    {
      for (unsigned int ppt = 0; ppt < eles->nPpts; ppt++)
      {
        f << std::scientific << std::setprecision(16) << eles->U_ppts(ppt, ele, 0);
        f  << " ";
      }
      f << std::endl;
    }
    f << "</DataArray>" << std::endl;
  }
  else if(input->equation == EulerNS)
  {
    std::vector<std::string> var;
    if (eles->nDims == 2)
      var = {"rho", "xmom", "ymom", "energy"};
    else
      var = {"rho", "xmom", "ymom", "zmom", "energy"};

    for (unsigned int n = 0; n < eles->nVars; n++)
    {
      f << "<DataArray type=\"Float32\" Name=\"" << var[n] << "\" ";
      f << "format=\"ascii\">"<< std::endl;
      
      for (unsigned int ele = 0; ele < eles->nEles; ele++)
      {
        for (unsigned int ppt = 0; ppt < eles->nPpts; ppt++)
        {
          f << std::scientific << std::setprecision(16);
          f << eles->U_ppts(ppt, ele, n) << " ";
        }

        f << std::endl;
      }
      f << "</DataArray>" << std::endl;
    }
  }

  f << "</PointData>" << std::endl;
  f << "</Piece>" << std::endl;
  f << "</UnstructuredGrid>" << std::endl;
  f << "</VTKFile>" << std::endl;
  f.close();
}

void FRSolver::write_color()
{
  std::cout << "Writing colors to file..." << std::endl;
  std::stringstream ss;
  ss.str("");
  ss << input->output_prefix << "/";
  ss << input->output_prefix << "_color";
  ss << ".vtu";

  auto outputfile = ss.str();

  /* Write parition solution to file in .vtu format */
  std::ofstream f(outputfile);

  /* Write header */
  f << "<?xml version=\"1.0\"?>" << std::endl;
  f << "<VTKFile type=\"UnstructuredGrid\" version=\"0.1\" ";
  f << "byte_order=\"LittleEndian\" ";
  f << "compressor=\"vtkZLibDataCompressor\">" << std::endl;
  f << "<UnstructuredGrid>" << std::endl;
  f << "<Piece NumberOfPoints=\"" << eles->nPpts * eles->nEles << "\" ";
  f << "NumberOfCells=\"" << eles->nSubelements * eles->nEles << "\">";
  f << std::endl;
  
  /* Write plot point coordinates */
  f << "<Points>" << std::endl;
  f << "<DataArray type=\"Float32\" NumberOfComponents=\"3\" ";
  f << "format=\"ascii\">" << std::endl; 

  if (eles->nDims == 2)
  {
    // TODO: Change order of ppt structures for better looping 
    for (unsigned int ele = 0; ele < eles->nEles; ele++)
    {
      for (unsigned int ppt = 0; ppt < eles->nPpts; ppt++)
      {
        f << geo.coord_ppts(ppt, ele, 0) << " ";
        f << geo.coord_ppts(ppt, ele, 1) << " ";
        f << 0.0 << std::endl;
      }
    }
  }
  else
  {
    for (unsigned int ele = 0; ele < eles->nEles; ele++)
    {
      for (unsigned int ppt = 0; ppt < eles->nPpts; ppt++)
      {
        f << geo.coord_ppts(ppt, ele, 0) << " ";
        f << geo.coord_ppts(ppt, ele, 1) << " ";
        f << geo.coord_ppts(ppt, ele, 2) << std::endl;
      }
    }
  }
  f << "</DataArray>" << std::endl;
  f << "</Points>" << std::endl;

  /* Write cell information */
  f << "<Cells>" << std::endl;
  f << "<DataArray type=\"Int32\" Name=\"connectivity\" ";
  f << "format=\"ascii\">"<< std::endl;
  for (unsigned int ele = 0; ele < eles->nEles; ele++)
  {
    for (unsigned int subele = 0; subele < eles->nSubelements; subele++)
    {
      for (unsigned int i = 0; i < eles->nNodesPerSubelement; i++)
      {
        f << geo.ppt_connect(i, subele) + ele*eles->nPpts << " ";
      }
      f << std::endl;
    }
  }
  f << "</DataArray>" << std::endl;

  f << "<DataArray type=\"Int32\" Name=\"offsets\" ";
  f << "format=\"ascii\">"<< std::endl;
  unsigned int offset = eles->nNodesPerSubelement;
  for (unsigned int ele = 0; ele < eles->nEles; ele++)
  {
    for (unsigned int subele = 0; subele < eles->nSubelements; subele++)
    {
      f << offset << " ";
      offset += eles->nNodesPerSubelement;
    }
  }
  f << std::endl;
  f << "</DataArray>" << std::endl;

  f << "<DataArray type=\"UInt8\" Name=\"types\" ";
  f << "format=\"ascii\">"<< std::endl;
  unsigned int nCells = eles->nSubelements * eles->nEles;
  if (eles->nDims == 2)
  {
    for (unsigned int cell = 0; cell < nCells; cell++)
      f << 9 << " ";
  }
  else
  {
    for (unsigned int cell = 0; cell < nCells; cell++)
      f << 12 << " ";
  }
  f << std::endl;
  f << "</DataArray>" << std::endl;
  f << "</Cells>" << std::endl;

  /* Write color information */
  f << "<PointData>" << std::endl;
  f << "<DataArray type=\"Float32\" Name=\"color\" ";
  f << "format=\"ascii\">"<< std::endl;
  for (unsigned int ele = 0; ele < eles->nEles; ele++)
  {
    for (unsigned int ppt = 0; ppt < eles->nPpts; ppt++)
    {
      f << std::scientific << std::setprecision(16) << ele_color(ele);
      f  << " ";
    }
    f << std::endl;
  }
  f << "</DataArray>" << std::endl;
  f << "</PointData>" << std::endl;
  f << "</Piece>" << std::endl;
  f << "</UnstructuredGrid>" << std::endl;
  f << "</VTKFile>" << std::endl;
  f.close();
}

void FRSolver::report_residuals(std::ofstream &f, std::chrono::high_resolution_clock::time_point t1)
{

  /* If running on GPU, copy out divergence */
#ifdef _GPU
  eles->divF_spts = eles->divF_spts_d;
  dt = dt_d;
#endif

  // HACK: Change nStages to compute the correct residual
  if (input->dt_scheme == "BDF1" || input->dt_scheme == "LUJac" || input->dt_scheme == "LUSGS")
  {
    nStages = 1;
  }

  std::vector<double> res(eles->nVars,0.0);

#pragma omp parallel for collapse(3)
  for (unsigned int n = 0; n < eles->nVars; n++)
    for (unsigned int ele =0; ele < eles->nEles; ele++)
      for (unsigned int spt = 0; spt < eles->nSpts; spt++)
        eles->divF_spts(spt, ele, n, nStages-1) /= eles->jaco_det_spts(spt, ele);

  for (unsigned int n = 0; n < eles->nVars; n++)
  {
    /* Infinity norm */
    if (input->res_type == 0)
      res[n] =*std::max_element(&eles->divF_spts(0, 0, n, nStages-1), 
          &eles->divF_spts(0, 0, n+1, nStages-1));

    /* L1 norm */
    else if (input->res_type == 1)
      res[n] = std::accumulate(&eles->divF_spts(0, 0, n, nStages-1), 
          &eles->divF_spts(0, 0, n+1, nStages-1), 0.0, abs_sum<double>());

    /* L2 norm */
    else if (input->res_type == 2)
      res[n] = std::accumulate(&eles->divF_spts(0, 0, n, nStages-1), 
            &eles->divF_spts(0, 0, n+1, nStages-1), 0.0, square<double>());
  }

  unsigned int nDoF =  (eles->nSpts * eles->nEles);

  // HACK: Change nStages back
  if (input->dt_scheme == "BDF1" || input->dt_scheme == "LUJac" || input->dt_scheme == "LUSGS")
  {
    nStages = 2;
  }

#ifdef _MPI
  MPI_Op oper = MPI_SUM;
  if (input->res_type == 0)
    oper = MPI_MAX;

  if (input->rank == 0)
  {
    MPI_Reduce(MPI_IN_PLACE, res.data(), eles->nVars, MPI_DOUBLE, oper, 0, MPI_COMM_WORLD);
    MPI_Reduce(MPI_IN_PLACE, &nDoF, 1, MPI_INT, MPI_SUM, 0, MPI_COMM_WORLD);
  }
  else
  {
    MPI_Reduce(res.data(), res.data(), eles->nVars, MPI_DOUBLE, oper, 0, MPI_COMM_WORLD);
    MPI_Reduce(&nDoF, &nDoF, 1, MPI_INT, MPI_SUM, 0, MPI_COMM_WORLD);
  }
#endif

  /* Print residual to terminal (normalized by number of solution points) */
  if (input->rank == 0) 
  {
    if (input->res_type == 2)
    {
      for (auto &val : res)  
        val = std::sqrt(val);
    }

    std::cout << current_iter << " ";
    for (auto val : res)
      std::cout << std::scientific << val / nDoF << " ";

    if (input->dt_type == 2)
    {
      std::cout << "dt: " <<  *std::min_element(dt.data(), dt.data()+eles->nEles) << " (min) ";
      std::cout << *std::max_element(dt.data(), dt.data()+eles->nEles) << " (max)";
    }
    else
    {
      std::cout << "dt: " << dt(0);
    }

    std::cout << std::endl;
    
    /* Write to history file */
    auto t2 = std::chrono::high_resolution_clock::now();
    auto current_runtime = std::chrono::duration_cast<std::chrono::duration<double>>(t2-t1);
    f << current_iter << " " << current_runtime.count() << " ";

    for (auto val : res)
      f << std::scientific << val / nDoF << " ";
    f << std::endl;
  }
}

void FRSolver::report_forces(std::ofstream &f)
{
  /* If using GPU, copy out solution, gradient and pressure */
#ifdef _GPU
  faces->U = faces->U_d;
  faces->dU = faces->dU_d;
  faces->P = faces->P_d;
#endif

  std::array<double, 3> force_conv, force_visc, taun;
  force_conv.fill(0.0); force_visc.fill(0.0); taun.fill(0.0);

  std::stringstream ss;
#ifdef _MPI
  ss << input->output_prefix << "/";
  ss << input->output_prefix << "_" << std::setw(9) << std::setfill('0') << current_iter;
  ss << "_" << std::setw(3) << std::setfill('0') << input->rank << ".cp";
#else
  ss << input->output_prefix << "/";
  ss << input->output_prefix << "_" << std::setw(9) << std::setfill('0') << current_iter;
  ss << ".cp";
#endif

  auto cpfile = ss.str();
  std::ofstream g(cpfile);

  /* Get angle of attack (and sideslip) */
  double aoa = std::atan2(input->V_fs(1), input->V_fs(0)); 
  double aos = 0.0;
  if (eles->nDims == 3)
    aos = std::atan2(input->V_fs(2), input->V_fs(0));

  /* Compute factor for non-dimensional coefficients */
  double Vsq = 0.0;
  for (unsigned int dim = 0; dim < eles->nDims; dim++)
    Vsq += input->V_fs(dim) * input->V_fs(dim);

  double fac = 1.0 / (0.5 * input->rho_fs * Vsq);

  unsigned int count = 0;
  /* Loop over boundary faces */
  for (unsigned int fpt = geo.nGfpts_int; fpt < geo.nGfpts_int + geo.nGfpts_bnd; fpt++)
  {
    /* Get boundary ID */
    unsigned int bnd_id = geo.gfpt2bnd(fpt - geo.nGfpts_int);

    if (bnd_id >= 8) /* On wall boundary */
    {
      /* Get pressure */
      double PL = faces->P(fpt, 0);

      double CP = (PL - input->P_fs) * fac;

      /* Write CP distrubtion to file */
      for(unsigned int dim = 0; dim < eles->nDims; dim++)
        g << std::scientific << faces->coord(fpt, dim) << " ";
      g << std::scientific << CP << std::endl;

      /* Sum inviscid force contributions */
      for (unsigned int dim = 0; dim < eles->nDims; dim++)
      {
        force_conv[dim] += eles->weights_spts(count%eles->nSpts1D) * CP * 
          faces->norm(fpt, dim, 0) * faces->dA(fpt);
      }

      if (input->viscous)
      {
        if (eles->nDims == 2)
        {
          /* Setting variables for convenience */
          /* States */
          double rho = faces->U(fpt, 0, 0);
          double momx = faces->U(fpt, 1, 0);
          double momy = faces->U(fpt, 2, 0);
          double e = faces->U(fpt, 3, 0);

          double u = momx / rho;
          double v = momy / rho;
          double e_int = e / rho - 0.5 * (u*u + v*v);

          /* Gradients */
          double rho_dx = faces->dU(fpt, 0, 0, 0);
          double momx_dx = faces->dU(fpt, 1, 0, 0);
          double momy_dx = faces->dU(fpt, 2, 0, 0);
          
          double rho_dy = faces->dU(fpt, 0, 1, 0);
          double momx_dy = faces->dU(fpt, 1, 1, 0);
          double momy_dy = faces->dU(fpt, 2, 1, 0);

          /* Set viscosity */
          double mu;
          if (input->fix_vis)
          {
            mu = input->mu;
          }
          /* If desired, use Sutherland's law */
          else
          {
            double rt_ratio = (input->gamma - 1.0) * e_int / (input->rt);
            mu = input->mu * std::pow(rt_ratio,1.5) * (1. + input->c_sth) / (rt_ratio + 
                input->c_sth);
          }

          double du_dx = (momx_dx - rho_dx * u) / rho;
          double du_dy = (momx_dy - rho_dy * u) / rho;

          double dv_dx = (momy_dx - rho_dx * v) / rho;
          double dv_dy = (momy_dy - rho_dy * v) / rho;

          double diag = (du_dx + dv_dy) / 3.0;

          double tauxx = 2.0 * mu * (du_dx - diag);
          double tauxy = mu * (du_dy + dv_dx);
          double tauyy = 2.0 * mu * (dv_dy - diag);

          /* Get viscous normal stress */
          taun[0] = tauxx * faces->norm(fpt, 0, 0) + tauxy * faces->norm(fpt, 1, 0);
          taun[1] = tauxy * faces->norm(fpt, 0, 0) + tauyy * faces->norm(fpt, 1, 0);

          for (unsigned int dim = 0; dim < eles->nDims; dim++)
            force_visc[dim] -= eles->weights_spts(count%eles->nSpts1D) * taun[dim] * 
              faces->dA(fpt) * fac;

        }
        else if (eles->nDims == 3)
        {
          /* Setting variables for convenience */
          /* States */
          double rho = faces->U(fpt, 0, 0);
          double momx = faces->U(fpt, 1, 0);
          double momy = faces->U(fpt, 2, 0);
          double momz = faces->U(fpt, 3, 0);
          double e = faces->U(fpt, 4, 0);

          double u = momx / rho;
          double v = momy / rho;
          double w = momz / rho;
          double e_int = e / rho - 0.5 * (u*u + v*v + w*w);

           /* Gradients */
          double rho_dx = faces->dU(fpt, 0, 0, 0);
          double momx_dx = faces->dU(fpt, 1, 0, 0);
          double momy_dx = faces->dU(fpt, 2, 0, 0);
          double momz_dx = faces->dU(fpt, 3, 0, 0);
          
          double rho_dy = faces->dU(fpt, 0, 1, 0);
          double momx_dy = faces->dU(fpt, 1, 1, 0);
          double momy_dy = faces->dU(fpt, 2, 1, 0);
          double momz_dy = faces->dU(fpt, 3, 1, 0);

          double rho_dz = faces->dU(fpt, 0, 2, 0);
          double momx_dz = faces->dU(fpt, 1, 2, 0);
          double momy_dz = faces->dU(fpt, 2, 2, 0);
          double momz_dz = faces->dU(fpt, 3, 2, 0);

          /* Set viscosity */
          double mu;
          if (input->fix_vis)
          {
            mu = input->mu;
          }
          /* If desired, use Sutherland's law */
          else
          {
            double rt_ratio = (input->gamma - 1.0) * e_int / (input->rt);
            mu = input->mu * std::pow(rt_ratio,1.5) * (1. + input->c_sth) / (rt_ratio + 
                input->c_sth);
          }

          double du_dx = (momx_dx - rho_dx * u) / rho;
          double du_dy = (momx_dy - rho_dy * u) / rho;
          double du_dz = (momx_dz - rho_dz * u) / rho;

          double dv_dx = (momy_dx - rho_dx * v) / rho;
          double dv_dy = (momy_dy - rho_dy * v) / rho;
          double dv_dz = (momy_dz - rho_dz * v) / rho;

          double dw_dx = (momz_dx - rho_dx * w) / rho;
          double dw_dy = (momz_dy - rho_dy * w) / rho;
          double dw_dz = (momz_dz - rho_dz * w) / rho;

          double diag = (du_dx + dv_dy + dw_dz) / 3.0;

          double tauxx = 2.0 * mu * (du_dx - diag);
          double tauyy = 2.0 * mu * (dv_dy - diag);
          double tauzz = 2.0 * mu * (dw_dz - diag);
          double tauxy = mu * (du_dy + dv_dx);
          double tauxz = mu * (du_dz + dw_dx);
          double tauyz = mu * (dv_dz + dw_dy);

          /* Get viscous normal stress */
          taun[0] = tauxx * faces->norm(fpt, 0, 0) + tauxy * faces->norm(fpt, 1, 0) + tauxz * faces->norm(fpt, 2, 0);
          taun[1] = tauxy * faces->norm(fpt, 0, 0) + tauyy * faces->norm(fpt, 1, 0) + tauyz * faces->norm(fpt, 2, 0);
          taun[3] = tauxz * faces->norm(fpt, 0, 0) + tauyz * faces->norm(fpt, 1, 0) + tauzz * faces->norm(fpt, 2, 0);

          for (unsigned int dim = 0; dim < eles->nDims; dim++)
            force_visc[dim] -= eles->weights_spts(count%eles->nSpts1D) * taun[dim] * 
              faces->dA(fpt) * fac;

        }
        
      }
      count++;
    }
  }

  /* Compute lift and drag coefficients */
  double CL_conv, CD_conv, CL_visc, CD_visc;

#ifdef _MPI
  if (input->rank == 0)
  {
    MPI_Reduce(MPI_IN_PLACE, force_conv.data(), eles->nDims, MPI_DOUBLE, MPI_SUM, 0, MPI_COMM_WORLD);
    MPI_Reduce(MPI_IN_PLACE, force_visc.data(), eles->nDims, MPI_DOUBLE, MPI_SUM, 0, MPI_COMM_WORLD);
  }
  else
  {
    MPI_Reduce(force_conv.data(), force_conv.data(), eles->nDims, MPI_DOUBLE, MPI_SUM, 0, MPI_COMM_WORLD);
    MPI_Reduce(force_visc.data(), force_visc.data(), eles->nDims, MPI_DOUBLE, MPI_SUM, 0, MPI_COMM_WORLD);
  }
#endif

  if (input->rank == 0)
  {
    if (eles->nDims == 2)
    {
      CL_conv = -force_conv[0] * std::sin(aoa) + force_conv[1] * std::cos(aoa);
      CD_conv = force_conv[0] * std::cos(aoa) + force_conv[1] * std::sin(aoa);
      CL_visc = -force_visc[0] * std::sin(aoa) + force_visc[1] * std::cos(aoa);
      CD_visc = force_visc[0] * std::cos(aoa) + force_visc[1] * std::sin(aoa);
    }
    else if (eles->nDims == 3)
    {
      CL_conv = -force_conv[0] * std::sin(aoa) + force_conv[1] * std::cos(aoa);
      CD_conv = force_conv[0] * std::cos(aoa) * std::cos(aos) + force_conv[1] * std::sin(aoa) + 
        force_conv[2] * std::sin(aoa) * std::cos(aos);
      CL_visc = -force_visc[0] * std::sin(aoa) + force_visc[1] * std::cos(aoa);
      CD_visc = force_visc[0] * std::cos(aoa) * std::cos(aos) + force_visc[1] * std::sin(aoa) + 
        force_visc[2] * std::sin(aoa) * cos(aos);
    }

    std::cout << "CL_conv = " << CL_conv << " CD_conv = " << CD_conv;
    f << current_iter << " ";
    f << std::scientific << std::setprecision(16) << CL_conv << " " << CD_conv;

    if (input->viscous)
    {
      std::cout << " CL_visc = " << CL_visc << " CD_visc = " << CD_visc;
      f << std::scientific << std::setprecision(16) << " " << CL_visc << " " << CD_visc;
    }

    std::cout << std::endl;
    f << std::endl;
  }
}

void FRSolver::report_error(std::ofstream &f)
{
  /* If using GPU, copy out solution */
#ifdef _GPU
  eles->U_spts = eles->U_spts_d;
  eles->dU_spts = eles->dU_spts_d;
#endif

  /* Extrapolate solution to quadrature points */
  auto &A = eles->oppE_qpts(0, 0);
  auto &B = eles->U_spts(0, 0, 0);
  auto &C = eles->U_qpts(0, 0, 0);

#ifdef _OMP
  omp_blocked_dgemm(CblasColMajor, CblasNoTrans, CblasNoTrans, eles->nQpts, 
      eles->nEles * eles->nVars, eles->nSpts, 1.0, &A, eles->nQpts, &B, 
      eles->nSpts, 0.0, &C, eles->nQpts);
#else
  cblas_dgemm(CblasColMajor, CblasNoTrans, CblasNoTrans, eles->nQpts, 
      eles->nEles * eles->nVars, eles->nSpts, 1.0, &A, eles->nQpts, &B, 
      eles->nSpts, 0.0, &C, eles->nQpts);
#endif

  /* Extrapolate derivatives to quadrature points */
  for (unsigned int dim = 0; dim < eles->nDims; dim++)
  {
      auto &A = eles->oppE_qpts(0, 0);
      auto &B = eles->dU_spts(0, 0, 0, dim);
      auto &C = eles->dU_qpts(0, 0, 0, dim);

#ifdef _OMP
      omp_blocked_dgemm(CblasColMajor, CblasNoTrans, CblasNoTrans, eles->nQpts, 
          eles->nEles * eles->nVars, eles->nSpts, 1.0, &A, eles->nQpts, &B, 
          eles->nSpts, 0.0, &C, eles->nQpts);
#else
      cblas_dgemm(CblasColMajor, CblasNoTrans, CblasNoTrans, eles->nQpts, 
          eles->nEles * eles->nVars, eles->nSpts, 1.0, &A, eles->nQpts, &B, 
          eles->nSpts, 0.0, &C, eles->nQpts);
#endif

  }

  std::vector<double> l2_error(2,0.0);

  unsigned int n = input->err_field;
  std::vector<double> dU_true(2, 0.0), dU_error(2, 0.0);
#pragma omp for collapse (2)
    for (unsigned int ele = 0; ele < eles->nEles; ele++)
    {
      for (unsigned int qpt = 0; qpt < eles->nQpts; qpt++)
      {
        double U_true = 0.0;
        double weight = 0.0;

        if (eles->nDims == 2)
        {
          /* Compute true solution and derivatives */
          if (input->test_case == 3) // Isentropic Bump
          {
            U_true = input->P_fs / std::pow(input->rho_fs, input->gamma);
          }
          else 
          {
            U_true = compute_U_true(geo.coord_qpts(qpt,ele,0), geo.coord_qpts(qpt,ele,1), 0, 
                flow_time, n, input);
          }

          dU_true[0] = compute_dU_true(geo.coord_qpts(qpt,ele,0), geo.coord_qpts(qpt,ele,1), 0, 
              flow_time, n, 0, input);
          dU_true[1] = compute_dU_true(geo.coord_qpts(qpt,ele,0), geo.coord_qpts(qpt,ele,1), 0, 
              flow_time, n, 1, input);
          

          /* Get quadrature point index and weight */
          unsigned int i = eles->idx_qpts(qpt,0);
          unsigned int j = eles->idx_qpts(qpt,1);
          weight = eles->weights_qpts[i] * eles->weights_qpts[j];
        }
        else if (eles->nDims == 3)
        {
          ThrowException("Under construction!");
        }

        /* Compute errors */
        double U_error;
        if (input->test_case == 2) // Couette flow case
        {
          double rho = eles->U_qpts(qpt, ele, 0);
          double u =  eles->U_qpts(qpt, ele, 1) / rho;
          double rho_dx = eles->dU_qpts(qpt, ele, 0, 0);
          double rho_dy = eles->dU_qpts(qpt, ele, 0, 1);
          double momx_dx = eles->dU_qpts(qpt, ele, 1, 0);
          double momx_dy = eles->dU_qpts(qpt, ele, 1, 1);

          double du_dx = (momx_dx - rho_dx * u) / rho;
          double du_dy = (momx_dy - rho_dy * u) / rho;

          U_error = U_true - u;
          dU_error[0] = dU_true[0] - du_dx;
          dU_error[1] = dU_true[1] - du_dy;
        }
        else if (input->test_case == 3) // Isentropic bump
        {
          double momF = 0.0;
          for (unsigned int dim = 0; dim < eles->nDims; dim ++)
          {
            momF += eles->U_qpts(qpt, ele, dim + 1) * eles->U_qpts(qpt, ele, dim + 1);
          }

          momF /= eles->U_qpts(qpt, ele, 0);

          double P = (input->gamma - 1.0) * (eles->U_qpts(qpt, ele, 3) - 0.5 * momF);

          U_error = U_true - P/std::pow(eles->U_qpts(qpt, ele, 0), input->gamma);
        }
        else
        {
          U_error = U_true - eles->U_qpts(qpt, ele, n);
          dU_error[0] = dU_true[0] - eles->dU_qpts(qpt, ele, n, 0); 
          dU_error[1] = dU_true[1] - eles->dU_qpts(qpt, ele, n, 1);
        }

        l2_error[0] += weight * eles->jaco_det_qpts(qpt, ele) * U_error * U_error; 
        l2_error[1] += weight * eles->jaco_det_qpts(qpt, ele) * (U_error * U_error +
            dU_error[0] * dU_error[0] + dU_error[1] * dU_error[1]); 
      }
  }

#ifdef _MPI
  if (input->rank == 0)
  {
    MPI_Reduce(MPI_IN_PLACE, l2_error.data(), 2, MPI_DOUBLE, MPI_SUM, 0, MPI_COMM_WORLD);
  }
  else
  {
    MPI_Reduce(l2_error.data(), l2_error.data(), 2, MPI_DOUBLE, MPI_SUM, 0, MPI_COMM_WORLD);
  }

#endif


  /* Print to terminal */
  if (input->rank == 0)
  {
    std::cout << "l2_error: ";
    for (auto &val : l2_error)
      std::cout << std::scientific << std::sqrt(val) << " ";
    std::cout << std::endl;

    /* Write to file */
    f << current_iter << " ";
    for (auto &val : l2_error)
      f << std::scientific << std::setprecision(16) << std::sqrt(val) << " ";
    f << std::endl;
  }

}<|MERGE_RESOLUTION|>--- conflicted
+++ resolved
@@ -1498,18 +1498,6 @@
     {
       compute_residual(0);
 
-<<<<<<< HEAD
-      // TODO: Revisit this as it is kind of expensive.
-      int iter = current_iter - restart_iter;
-      if (color == 1 && iter%input->Jfreeze_freq == 0)
-      {
-        if (input->dt_type != 0)
-        {
-          compute_element_dt();
-#ifdef _GPU
-          dt = dt_d; // Copy timestep out to CPU for LHS computation
-#endif
-=======
       /* Freeze Jacobian */
       int iter = current_iter - restart_iter;
       if (color == 1 && iter%input->Jfreeze_freq == 0)
@@ -1518,14 +1506,15 @@
         if (input->dt_type != 0)
         {
           compute_element_dt();
->>>>>>> 3f4fdf61
+#ifdef _GPU
+          dt = dt_d; // Copy timestep out to CPU for LHS computation
+#endif
         }
 
         /* Compute SER time step growth */
         if (input->SER)
         {
           compute_SER_dt();
-<<<<<<< HEAD
 #ifdef _GPU
           ThrowException("SER not available on GPU!");
 #endif
@@ -1533,12 +1522,6 @@
 
         /* Compute LHS implicit Jacobian */
           compute_LHS();
-=======
-        }
-
-        /* Compute LHS implicit Jacobian */
-        compute_LHS();
->>>>>>> 3f4fdf61
       }
 
       /* Prepare RHS vector */
