--- conflicted
+++ resolved
@@ -291,11 +291,7 @@
     const mdvector_gpu<double> V_fs, double P_fs, double gamma, double R_ref, double T_tot_fs, 
     double P_tot_fs, double T_wall, const mdvector_gpu<double> V_wall, mdvector_gpu<double> Vg,
     const mdvector_gpu<double> norm_fs, const mdvector_gpu<double> norm,
-<<<<<<< HEAD
-    const mdvector_gpu<unsigned int> gfpt2bnd, const mdvector_gpu<unsigned int> per_fpt_list,
-=======
     const mdvector_gpu<char> gfpt2bnd, const mdvector_gpu<unsigned int> per_fpt_list,
->>>>>>> de74bd8c
     mdvector_gpu<int> LDG_bias, bool motion = false)
 {
   const unsigned int fpt = blockDim.x * blockIdx.x + threadIdx.x + nGfpts_int;
@@ -1085,11 +1081,7 @@
 
 void apply_bcs_dU_wrapper(mdview_gpu<double> &dU, mdview_gpu<double> &U, mdvector_gpu<double> &norm, 
     unsigned int nFpts, unsigned int nGfpts_int, unsigned int nGfpts_bnd, unsigned int nVars, 
-<<<<<<< HEAD
-    unsigned int nDims, mdvector_gpu<unsigned int> &gfpt2bnd, mdvector_gpu<unsigned int> &per_fpt_list,
-=======
     unsigned int nDims, mdvector_gpu<char> &gfpt2bnd, mdvector_gpu<unsigned int> &per_fpt_list,
->>>>>>> de74bd8c
     unsigned int equation)
 {
   if (nGfpts_bnd == 0) return;
@@ -1862,7 +1854,6 @@
     bool overset = false, const int* iblank = NULL)
 {
     const unsigned int fpt = blockDim.x * blockIdx.x + threadIdx.x + startFpt;
-<<<<<<< HEAD
 
     if (fpt >= endFpt)
       return;
@@ -1877,12 +1868,12 @@
     /* Setting sign of beta (from HiFiLES) */
     if (nDims == 2)
     {
-      if (norm(fpt, 0, 0) + norm(fpt, 1, 0) < 0.0)
+      if (norm(fpt, 0) + norm(fpt, 1) < 0.0)
         beta = -beta;
     }
     else if (nDims == 3)
     {
-      if (norm(fpt, 0,0) + norm(fpt, 1, 0) + sqrt(2.) * norm(fpt, 2, 0) < 0.0)
+      if (norm(fpt, 0) + norm(fpt, 1) + sqrt(2.) * norm(fpt, 2) < 0.0)
         beta = -beta;
     }
 
@@ -1927,81 +1918,6 @@
           LDG_bias, startFpt, endFpt);
     else
       compute_common_U_LDG<3, 1><<<blocks, threads>>>(U, Ucomm, norm, beta, nFpts,
-=======
-
-    if (fpt >= endFpt)
-      return;
-    
-    double UL[nVars];
-    double UR[nVars];
-
-    if (overset)
-      if (iblank[fpt] == 0)
-        return;
-
-    /* Setting sign of beta (from HiFiLES) */
-    if (nDims == 2)
-    {
-      if (norm(fpt, 0) + norm(fpt, 1) < 0.0)
-        beta = -beta;
-    }
-    else if (nDims == 3)
-    {
-      if (norm(fpt, 0) + norm(fpt, 1) + sqrt(2.) * norm(fpt, 2) < 0.0)
-        beta = -beta;
-    }
-
-    /* Get left and right state variables */
-    for (unsigned int n = 0; n < nVars; n++)
-    {
-      UL[n] = U(fpt, n, 0); UR[n] = U(fpt, n, 1);
-    }
-
-    if (LDG_bias(fpt) == 0)
-    {
-      for (unsigned int n = 0; n < nVars; n++)
-      {
-        double UC = 0.5*(UL[n] + UR[n]) - beta*(UL[n] - UR[n]);
-        Ucomm(fpt, n, 0) = UC;
-        Ucomm(fpt, n, 1) = UC;
-      }
-    }
-    /* If on boundary, don't use beta (this is from HiFILES. Need to check) */
-    else
-    {
-      for (unsigned int n = 0; n < nVars; n++)
-      {
-        Ucomm(fpt, n, 0) = UR[n];
-        Ucomm(fpt, n, 1) = UR[n];
-      }
-    }
-}
-
-void compute_common_U_LDG_wrapper(mdview_gpu<double> &U, mdview_gpu<double> &Ucomm, 
-    mdvector_gpu<double> &norm, double beta, unsigned int nFpts, unsigned int nVars, 
-    unsigned int nDims, unsigned int equation, mdvector_gpu<int> &LDG_bias, unsigned int startFpt,
-    unsigned int endFpt, bool overset, int* iblank) 
-{
-  unsigned int threads = 128;
-  unsigned int blocks = ((endFpt - startFpt + 1) + threads - 1)/threads;
-
-  if (equation == AdvDiff | equation == Burgers)
-  {
-    if (nDims == 2)
-      compute_common_U_LDG<2, 1><<<blocks, threads>>>(U, Ucomm, norm, beta, nFpts,
-          LDG_bias, startFpt, endFpt);
-    else
-      compute_common_U_LDG<3, 1><<<blocks, threads>>>(U, Ucomm, norm, beta, nFpts,
-          LDG_bias, startFpt, endFpt, overset, iblank);
-  }
-  else if (equation == EulerNS)
-  {
-    if (nDims == 2)
-      compute_common_U_LDG<2, 4><<<blocks, threads>>>(U, Ucomm, norm, beta, nFpts,
-          LDG_bias, startFpt, endFpt);
-    else
-      compute_common_U_LDG<3, 5><<<blocks, threads>>>(U, Ucomm, norm, beta, nFpts,
->>>>>>> de74bd8c
           LDG_bias, startFpt, endFpt, overset, iblank);
   }
   else if (equation == EulerNS)
@@ -2028,23 +1944,6 @@
   double FnL[nVars] = {0.0};
   double FnR[nVars] = {0.0};
 
-<<<<<<< HEAD
-=======
-}
-
-template<unsigned int nVars, unsigned int nDims, unsigned int equation>
-__device__ __forceinline__
-void rusanov_flux(double UL[nVars], double UR[nVars], double Fcomm[nVars], 
-    double &PL, double &PR,  double norm[nDims], double &waveSp, double *AdvDiff_A, 
-    double Vgn, double gamma, double rus_k, int LDG_bias)
-{
-
-  double FL[nVars][nDims];
-  double FR[nVars][nDims];
-  double FnL[nVars] = {0.0};
-  double FnR[nVars] = {0.0};
-
->>>>>>> de74bd8c
   double wS = 0., eig = 0.;
   if (equation == AdvDiff) 
   {
@@ -2105,11 +2004,7 @@
 
     //waveSp = max(std::abs(VnL) + aL, std::abs(VnR) + aR);
     wS = std::abs(VnL - Vgn) + aL;
-<<<<<<< HEAD
-    wS = max(waveSp, std::abs(VnR - Vgn) + aR);
-=======
     wS = max(wS, std::abs(VnR - Vgn) + aR);
->>>>>>> de74bd8c
 
     eig = std::abs(VnL) + aL;
     eig = max(eig, std::abs(VnR) + aR);
@@ -2155,37 +2050,21 @@
 __device__ __forceinline__
 void LDG_flux(double UL[nVars], double UR[nVars], double dUL[nVars][nDims], double dUR[nVars][nDims], double Fcomm[nVars],
     double norm[nDims], double AdvDiff_D, double &diffCo, double gamma, double prandtl, double mu, double rt, double c_sth, 
-<<<<<<< HEAD
-    bool fix_vis, int LDG_bias, double beta_in, double tau)
-=======
     bool fix_vis, int LDG_bias, double beta, double tau)
->>>>>>> de74bd8c
 {
   double FL[nVars][nDims] = {{0.0}}; double FR[nVars][nDims] = {{0.0}};
   double FnL[nVars] = {0.0}; double FnR[nVars] = {0.0};
 
   /* Setting sign of beta (from HiFiLES) */
-<<<<<<< HEAD
-  double beta; 
-  if (nDims == 2)
-  {
-    if (norm[0] + norm[1] < 0.0)
-      beta = -beta_in;
-=======
   if (nDims == 2)
   {
     if (norm[0] + norm[1] < 0.0)
       beta = -beta;
->>>>>>> de74bd8c
   }
   else if (nDims == 3)
   {
     if (norm[0] + norm[1] + sqrt(2.) * norm[2] < 0.0)
-<<<<<<< HEAD
-      beta = -beta_in;
-=======
       beta = -beta;
->>>>>>> de74bd8c
   }
 
   /* Get numerical diffusion coefficient */
@@ -2280,11 +2159,7 @@
 
   for (unsigned int dim = 0; dim < nDims; dim++)
   {
-<<<<<<< HEAD
-    norm[dim] = norm_gfpts(fpt, dim, 0);
-=======
     norm[dim] = norm_gfpts(fpt, dim);
->>>>>>> de74bd8c
   }
 
   if (motion)
@@ -2653,13 +2528,8 @@
 __global__
 void unpack_fringe_u(mdvector_gpu<double> U_fringe,
     mdview_gpu<double> U, mdvector_gpu<unsigned int> fringe_fpts,
-<<<<<<< HEAD
     mdvector_gpu<unsigned int> fringe_side, unsigned int nFringe,
     unsigned int nFpts, unsigned int nVars)
-=======
-    mdvector_gpu<unsigned int> fringe_side, unsigned int nFringe, unsigned int nFpts,
-    unsigned int nVars)
->>>>>>> de74bd8c
 {
   const unsigned int tot_ind = (blockDim.x * blockIdx.x + threadIdx.x);
   const unsigned int var = tot_ind % nVars;
