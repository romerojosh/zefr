--- conflicted
+++ resolved
@@ -299,10 +299,6 @@
   /* Allocate memory for physical coordinates */
   coord_spts.assign({nSpts, nEles, nDims});
   coord_fpts.assign({nFpts, nEles, nDims});
-<<<<<<< HEAD
-=======
-  faces->coord.assign({geo->nGfpts, nDims});
->>>>>>> d8f40c50
   coord_ppts.assign({nPpts, nEles, nDims});
   coord_qpts.assign({nQpts, nEles, nDims});
   nodes.assign({nNodes, nEles, nDims});
