/* Copyright (C) 2016 Aerospace Computing Laboratory (ACL).
 * See AUTHORS for contributors to this source code.
 *
 * This file is part of ZEFR.
 *
 * ZEFR is free software: you can redistribute it and/or modify
 * it under the terms of the GNU General Public License as published by
 * the Free Software Foundation, either version 3 of the License, or
 * (at your option) any later version.
 *
 * ZEFR is distributed in the hope that it will be useful,
 * but WITHOUT ANY WARRANTY; without even the implied warranty of
 * MERCHANTABILITY or FITNESS FOR A PARTICULAR PURPOSE.  See the
 * GNU General Public License for more details.
 *
 * You should have received a copy of the GNU General Public License
 * along with ZEFR.  If not, see <http://www.gnu.org/licenses/>.
 */

#include <fstream>
#include <iomanip>
#include <iostream>
#include <memory>
#include <string>

extern "C" {
#include "cblas.h"
}

#include "elements.hpp"
#include "faces.hpp"
#include "flux.hpp"
#include "funcs.hpp"
#include "mdvector.hpp"
#include "macros.hpp"
#include "points.hpp"
#include "polynomials.hpp"

#ifdef _GPU
#include "elements_kernels.h"
#include "solver_kernels.h"
#endif

#define _DEBUG
void Elements::setup(std::shared_ptr<Faces> faces, _mpi_comm comm_in)
{
  myComm = comm_in;

  set_locs();
  set_shape();
  set_coords(faces);
  set_normals(faces);
  calc_transforms(faces);
  setup_FR();
  setup_aux();  
}

void Elements::set_shape()
{
  /* Allocate memory for shape function and related derivatives */
  shape_spts.assign({nNodes, nSpts},1);
  shape_fpts.assign({nNodes, nFpts},1);
  shape_ppts.assign({nNodes, nPpts},1);
  shape_qpts.assign({nNodes, nQpts},1);
  dshape_spts.assign({nNodes, nSpts, nDims},1);
  dshape_fpts.assign({nNodes, nFpts, nDims},1);
  dshape_qpts.assign({nNodes, nQpts, nDims},1);

  if (input->motion)
  {
    geo->grid_vel_nodes.assign({nDims, geo->nNodes}, 0.0);

    grid_vel_nodes.assign({nNodes, nEles, nDims}, 0.);
    grid_vel_spts.assign({nSpts, nEles, nDims}, 0.);
    grid_vel_fpts.assign({nFpts, nEles, nDims}, 0.);
    grid_vel_ppts.assign({nPpts, nEles, nDims}, 0.);
  }

  /* Allocate memory for jacobian matrices and determinant */
  jaco_spts.assign({nSpts, nEles, nDims, nDims});
  jaco_fpts.assign({nFpts, nEles, nDims, nDims});
  jaco_qpts.assign({nQpts, nEles, nDims, nDims});
  inv_jaco_spts.assign({nSpts, nEles, nDims, nDims});
  inv_jaco_fpts.assign({nFpts, nEles, nDims, nDims});
  jaco_det_spts.assign({nSpts, nEles});
  jaco_det_fpts.assign({nFpts, nEles});
  jaco_det_qpts.assign({nQpts, nEles});
  vol.assign({nEles});

  double loc[3] = {0., 0., 0.};
  mdvector<double> shape_val({nNodes});
  mdvector<double> dshape_val({nNodes,nDims});

  /* Shape functions and derivatives at solution points */
  for (unsigned int spt = 0; spt < nSpts; spt++)
  {
    for (unsigned int dim = 0; dim < nDims; dim++)
      loc[dim] = loc_spts(spt,dim);


    calc_shape(shape_val, shape_order, loc);
    calc_d_shape(dshape_val, shape_order, loc);

    for (unsigned int node = 0; node < nNodes; node++)
    {
      shape_spts(node,spt) = shape_val(node);

      for (unsigned int dim = 0; dim < nDims; dim++)
        dshape_spts(node,spt,dim) = dshape_val(node, dim);
    }
  }

  /* Shape functions and derivatives at flux points */
  for (unsigned int fpt = 0; fpt < nFpts; fpt++)
  {
    for (unsigned int dim = 0; dim < nDims; dim++)
      loc[dim] = loc_fpts(fpt,dim);

    calc_shape(shape_val, shape_order, loc);
    calc_d_shape(dshape_val, shape_order, loc);

    for (unsigned int node = 0; node < nNodes; node++)
    {
      shape_fpts(node, fpt) = shape_val(node);

      for (unsigned int dim = 0; dim < nDims; dim++)
        dshape_fpts(node, fpt, dim) = dshape_val(node, dim);
    }
  }

    /* Shape function and derivatives at plot points */
  for (unsigned int ppt = 0; ppt < nPpts; ppt++)
  {
    for (unsigned int dim = 0; dim < nDims; dim++)
      loc[dim] = loc_ppts(ppt,dim);

    calc_shape(shape_val, shape_order, loc);
    calc_d_shape(dshape_val, shape_order, loc);

    for (unsigned int node = 0; node < nNodes; node++)
    {
      shape_ppts(node, ppt) = shape_val(node);
    }
  }
  
  /* Shape function and derivatives at quadrature points */
  for (unsigned int qpt = 0; qpt < nQpts; qpt++)
  {
    for (unsigned int dim = 0; dim < nDims; dim++)
      loc[dim] = loc_qpts(qpt,dim);

    calc_shape(shape_val, shape_order, loc);
    calc_d_shape(dshape_val, shape_order, loc);

    for (unsigned int node = 0; node < nNodes; node++)
    {
      shape_qpts(node, qpt) = shape_val(node);

      for (unsigned int dim = 0; dim < nDims; dim++)
        dshape_qpts(node, qpt, dim) = dshape_val(node, dim);
    }
  }
}

void Elements::set_coords(std::shared_ptr<Faces> faces)
{
  /* Allocate memory for physical coordinates */
  geo->coord_spts.assign({nSpts, nEles, nDims});
  geo->coord_fpts.assign({nFpts, nEles, nDims});
  faces->coord.assign({geo->nGfpts, nDims});
  geo->coord_ppts.assign({nPpts, nEles, nDims});
  geo->coord_qpts.assign({nQpts, nEles, nDims});
  nodes.assign({nNodes, nEles, nDims});

  /* Setup positions of all element's shape nodes in one array */
  if (input->meshfile.find(".pyfr") != std::string::npos)
    nodes = geo->ele_nodes; /// TODO: setup for Gmsh grids as well
  else
    for (unsigned int dim = 0; dim < nDims; dim++)
      for (unsigned int ele = 0; ele < nEles; ele++)
        for (unsigned int node = 0; node < nNodes; node++)
        {
          nodes(node, ele, dim) = geo->coord_nodes(dim,geo->ele2nodes(node,ele));
        }

  int ms = nSpts;
  int mf = nFpts;
  int mp = nPpts;
  int mq = nQpts;
  int k = nNodes;
  int n = nEles * nDims;

  auto &B = nodes(0,0,0);

  /* Setup physical coordinates at solution points */
  auto &As = shape_spts(0,0);
  auto &Cs = geo->coord_spts(0,0,0);
#ifdef _OMP
  omp_blocked_dgemm(CblasColMajor, CblasTrans, CblasNoTrans, ms, n, k,
              1.0, &As, k, &B, k, 0.0, &Cs, ms);
#else
  cblas_dgemm(CblasColMajor, CblasTrans, CblasNoTrans, ms, n, k,
              1.0, &As, k, &B, k, 0.0, &Cs, ms);
#endif

  /* Setup physical coordinates at flux points */
  auto &Af = shape_fpts(0,0);
  auto &Cf = geo->coord_fpts(0,0,0);
#ifdef _OMP
  omp_blocked_dgemm(CblasColMajor, CblasTrans, CblasNoTrans, mf, n, k,
              1.0, &Af, k, &B, k, 0.0, &Cf, mf);
#else
  cblas_dgemm(CblasColMajor, CblasTrans, CblasNoTrans, mf, n, k,
              1.0, &Af, k, &B, k, 0.0, &Cf, mf);
#endif

  /* Setup physical coordinates at plot points */
  auto &Ap = shape_ppts(0,0);
  auto &Cp = geo->coord_ppts(0,0,0);
#ifdef _OMP
  omp_blocked_dgemm(CblasColMajor, CblasTrans, CblasNoTrans, mp, n, k,
              1.0, &Ap, k, &B, k, 0.0, &Cp, mp);
#else
  cblas_dgemm(CblasColMajor, CblasTrans, CblasNoTrans, mp, n, k,
              1.0, &Ap, k, &B, k, 0.0, &Cp, mp);
#endif

  /* Setup physical coordinates at quadrature points */
  auto &Aq = shape_qpts(0,0);
  auto &Cq = geo->coord_qpts(0,0,0);
#ifdef _OMP
  omp_blocked_dgemm(CblasColMajor, CblasTrans, CblasNoTrans, mq, n, k,
              1.0, &Aq, k, &B, k, 0.0, &Cq, mq);
#else
  cblas_dgemm(CblasColMajor, CblasTrans, CblasNoTrans, mq, n, k,
              1.0, &Aq, k, &B, k, 0.0, &Cq, mq);
#endif

  /* Setup physical coordinates at flux points [in faces class] */
  for (unsigned int dim = 0; dim < nDims; dim++)
  {
    for (unsigned int ele = 0; ele < nEles; ele++)
    {
      for (unsigned int fpt = 0; fpt < nFpts; fpt++)
      {
        int gfpt = geo->fpt2gfpt(fpt,ele);
        /* Check if on ghost edge */
        if (gfpt != -1)
        {
          faces->coord(gfpt, dim) = geo->coord_fpts(fpt,ele,dim);
        }
      }
    }
  }

  if (input->CFL_type == 2)
  {
    /* Allocate memory for tensor-line reference lengths */
    h_ref.assign({nFpts, nEles});

    /* Compute tensor-line lengths */
    if (nDims == 2)
    {
      for (unsigned int ele = 0; ele < nEles; ele++)
      {
        for (unsigned int fpt = 0; fpt < nFpts/2; fpt++)
        {
          /* Some indexing to pair up flux points in 2D (on Quad) */
          unsigned int idx = fpt % nSpts1D;
          unsigned int fpt1 = fpt;
          unsigned int fpt2 =  (fpt / nSpts1D + 3) * nSpts1D - idx - 1;


          double dx = geo->coord_fpts(fpt1, ele, 0) - geo->coord_fpts(fpt2, ele, 0);
          double dy = geo->coord_fpts(fpt1, ele, 1) - geo->coord_fpts(fpt2, ele, 1);
          double dist = std::sqrt(dx*dx + dy*dy);

          h_ref(fpt1, ele) = dist;
          h_ref(fpt2, ele) = dist;
        }
      }
    }
    else /* nDims == 3 */
    {
      int nFptsPerFace = nSpts1D * nSpts1D;
      mdvector<double> fpts1({3, nFptsPerFace});
      mdvector<double> fpts2({3, nFptsPerFace});
      std::vector<std::vector<uint>> sortind1(3);
      std::vector<std::vector<uint>> sortind2(3);
      for (int f = 0; f < nFaces/2; f++) // btm/top, left/right, front/back
      {
        int ind1 = 2*f*nFptsPerFace;
        int ind2 = 2*f*nFptsPerFace + nFptsPerFace;
        for (int i = 0; i < nFptsPerFace; i++)
        {
          for (int d = 0; d < 3; d++)
          {
            fpts1(d,i) = loc_fpts(ind1+i,d);
            fpts2(d,i) = loc_fpts(ind2+i,d);
          }
        }

        sortind1[f] = fuzzysort(fpts1); // leave me alone, i'm lazy
        sortind2[f] = fuzzysort(fpts2); // don't feel like figuring out the map
      }

      for (unsigned int ele = 0; ele < nEles; ele++)
      {
        for (int f = 0; f < nFaces/2; f++)
        {
          int ind1 = 2*f*nFptsPerFace;
          int ind2 = 2*f*nFptsPerFace + nFptsPerFace;
          for (int i = 0; i < nFptsPerFace; i++)
          {
            int fpt1 = ind1 + sortind1[f][i];
            int fpt2 = ind2 + sortind2[f][i];

            double dx[3] = {0,0,0};
            for (int d = 0; d < 3; d++)
              dx[d] = geo->coord_fpts(fpt1,ele,d) - geo->coord_fpts(fpt2,ele,d);

            double dist = std::sqrt(dx[0]*dx[0] + dx[1]*dx[1] * dx[2]*dx[2]);

            h_ref(fpt1, ele) = dist;
            h_ref(fpt2, ele) = dist;
          }
        }
      }
    }
  }
}

void Elements::setup_FR()
{
  /* Allocate memory for FR operators */
  oppE.assign({nFpts, nSpts});
  oppE_Fn.assign({nFpts, nSpts, nDims});
  oppD.assign({nSpts, nSpts, nDims});
  oppD0.assign({nSpts, nSpts, nDims});
  oppD_fpts.assign({nSpts, nFpts, nDims});
  oppDiv_fpts.assign({nSpts, nFpts});

  std::vector<double> loc(nDims, 0.0);
  /* Setup spt to fpt extrapolation operator (oppE) */
  for (unsigned int spt = 0; spt < nSpts; spt++)
  {
    for (unsigned int fpt = 0; fpt < nFpts; fpt++)
    {
      for (unsigned int dim = 0; dim < nDims; dim++)
        loc[dim] = loc_fpts(fpt , dim);

      oppE(fpt,spt) = calc_nodal_basis(spt, loc);
    }
  }

  /* Setup spt to fpt extrapolation operator for normal flux (oppE_Fn) */
  for (unsigned int dim = 0; dim < nDims; dim++)
    for (unsigned int spt = 0; spt < nSpts; spt++)
      for (unsigned int fpt = 0; fpt < nFpts; fpt++)
        oppE_Fn(fpt,spt,dim) = oppE(fpt,spt) * tnorm(fpt,dim);

  /* Setup differentiation operator (oppD) for solution points */
  /* Note: Can set up for standard FR eventually. Trying to keep things simple.. */
  for (unsigned int dim = 0; dim < nDims; dim++)
  {
    for (unsigned int jspt = 0; jspt < nSpts; jspt++)
    {
      for (unsigned int ispt = 0; ispt < nSpts; ispt++)
      {
        for (unsigned int d = 0; d < nDims; d++)
          loc[d] = loc_spts(ispt , d);

        oppD(ispt,jspt,dim) = calc_d_nodal_basis_spts(jspt, loc, dim);
      }
    }
  }

  /* Setup differentiation operator (oppD) for solution points */
  /* Note: This one is the 'traditional' FR derivative [fpts not included] */
  for (unsigned int dim = 0; dim < nDims; dim++)
  {
    for (unsigned int jspt = 0; jspt < nSpts; jspt++)
    {
      for (unsigned int ispt = 0; ispt < nSpts; ispt++)
      {
        for (unsigned int d = 0; d < nDims; d++)
          loc[d] = loc_spts(ispt , d);

        oppD0(ispt,jspt,dim) = calc_d_nodal_basis_fr(jspt, loc, dim);
      }
    }
  }

  /* Setup differentiation operator (oppD_fpts) for flux points (DFR Specific)*/
  for (unsigned int dim = 0; dim < nDims; dim++)
  {
    for (unsigned int fpt = 0; fpt < nFpts; fpt++)
    {
      for (unsigned int spt = 0; spt < nSpts; spt++)
      {
        for (unsigned int d = 0; d < nDims; d++)
          loc[d] = loc_spts(spt , d);

        oppD_fpts(spt,fpt,dim) = calc_d_nodal_basis_fpts(fpt, loc, dim);
      }
    }
  }

  /* Setup divergence operator (oppDiv_fpts) for flux points by combining dimensions of oppD_fpts */
  for (unsigned int dim = 0; dim < nDims; dim++)
  {
    for (unsigned int fpt = 0; fpt < nFpts; fpt++)
    {

      /* Set positive parent sign convention into operator based on face */
      int fac = 1;
      if (nDims == 2) 
      {
        int face = fpt / nSpts1D;
        if (face == 0 or face == 3) // Bottom and Left face
          fac = -1;
      }
      else if (nDims == 3)
      {
        int face = fpt / (nSpts1D * nSpts1D);
        if (face % 2 == 0) // Bottom, Left, and Front face
          fac = -1;
      }

      for (unsigned int spt = 0; spt < nSpts; spt++)
      {
        oppDiv_fpts(spt, fpt) += fac * oppD_fpts(spt, fpt, dim);
      }
    }
  }

}

void Elements::setup_aux()
{
  /* Allocate memory for plot point and quadrature point interpolation operator */
  oppE_ppts.assign({nPpts, nSpts});
  oppE_qpts.assign({nQpts, nSpts});

  std::vector<double> loc(nDims, 0.0);

  /* Setup spt to ppt extrapolation operator (oppE_ppts) */
  for (unsigned int spt = 0; spt < nSpts; spt++)
  {
    for (unsigned int ppt = 0; ppt < nPpts; ppt++)
    {
      for (unsigned int dim = 0; dim < nDims; dim++)
        loc[dim] = loc_ppts(ppt , dim);

      oppE_ppts(ppt, spt) = calc_nodal_basis(spt, loc);
    }
  }

  /* Setup spt to qpt extrapolation operator (oppE_qpts) */
  for (unsigned int spt = 0; spt < nSpts; spt++)
  {
    for (unsigned int qpt = 0; qpt < nQpts; qpt++)
    {
      for (unsigned int dim = 0; dim < nDims; dim++)
        loc[dim] = loc_qpts(qpt , dim);

      oppE_qpts(qpt,spt) = calc_nodal_basis(spt, loc);
    }
  }
}

void Elements::calc_transforms(std::shared_ptr<Faces> faces)
{
  /* --- Calculate Transformation at Solution Points --- */

  int ms = nSpts;
  int mf = nFpts;
  int mq = nQpts;
  int k = nNodes;
  int n = nEles * nDims;

  for (unsigned int dim = 0; dim < nDims; dim++)
  {
    auto &B = nodes(0,0,0);
    auto &As = dshape_spts(0, 0, dim);
    auto &Af = dshape_fpts(0, 0, dim);
    auto &Aq = dshape_qpts(0, 0, dim);
    auto &Cs = jaco_spts(0, 0, 0, dim);
    auto &Cf = jaco_fpts(0, 0, 0, dim);
    auto &Cq = jaco_qpts(0, 0, 0, dim);

#ifdef _OMP
  omp_blocked_dgemm(CblasColMajor, CblasTrans, CblasNoTrans, ms, n, k,
              1.0, &As, k, &B, k, 0.0, &Cs, ms);
  omp_blocked_dgemm(CblasColMajor, CblasTrans, CblasNoTrans, mf, n, k,
              1.0, &Af, k, &B, k, 0.0, &Cf, mf);
  omp_blocked_dgemm(CblasColMajor, CblasTrans, CblasNoTrans, mq, n, k,
              1.0, &Aq, k, &B, k, 0.0, &Cq, mq);
#else
  cblas_dgemm(CblasColMajor, CblasTrans, CblasNoTrans, ms, n, k,
              1.0, &As, k, &B, k, 0.0, &Cs, ms);
  cblas_dgemm(CblasColMajor, CblasTrans, CblasNoTrans, mf, n, k,
              1.0, &Af, k, &B, k, 0.0, &Cf, mf);
  cblas_dgemm(CblasColMajor, CblasTrans, CblasNoTrans, mq, n, k,
              1.0, &Aq, k, &B, k, 0.0, &Cq, mq);
#endif
  }

  set_inverse_transforms(jaco_spts,inv_jaco_spts,jaco_det_spts,nSpts,nDims);

  mdvector<double> nullvec;
  set_inverse_transforms(jaco_fpts,inv_jaco_fpts,nullvec,nFpts,nDims);

  /* --- Compute Element Volumes --- */
#pragma omp parallel for collapse(2)
  for (unsigned int e = 0; e < nEles; e++)
  {
    for (unsigned int spt = 0; spt < nSpts; spt++)
    {
      /* Get quadrature weight */
      unsigned int i = idx_spts(spt,0);
      unsigned int j = idx_spts(spt,1);


      double weight = weights_spts(i) * weights_spts(j);

      if (nDims == 3)
        weight *= weights_spts(idx_spts(spt,2));

      vol(e) += weight * jaco_det_spts(spt, e);
    }
  }

  /* --- Calculate Transformation at Flux Points --- */
#pragma omp parallel for collapse(2)
  for (unsigned int e = 0; e < nEles; e++)
  {
    for (unsigned int fpt = 0; fpt < nFpts; fpt++)
    {
      int gfpt = geo->fpt2gfpt(fpt,e);

      /* Check if flux point is on ghost edge */
      if (gfpt == -1)
        continue;

      unsigned int slot = geo->fpt2gfpt_slot(fpt,e);

      /* --- Calculate outward unit normal vector at flux point ("left" element only) --- */
      if (slot == 0)
      {
        // Transform face normal from reference to physical space [JGinv .dot. tNorm]
        for (uint dim1 = 0; dim1 < nDims; dim1++)
        {
          faces->norm(gfpt,dim1) = 0.;
          for (uint dim2 = 0; dim2 < nDims; dim2++)
            faces->norm(gfpt,dim1) += inv_jaco_fpts(fpt,e,dim2,dim1) * tnorm(fpt,dim2);
        }

        // Store magnitude of face normal (equivalent to face area in finite-volume land)
          faces->dA(gfpt) = 0;
          for (uint dim = 0; dim < nDims; dim++)
            faces->dA(gfpt) += faces->norm(gfpt,dim)*faces->norm(gfpt,dim);
          faces->dA(gfpt) = sqrt(faces->dA(gfpt));

        // Normalize
        // If we have a collapsed edge, the dA will be 0, so just set the normal to 0
        // (A normal vector at a point doesn't make sense anyways)
        if (std::fabs(faces->dA(gfpt)) < 1e-10)
        {
          faces->dA(gfpt) = 0.;
          for (uint dim = 0; dim < nDims; dim++)
            faces->norm(gfpt,dim) = 0;
        }
        else
        {
          for (uint dim = 0; dim < nDims; dim++)
            faces->norm(gfpt,dim) /= faces->dA(gfpt);
        }
      }
    }
  }

  /* Set jacobian matrix and determinant at quadrature points */
  for (unsigned int e = 0; e < nEles; e++)
  {
    for (unsigned int qpt = 0; qpt < nQpts; qpt++)
    {
      if (nDims == 2)
      {
        // Determinant of transformation matrix
        jaco_det_qpts(qpt,e) = jaco_qpts(qpt,e,0,0)*jaco_qpts(qpt,e,1,1)-jaco_qpts(qpt,e,0,1)*jaco_qpts(qpt,e,1,0);
      }
      else if (nDims == 3)
      {
        double xr = jaco_qpts(qpt,e,0,0);   double xs = jaco_qpts(qpt,e,0,1);   double xt = jaco_qpts(qpt,e,0,2);
        double yr = jaco_qpts(qpt,e,1,0);   double ys = jaco_qpts(qpt,e,1,1);   double yt = jaco_qpts(qpt,e,1,2);
        double zr = jaco_qpts(qpt,e,2,0);   double zs = jaco_qpts(qpt,e,2,1);   double zt = jaco_qpts(qpt,e,2,2);
        jaco_det_qpts(qpt,e) = xr*(ys*zt - yt*zs) - xs*(yr*zt - yt*zr) + xt*(yr*zs - ys*zr);
      }
      if (jaco_det_qpts(qpt,e)<0) ThrowException("Negative Jacobian at quadrature point.");
    }
  }
}

void Elements::set_inverse_transforms(const mdvector<double> &jaco,
               mdvector<double> &inv_jaco, mdvector<double> &jaco_det,
               unsigned int nPts, unsigned int nDims)
{
#pragma omp parallel for collapse(2)
  for (unsigned int e = 0; e < nEles; e++)
  {
    for (unsigned int pt = 0; pt < nPts; pt++)
    {
      if (nDims == 2)
      {
        // Determinant of transformation matrix
        if (jaco_det.size()) jaco_det(pt,e) = jaco(pt,e,0,0)*jaco(pt,e,1,1)-jaco(pt,e,0,1)*jaco(pt,e,1,0);

        // Inverse of transformation matrix (times its determinant)
        inv_jaco(pt,e,0,0) = jaco(pt,e,1,1);  inv_jaco(pt,e,0,1) =-jaco(pt,e,0,1);
        inv_jaco(pt,e,1,0) =-jaco(pt,e,1,0);  inv_jaco(pt,e,1,1) = jaco(pt,e,0,0);
      }
      else if (nDims == 3)
      {
        double xr = jaco(pt,e,0,0);   double xs = jaco(pt,e,0,1);   double xt = jaco(pt,e,0,2);
        double yr = jaco(pt,e,1,0);   double ys = jaco(pt,e,1,1);   double yt = jaco(pt,e,1,2);
        double zr = jaco(pt,e,2,0);   double zs = jaco(pt,e,2,1);   double zt = jaco(pt,e,2,2);
        if (jaco_det.size()) jaco_det(pt,e) = xr*(ys*zt - yt*zs) - xs*(yr*zt - yt*zr) + xt*(yr*zs - ys*zr);

        inv_jaco(pt,e,0,0) = ys*zt - yt*zs;  inv_jaco(pt,e,0,1) = xt*zs - xs*zt;  inv_jaco(pt,e,0,2) = xs*yt - xt*ys;
        inv_jaco(pt,e,1,0) = yt*zr - yr*zt;  inv_jaco(pt,e,1,1) = xr*zt - xt*zr;  inv_jaco(pt,e,1,2) = xt*yr - xr*yt;
        inv_jaco(pt,e,2,0) = yr*zs - ys*zr;  inv_jaco(pt,e,2,1) = xs*zr - xr*zs;  inv_jaco(pt,e,2,2) = xr*ys - xs*yr;
      }

      if (jaco_det.size() and jaco_det(pt,e) < 0) ThrowException("Negative Jacobian at solution points.");
    }
  }
}

void Elements::extrapolate_U(unsigned int startEle, unsigned int endEle)
{
#ifdef _CPU
  for (unsigned int var = 0; var < nVars; var++)
  {
    auto &A = oppE(0,0);
    auto &B = U_spts(0, startEle, var);
    auto &C = U_fpts(0, startEle, var);

#ifdef _OMP
    omp_blocked_dgemm(CblasColMajor, CblasNoTrans, CblasNoTrans, nFpts, endEle - startEle,
          nSpts, 1.0, &A, oppE.ldim(), &B, U_spts.ldim(), 0.0, &C, U_fpts.ldim());
#else
    cblas_dgemm(CblasColMajor, CblasNoTrans, CblasNoTrans, nFpts, endEle - startEle,
          nSpts, 1.0, &A, oppE.ldim(), &B, U_spts.ldim(), 0.0, &C, U_fpts.ldim());
#endif
  }

#endif

#ifdef _GPU
  for (unsigned int var = 0; var < nVars; var++)
  {
    auto *A = oppE_d.data();
    auto *B = U_spts_d.data() + startEle * U_spts_d.ldim() + var * (U_spts_d.ldim() * nEles);
    auto *C = U_fpts_d.data() + startEle * U_fpts_d.ldim() + var * (U_fpts_d.ldim() * nEles);
    cublasDGEMM_wrapper(nFpts, endEle - startEle, nSpts, 1.0,
        A, oppE_d.ldim(), B, U_spts_d.ldim(), 0.0, C, U_fpts_d.ldim());
  }

  event_record(0, 0); // record event for MPI comms

  check_error();
#endif

}

void Elements::extrapolate_dU(unsigned int startEle, unsigned int endEle)
{
#ifdef _CPU
  for (unsigned int dim = 0; dim < nDims; dim++)
  {
    for (unsigned int var = 0; var < nVars; var++)
    {
      auto &A = oppE(0,0);
      auto &B = dU_spts(0, startEle, var, dim);
      auto &C = dU_fpts(0, startEle, var, dim);

#ifdef _OMP
      omp_blocked_dgemm(CblasColMajor, CblasNoTrans, CblasNoTrans, nFpts, 
          endEle - startEle, nSpts, 1.0, &A, oppE.ldim(), &B, dU_spts.ldim(), 0.0, &C, dU_fpts.ldim());
#else
      cblas_dgemm(CblasColMajor, CblasNoTrans, CblasNoTrans, nFpts, endEle - startEle,
          nSpts, 1.0, &A, oppE.ldim(), &B, dU_spts.ldim(), 0.0, &C, dU_fpts.ldim());
#endif
    }
  }
#endif

#ifdef _GPU
  for (unsigned int dim = 0; dim < nDims; dim++)
  {
    auto *A = oppE_d.get_ptr(0,0);
    auto *B = dU_spts_d.get_ptr(0, startEle, 0, dim);
    auto *C = dU_fpts_d.get_ptr(0, startEle, 0, dim);

    cublasDGEMM_wrapper(nFpts, nEles * nVars, nSpts, 1.0, A, oppE_d.ldim(), 
        B, dU_spts_d.ldim(), 0.0, C, dU_fpts_d.ldim());
  }

  event_record(0, 0); // record event for MPI comms
  check_error();
#endif
}

void Elements::extrapolate_Fn(unsigned int startEle, unsigned int endEle, std::shared_ptr<Faces> faces)
{
#ifdef _CPU
  dFn_fpts = Fcomm;

  if (input->motion)
  {
    for (unsigned int dim = 0; dim < nDims; dim++)
    {
      for (unsigned int var = 0; var < nVars; var++)
      {
        auto &A = oppE(0, 0);
        auto &B = F_spts(0, startEle, var, dim);
        auto &C = tempF_fpts(0, startEle);

  #ifdef _OMP
        omp_blocked_dgemm(CblasColMajor, CblasNoTrans, CblasNoTrans, nFpts, endEle - startEle,
            nSpts, 1.0, &A, oppE.ldim(), &B, F_spts.ldim(), 0.0, &C, tempF_fpts.ldim());
  #else
        cblas_dgemm(CblasColMajor, CblasNoTrans, CblasNoTrans, nFpts, endEle - startEle,
            nSpts, 1.0, &A, oppE.ldim(), &B, F_spts.ldim(), 0.0, &C, tempF_fpts.ldim());
  #endif
        for (unsigned int ele = 0; ele < nEles; ele++)
        {
          for (unsigned int fpt = 0; fpt < nFpts; fpt++)
          {
            int gfpt = geo->fpt2gfpt(fpt,ele);

            /* Check if flux point is on ghost edge */
            if (gfpt == -1)
              continue;

            unsigned int slot = geo->fpt2gfpt_slot(fpt,ele);
            double fac = (slot == 1) ? -1 : 0; // factor to negate normal if "right" element (slot = 1)
            dFn_fpts(fpt,ele,var) -= tempF_fpts(fpt,ele) * fac * faces->norm(gfpt,dim) * faces->dA(gfpt);
          }
        }
      }
    }
  }
  else
  {
    for (unsigned int dim = 0; dim < nDims; dim++)
    {
      for (unsigned int var = 0; var < nVars; var++)
      {
        auto &A = oppE_Fn(0, 0, dim);
        auto &B = F_spts(0, startEle, var, dim);
        auto &C = dFn_fpts(0, startEle, var);

  #ifdef _OMP
        omp_blocked_dgemm(CblasColMajor, CblasNoTrans, CblasNoTrans, nFpts, endEle - startEle,
            nSpts, 1.0, &A, oppE.ldim(), &B, F_spts.ldim(), -1.0, &C, dFn_fpts.ldim());
  #else
        cblas_dgemm(CblasColMajor, CblasNoTrans, CblasNoTrans, nFpts, endEle - startEle,
            nSpts, 1.0, &A, oppE.ldim(), &B, F_spts.ldim(), -1.0, &C, dFn_fpts.ldim());
  #endif
      }
    }
  }
#endif

#ifdef _GPU
  device_copy(dFn_fpts_d, Fcomm_d, Fcomm_d.size());

  extrapolate_Fn_wrapper(oppE_d, F_spts_d, tempF_fpts_d, dFn_fpts_d,
      faces->norm_d, faces->dA_d, geo->fpt2gfpt_d, geo->fpt2gfpt_slot_d, nSpts,
      nFpts, nEles, nDims, nVars, input->motion);

  check_error();
#endif
}

void Elements::compute_dU(unsigned int startEle, unsigned int endEle)
{
#ifdef _CPU
  /* Compute contribution to derivative from solution at solution points */
    for (unsigned int dim = 0; dim < nDims; dim++)
    {
      for (unsigned int var = 0; var < nVars; var++)
      {
        auto &A = oppD(0, 0, dim);
        auto &B = U_spts(0, startEle, var);
        auto &C = dU_spts(0, startEle, var, dim);

#ifdef _OMP
        omp_blocked_dgemm(CblasColMajor, CblasNoTrans, CblasNoTrans, nSpts, 
            endEle - startEle, nSpts, 1.0, &A, oppD.ldim(), &B, U_spts.ldim(), 
            0.0, &C, dU_spts.ldim());
#else
        cblas_dgemm(CblasColMajor, CblasNoTrans, CblasNoTrans, nSpts, 
            endEle - startEle, nSpts, 1.0, &A, oppD.ldim(), &B, U_spts.ldim(), 
            0.0, &C, dU_spts.ldim());
#endif
      }
    }

    /* Compute contribution to derivative from common solution at flux points */
    for (unsigned int dim = 0; dim < nDims; dim++)
    {
      for (unsigned int var = 0; var < nVars; var++)
      {
        auto &A = oppD_fpts(0, 0, dim);
        auto &B = Ucomm(0, startEle, var);
        auto &C = dU_spts(0, startEle, var, dim);

#ifdef _OMP
        omp_blocked_dgemm(CblasColMajor, CblasNoTrans, CblasNoTrans, nSpts, 
            endEle - startEle, nFpts, 1.0, &A, oppD_fpts.ldim(), &B, Ucomm.ldim(), 
            1.0, &C, dU_spts.ldim());
#else
        cblas_dgemm(CblasColMajor, CblasNoTrans, CblasNoTrans, nSpts, 
            endEle - startEle, nFpts, 1.0, &A, oppD_fpts.ldim(), &B, Ucomm.ldim(), 
            1.0, &C, dU_spts.ldim());
#endif
      }
    }

#endif

#ifdef _GPU
  for (unsigned int dim = 0; dim < nDims; dim++)
  {
    auto *A = oppD_d.get_ptr(0, 0, dim);
    auto *B = U_spts_d.get_ptr(0, startEle, 0);
    auto *C = dU_spts_d.get_ptr(0, startEle, 0, dim);

    /* Compute contribution to derivative from solution at solution points */
    cublasDGEMM_wrapper(nSpts, nEles * nVars, nSpts, 1.0, A, oppD_d.ldim(), 
        B, U_spts_d.ldim(), 0.0, C, dU_spts_d.ldim());

    check_error();

    A = oppD_fpts_d.get_ptr(0, 0, dim);
    B = Ucomm_d.get_ptr(0, startEle, 0);
    C = dU_spts_d.get_ptr(0, startEle, 0, dim);

    /* Compute contribution to derivative from common solution at flux points */
    cublasDGEMM_wrapper(nSpts, nEles * nVars, nFpts, 1.0, A, oppD_fpts_d.ldim(),
        B, Ucomm_d.ldim(), 1.0, C , dU_spts_d.ldim());

    check_error();
  }
#endif

}

void Elements::compute_dU_spts(unsigned int startEle, unsigned int endEle)
{
#ifdef _CPU
  /* Compute contribution to derivative from solution at solution points */
    for (unsigned int dim = 0; dim < nDims; dim++)
    {
      for (unsigned int var = 0; var < nVars; var++)
      {
        auto &A = oppD(0, 0, dim);
        auto &B = U_spts(0, startEle, var);
        auto &C = dU_spts(0, startEle, var, dim);

#ifdef _OMP
        omp_blocked_dgemm(CblasColMajor, CblasNoTrans, CblasNoTrans, nSpts, 
            endEle - startEle, nSpts, 1.0, &A, oppD.ldim(), &B, U_spts.ldim(), 
            0.0, &C, dU_spts.ldim());
#else
        cblas_dgemm(CblasColMajor, CblasNoTrans, CblasNoTrans, nSpts, 
            endEle - startEle, nSpts, 1.0, &A, oppD.ldim(), &B, U_spts.ldim(), 
            0.0, &C, dU_spts.ldim());
#endif
      }
    }

#endif

#ifdef _GPU
  for (unsigned int dim = 0; dim < nDims; dim++)
  {
    auto *A = oppD_d.get_ptr(0, 0, dim);
    auto *B = U_spts_d.get_ptr(0, startEle, 0);
    auto *C = dU_spts_d.get_ptr(0, startEle, 0, dim);

    /* Compute contribution to derivative from solution at solution points */
    cublasDGEMM_wrapper(nSpts, nEles * nVars, nSpts, 1.0, A, oppD_d.ldim(), 
        B, U_spts_d.ldim(), 0.0, C, dU_spts_d.ldim());

    check_error();
  }
#endif

}

void Elements::compute_dU_fpts(unsigned int startEle, unsigned int endEle)
{
#ifdef _CPU
    /* Compute contribution to derivative from common solution at flux points */
    for (unsigned int dim = 0; dim < nDims; dim++)
    {
      for (unsigned int var = 0; var < nVars; var++)
      {
        auto &A = oppD_fpts(0, 0, dim);
        auto &B = Ucomm(0, startEle, var);
        auto &C = dU_spts(0, startEle, var, dim);

#ifdef _OMP
        omp_blocked_dgemm(CblasColMajor, CblasNoTrans, CblasNoTrans, nSpts, 
            endEle - startEle, nFpts, 1.0, &A, oppD_fpts.ldim(), &B, Ucomm.ldim(), 
            1.0, &C, dU_spts.ldim());
#else
        cblas_dgemm(CblasColMajor, CblasNoTrans, CblasNoTrans, nSpts, 
            endEle - startEle, nFpts, 1.0, &A, oppD_fpts.ldim(), &B, Ucomm.ldim(), 
            1.0, &C, dU_spts.ldim());
#endif
      }
    }

#endif

#ifdef _GPU
  for (unsigned int dim = 0; dim < nDims; dim++)
  {
    auto *A = oppD_fpts_d.get_ptr(0, 0, dim);
    auto *B = Ucomm_d.get_ptr(0, startEle, 0);
    auto *C = dU_spts_d.get_ptr(0, startEle, 0, dim);

    /* Compute contribution to derivative from common solution at flux points */
    cublasDGEMM_wrapper(nSpts, nEles * nVars, nFpts, 1.0,
        A, oppD_fpts_d.ldim(), B, Ucomm_d.ldim(), 1.0, C, dU_spts_d.ldim());

    check_error();
  }
#endif

}

void Elements::compute_dU0(unsigned int startEle, unsigned int endEle)
{
  /* If running a viscous simulation, use dU that was already computed
   * NOTE: the point is to keep a copy of dU wrt reference domain coords */
  if (input->viscous)
  {
#ifdef _CPU
    std::copy(dU_spts.data(),dU_spts.data()+dU_spts.size(),dUr_spts.data());
#endif

#ifdef _GPU
    device_copy(dUr_spts_d, dU_spts_d, dU_spts_d.size());
    check_error();
#endif

    return;
  }

  /* Compute derivative of solution at solution points (Order-P FR basis) */
#ifdef _CPU
  for (unsigned int dim = 0; dim < nDims; dim++)
  {
    for (unsigned int var = 0; var < nVars; var++)
    {
      auto &A = oppD0(0, 0, dim);
      auto &B = U_spts(0, startEle, var);
      auto &C = dUr_spts(0, startEle, var, dim);

#ifdef _OMP
      omp_blocked_dgemm(CblasColMajor, CblasNoTrans, CblasNoTrans, nSpts,
                        endEle - startEle, nSpts, 1.0, &A, oppD.ldim(), &B, U_spts.ldim(),
                        0.0, &C, dU_spts.ldim());
#else
      cblas_dgemm(CblasColMajor, CblasNoTrans, CblasNoTrans, nSpts,
                  endEle - startEle, nSpts, 1.0, &A, oppD0.ldim(), &B, U_spts.ldim(),
                  0.0, &C, dUr_spts.ldim());
#endif
    }
  }
#endif

#ifdef _GPU
  for (unsigned int dim = 0; dim < nDims; dim++)
  {
    for (unsigned int var = 0; var < nVars; var++)
    {
      auto *A = oppD0_d.get_ptr(0, 0, dim);
      auto *B = U_spts_d.get_ptr(0, startEle, var);
      auto *C = dUr_spts_d.get_ptr(0, startEle, var, dim);

      cublasDGEMM_wrapper(nSpts, endEle - startEle, nSpts, 1.0, A, oppD0_d.ldim(), B,
          U_spts_d.ldim(), 0.0, C, dUr_spts_d.ldim());
    }
  }
  check_error();
#endif
}

void Elements::compute_divF(unsigned int stage, unsigned int startEle, unsigned int endEle)
{
#ifdef _CPU
  /* Compute contribution to divergence from flux at solution points */
  for (unsigned int dim = 0; dim < nDims; dim++)
  {
    double fac = (dim == 0) ? 0.0 : 1.0;

    for (unsigned int var = 0; var < nVars; var++)
    {
      auto &A = oppD(0, 0, dim);
      auto &B = F_spts(0, startEle, var, dim);
      auto &C = divF_spts(0, startEle, var, stage);


#ifdef _OMP
      omp_blocked_dgemm(CblasColMajor, CblasNoTrans, CblasNoTrans, nSpts, 
          endEle - startEle, nSpts, 1.0, &A, oppD.ldim(), &B, F_spts.ldim(), fac, &C, divF_spts.ldim());
#else
      cblas_dgemm(CblasColMajor, CblasNoTrans, CblasNoTrans, nSpts, endEle - startEle,
            nSpts, 1.0, &A, oppD.ldim(), &B, F_spts.ldim(), fac, &C, divF_spts.ldim());
#endif
    }
  }

  /* Compute contribution to divergence from common flux at flux points */
  for (unsigned int var = 0; var < nVars; var++)
  {
    auto &A = oppDiv_fpts(0, 0);
    auto &B = Fcomm(0, startEle, var);
    auto &C = divF_spts(0, startEle, var, stage);

#ifdef _OMP
    omp_blocked_dgemm(CblasColMajor, CblasNoTrans, CblasNoTrans, nSpts, 
        endEle - startEle, nFpts, 1.0, &A, oppDiv_fpts.ldim(), &B, Fcomm.ldim(), 1.0, &C, divF_spts.ldim());
#else
    cblas_dgemm(CblasColMajor, CblasNoTrans, CblasNoTrans, nSpts, endEle - startEle,
        nFpts, 1.0, &A, oppDiv_fpts.ldim(), &B, Fcomm.ldim(), 1.0, &C, divF_spts.ldim());
#endif
  }
#endif

#ifdef _GPU
  for (unsigned int dim = 0; dim < nDims; dim++)
  {
    double fac = (dim == 0) ? 0.0 : 1.0;

    for (unsigned int var = 0; var < nVars; var++)
    {
      auto *A = oppD_d.get_ptr(0, 0, dim);
      auto *B = F_spts_d.get_ptr(0, startEle, var, dim);
      auto *C = divF_spts_d.get_ptr(0, startEle, var, stage);

      /* Compute contribution to derivative from solution at solution points */
      cublasDGEMM_wrapper(nSpts, endEle - startEle, nSpts, 1.0,
          A, oppD_d.ldim(), B, F_spts_d.ldim(), fac, C, divF_spts_d.ldim());
    }
  }

  /* Compute contribution to derivative from common solution at flux points */
  for (unsigned int var = 0; var < nVars; var++)
  {
    auto *A = oppDiv_fpts_d.get_ptr(0, 0);
    auto *B = Fcomm_d.get_ptr(0, startEle, var);
    auto *C = divF_spts_d.get_ptr(0, startEle, var, stage);


    cublasDGEMM_wrapper(nSpts, endEle - startEle,  nFpts, 1.0,
        A, oppDiv_fpts_d.ldim(), B, Fcomm_d.ldim(), 1.0, C, divF_spts_d.ldim());
  }

  check_error();
#endif
}

void Elements::compute_gradF_spts(unsigned int startEle, unsigned int endEle)
{
  int m = nSpts;
  int n = endEle - startEle;
  int k = nSpts;

#ifdef _CPU
  /* Compute contribution to divergence from flux at solution points */
  for (unsigned int dim2 = 0; dim2 < nDims; dim2++)
  {
    for (unsigned int dim1 = 0; dim1 < nDims; dim1++)
    {
      for (unsigned int var = 0; var < nVars; var++)
      {
        auto &A = oppD0(0, 0, dim2);
        auto &B = F_spts(0, startEle, var, dim1);
        auto &C = dF_spts(0, startEle, var, dim1, dim2);

#ifdef _OMP
        omp_blocked_dgemm(CblasColMajor, CblasNoTrans, CblasNoTrans, m, n, k,
                          1.0, &A, oppD.ldim(), &B, F_spts.ldim(), 0., &C, dF_spts.ldim());
#else
        cblas_dgemm(CblasColMajor, CblasNoTrans, CblasNoTrans, m, n, k,
                    1.0, &A, oppD0.ldim(), &B, F_spts.ldim(), 0., &C, dF_spts.ldim());
#endif
      }
    }
  }
#endif

#ifdef _GPU
  // nSpts, nEles, nVars, nDims, nDims
  for (unsigned int dim1 = 0; dim1 < nDims; dim1++)
  {
    for (unsigned int dim2 = 0; dim2 < nDims; dim2++)
    {
      for (unsigned int var = 0; var < nVars; var++)
      {
        auto *A = oppD0_d.get_ptr(0, 0, dim2);
        auto *B = F_spts_d.get_ptr(0, startEle, var, dim1);
        auto *C = dF_spts_d.get_ptr(0, startEle, var, dim1, dim2);

        /* Compute contribution to derivative from solution at solution points */
        cublasDGEMM_wrapper(m, n, k, 1.0, A, oppD0_d.ldim(), B, F_spts_d.ldim(),
            0., C, dF_spts_d.ldim());
      }
    }
  }
  check_error();
#endif
}

void Elements::transform_gradF_spts(unsigned int stage, unsigned int startEle, unsigned int endEle)
{
#ifdef _CPU
  if (nDims == 2)
  {
#pragma omp parallel for collapse(2)
    for (uint spt = 0; spt < nSpts; spt++)
    {
      for (uint e = startEle; e < endEle; e++)
      {
        double A = grid_vel_spts(spt,e,1)*jaco_spts(spt,e,0,1) - grid_vel_spts(spt,e,0)*jaco_spts(spt,e,1,1);
        double B = grid_vel_spts(spt,e,0)*jaco_spts(spt,e,1,0) - grid_vel_spts(spt,e,1)*jaco_spts(spt,e,0,0);
        for (uint k = 0; k < nVars; k++)
        {
          divF_spts(spt,e,k,stage) =  dF_spts(spt,e,k,0,0)*jaco_spts(spt,e,1,1) - dF_spts(spt,e,k,1,0)*jaco_spts(spt,e,0,1) + dUr_spts(spt,e,k,0)*A;
          divF_spts(spt,e,k,stage)+= -dF_spts(spt,e,k,0,1)*jaco_spts(spt,e,1,0) + dF_spts(spt,e,k,1,1)*jaco_spts(spt,e,0,0) + dUr_spts(spt,e,k,1)*B;
        }
      }
    }
  }
  else
  {
#pragma omp parallel for collapse(2)
    for (uint spt = 0; spt < nSpts; spt++)
    {
      for (uint e = nVars; e < endEle; e++)
      {
        for (uint k = 0; k < nVars; k++)
          divF_spts(spt,e,k,stage) = 0;

        mdvector<double> Jacobian({nDims+1,nDims+1});
        Jacobian(nDims,nDims) = 1;
        for (uint i = 0; i < nDims; i++)
        {
          for (uint j = 0; j < nDims; j++)
            Jacobian(i,j) = jaco_spts(spt,e,i,j);
          Jacobian(i,nDims) = grid_vel_spts(spt,e,i);
        }
        auto S = adjoint(Jacobian);

        for (uint dim1 = 0; dim1 < nDims; dim1++)
          for (uint dim2 = 0; dim2 < nDims; dim2++)
            for (uint k = 0; k < nVars; k++)
              divF_spts(spt,e,k,stage) += dF_spts(spt,e,k,dim1,dim2)*S(dim2,dim1);

        for (uint dim = 0; dim < nDims; dim++)
          for (uint k = 0; k < nVars; k++)
            divF_spts(spt,e,k,stage) += dUr_spts(spt,e,k,dim)*S(dim,nDims);
      }
    }
  }
#endif

#ifdef _GPU
  if (nDims == 2)
  {
    transform_gradF_quad_wrapper(divF_spts_d, dF_spts_d, jaco_spts_d, grid_vel_spts_d,
        dUr_spts_d, nSpts, nEles, stage, input->equation, input->overset,
        geo->iblank_cell_d.data());
  }
  else
  {
    transform_gradF_hexa_wrapper(divF_spts_d, dF_spts_d, jaco_spts_d, grid_vel_spts_d,
        dUr_spts_d, nSpts, nEles, stage, input->equation, input->overset,
        geo->iblank_cell_d.data());
  }
  check_error();
#endif
}

void Elements::compute_divF_spts(unsigned int stage, unsigned int startEle, unsigned int endEle)
{
#ifdef _CPU
  /* Compute contribution to divergence from flux at solution points */
  for (unsigned int dim = 0; dim < nDims; dim++)
  {
    double fac = (dim == 0) ? 0.0 : 1.0;

    for (unsigned int var = 0; var < nVars; var++)
    {
      auto &A = oppD(0, 0, dim);
      auto &B = F_spts(0, startEle, var, dim);
      auto &C = divF_spts(0, startEle, var, stage);


#ifdef _OMP
      omp_blocked_dgemm(CblasColMajor, CblasNoTrans, CblasNoTrans, nSpts, 
          endEle - startEle, nSpts, 1.0, &A, oppD.ldim(), &B, F_spts.ldim(), fac, &C, divF_spts.ldim());
#else
      cblas_dgemm(CblasColMajor, CblasNoTrans, CblasNoTrans, nSpts, endEle - startEle,
            nSpts, 1.0, &A, oppD.ldim(), &B, F_spts.ldim(), fac, &C, divF_spts.ldim());
#endif
    }
  }
#endif

#ifdef _GPU
  for (unsigned int dim = 0; dim < nDims; dim++)
  {
    double fac = (dim == 0) ? 0.0 : 1.0;

    for (unsigned int var = 0; var < nVars; var++)
    {
      auto *A = oppD_d.get_ptr(0, 0, dim);
      auto *B = F_spts_d.get_ptr(0, startEle, var, dim);
      auto *C = divF_spts_d.get_ptr(0, startEle, var, stage);

      /* Compute contribution to derivative from solution at solution points */
      cublasDGEMM_wrapper(nSpts, endEle - startEle, nSpts, 1.0,
          A, oppD_d.ldim(), B, F_spts_d.ldim(), fac, C, divF_spts_d.ldim(), 0);
    }
  }
  check_error();
#endif
}

void Elements::compute_divF_fpts(unsigned int stage, unsigned int startEle, unsigned int endEle)
{
#ifdef _CPU
  /* Compute contribution to divergence from common flux at flux points */
  for (unsigned int var = 0; var < nVars; var++)
  {
    auto &A = oppDiv_fpts(0, 0);
    auto &B = Fcomm(0, startEle, var);
    auto &C = divF_spts(0, startEle, var, stage);

#ifdef _OMP
    omp_blocked_dgemm(CblasColMajor, CblasNoTrans, CblasNoTrans, nSpts, 
        endEle - startEle, nFpts, 1.0, &A, oppDiv_fpts.ldim(), &B, Fcomm.ldim(), 1.0, &C, divF_spts.ldim());
#else
    cblas_dgemm(CblasColMajor, CblasNoTrans, CblasNoTrans, nSpts, endEle - startEle,
        nFpts, 1.0, &A, oppDiv_fpts.ldim(), &B, Fcomm.ldim(), 1.0, &C, divF_spts.ldim());
#endif
  }
#endif

#ifdef _GPU
  /* Compute contribution to derivative from common solution at flux points */
  for (unsigned int var = 0; var < nVars; var++)
  {
    auto *A = oppDiv_fpts_d.get_ptr(0, 0);
    auto *B = Fcomm_d.get_ptr(0, startEle, var);
    auto *C = divF_spts_d.get_ptr(0, startEle, var, stage);

    cublasDGEMM_wrapper(nSpts, endEle - startEle,  nFpts, 1.0,
        A, oppDiv_fpts_d.ldim(), B, Fcomm_d.ldim(), 1.0, C, divF_spts_d.ldim(), 0);
  }

  check_error();
#endif

}

void Elements::correct_divF_spts(unsigned int stage, unsigned int startEle, unsigned int endEle)
{
#ifdef _CPU
  /* Compute contribution to divergence from common flux at flux points */
  for (unsigned int var = 0; var < nVars; var++)
  {
    auto &A = oppDiv_fpts(0, 0); // Identical to FR-DG correction operator
    auto &B = dFn_fpts(0, startEle, var);
    auto &C = divF_spts(0, startEle, var, stage);

#ifdef _OMP
    omp_blocked_dgemm(CblasColMajor, CblasNoTrans, CblasNoTrans, nSpts,
        endEle - startEle, nFpts, 1.0, &A, oppDiv_fpts.ldim(), &B, dFn_fpts.ldim(), 1.0, &C, divF_spts.ldim());
#else
    cblas_dgemm(CblasColMajor, CblasNoTrans, CblasNoTrans, nSpts, endEle - startEle,
        nFpts, 1.0, &A, oppDiv_fpts.ldim(), &B, dFn_fpts.ldim(), 1.0, &C, divF_spts.ldim());
#endif
  }
#endif

#ifdef _GPU
  /* Compute contribution to derivative from common solution at flux points */
  for (unsigned int var = 0; var < nVars; var++)
  {
    auto *A = oppDiv_fpts_d.get_ptr(0, 0); // Identical to FR-DG correction operator
    auto *B = dFn_fpts_d.get_ptr(0, startEle, var);
    auto *C = divF_spts_d.get_ptr(0, startEle, var, stage);

    cublasDGEMM_wrapper(nSpts, endEle - startEle,  nFpts, 1.0,
        A, oppDiv_fpts_d.ldim(), B, dFn_fpts_d.ldim(), 1.0, C, divF_spts_d.ldim(), 0);
  }

  check_error();
#endif
}

template<unsigned int nVars, unsigned int nDims, unsigned int equation>
void Elements::compute_F(unsigned int startEle, unsigned int endEle)
{
  double U[nVars];
  double F[nVars][nDims];
  double tdU[nVars][nDims];
  double inv_jaco[nDims][nDims];
<<<<<<< HEAD

  for (unsigned int ele = startEle; ele < endEle; ele++)
  {
    for (unsigned int spt = 0; spt < nSpts; spt++)
    {

      /* Get state variables and reference space gradients */
      for (unsigned int var = 0; var < nVars; var++)
      {
        U[var] = U_spts(spt, ele, var);

        if(input->viscous) 
        {
          for(unsigned int dim = 0; dim < nDims; dim++)
          {
            tdU[var][dim] = dU_spts(spt, ele, var, dim);
          }
        }
      }

      double dU[nVars][nDims] = {{0.0}};
      if (input->viscous)
      {
        /* Transform gradient to physical space */
        double inv_jaco_det = 1.0 / jaco_det_spts(spt,ele);
        double inv_jaco[nDims][nDims];

        for (int dim1 = 0; dim1 < nDims; dim1++)
          for (int dim2 = 0; dim2 < nDims; dim2++)
            inv_jaco[dim1][dim2] = inv_jaco_spts(spt, ele, dim1, dim2);

        for (unsigned int var = 0; var < nVars; var++)
        {
          for (int dim1 = 0; dim1 < nDims; dim1++)
          {
            for (int dim2 = 0; dim2 < nDims; dim2++)
            {
              dU[var][dim1] += (tdU[var][dim2] * inv_jaco[dim2][dim1]);
            }

            dU[var][dim1] *= inv_jaco_det;

            /* Write physical gradient to global memory */
            dU_spts(spt, ele, var, dim1) = dU[var][dim1];

          }
        }
      }

      /* Compute fluxes */
      if (equation == AdvDiff)
      {
        double A[nDims];
        for(unsigned int dim = 0; dim < nDims; dim++)
          A[dim] = input->AdvDiff_A(dim);

        compute_Fconv_AdvDiff<nVars, nDims>(U, F, A);
        if(input->viscous) compute_Fvisc_AdvDiff_add<nVars, nDims>(dU, F, input->AdvDiff_D);

      }
      else if (equation == Burgers)
      {
        compute_Fconv_Burgers<nVars, nDims>(U, F);
        if(input->viscous) compute_Fvisc_AdvDiff_add<nVars, nDims>(dU, F, input->AdvDiff_D);
      }
      else if (equation == EulerNS)
      {
        double P;
        compute_Fconv_EulerNS<nVars, nDims>(U, F, P, input->gamma);
        if(input->viscous) compute_Fvisc_EulerNS_add<nVars, nDims>(U, dU, F, input->gamma, input->prandtl, input->mu,
            input->rt, input->c_sth, input->fix_vis);
      }

      if (!input->motion)
      {
        /* Transform flux to reference space */
        for (unsigned int dim1 = 0; dim1 < nDims; dim1++)
        {
          for (unsigned int dim2 = 0; dim2 < nDims; dim2++)
          {
            inv_jaco[dim1][dim2] = inv_jaco_spts(spt, ele, dim1, dim2);
          }
        }

        double tF[nVars][nDims] = {{0.0}};;

        for (unsigned int var = 0; var < nVars; var++)
        {
          for (unsigned int dim1 = 0; dim1 < nDims; dim1++)
          {
            for (unsigned int dim2 = 0; dim2 < nDims; dim2++)
            {
              tF[var][dim1] += F[var][dim2] * inv_jaco[dim1][dim2];
            }
          }
        }

        /* Write out transformed fluxes */
        for (unsigned int var = 0; var < nVars; var++)
        {
          for(unsigned int dim = 0; dim < nDims; dim++)
          {
            F_spts(spt, ele, var, dim) = tF[var][dim];
          }
        }
      }
      else
      {
        /* Write out physical fluxes */
        for (unsigned int var = 0; var < nVars; var++)
        {
          for(unsigned int dim = 0; dim < nDims; dim++)
          {
            F_spts(spt, ele, var, dim) = F[var][dim];
          }
        }
      }
    }
  }

}

=======

  for (unsigned int ele = startEle; ele < endEle; ele++)
  {
    for (unsigned int spt = 0; spt < nSpts; spt++)
    {

      /* Get state variables and reference space gradients */
      for (unsigned int var = 0; var < nVars; var++)
      {
        U[var] = U_spts(spt, ele, var);

        if(input->viscous) 
        {
          for(unsigned int dim = 0; dim < nDims; dim++)
          {
            tdU[var][dim] = dU_spts(spt, ele, var, dim);
          }
        }
      }

      /* Get metric terms */
      double inv_jaco[nDims][nDims];

      for (int dim1 = 0; dim1 < nDims; dim1++)
        for (int dim2 = 0; dim2 < nDims; dim2++)
          inv_jaco[dim1][dim2] = inv_jaco_spts(spt, ele, dim1, dim2);

      double dU[nVars][nDims] = {{0.0}};
      if (input->viscous)
      {
        double inv_jaco_det = 1.0 / jaco_det_spts(spt,ele);

        /* Transform gradient to physical space */
        for (unsigned int var = 0; var < nVars; var++)
        {
          for (int dim1 = 0; dim1 < nDims; dim1++)
          {
            for (int dim2 = 0; dim2 < nDims; dim2++)
            {
              dU[var][dim1] += (tdU[var][dim2] * inv_jaco[dim2][dim1]);
            }

            dU[var][dim1] *= inv_jaco_det;

            /* Write physical gradient to global memory */
            dU_spts(spt, ele, var, dim1) = dU[var][dim1];

          }
        }
      }

      /* Compute fluxes */
      if (equation == AdvDiff)
      {
        double A[nDims];
        for(unsigned int dim = 0; dim < nDims; dim++)
          A[dim] = input->AdvDiff_A(dim);

        compute_Fconv_AdvDiff<nVars, nDims>(U, F, A);
        if(input->viscous) compute_Fvisc_AdvDiff_add<nVars, nDims>(dU, F, input->AdvDiff_D);

      }
      else if (equation == Burgers)
      {
        compute_Fconv_Burgers<nVars, nDims>(U, F);
        if(input->viscous) compute_Fvisc_AdvDiff_add<nVars, nDims>(dU, F, input->AdvDiff_D);
      }
      else if (equation == EulerNS)
      {
        double P;
        compute_Fconv_EulerNS<nVars, nDims>(U, F, P, input->gamma);
        if(input->viscous) compute_Fvisc_EulerNS_add<nVars, nDims>(U, dU, F, input->gamma, input->prandtl, input->mu,
            input->rt, input->c_sth, input->fix_vis);
      }

      if (!input->motion)
      {
        /* Transform flux to reference space */
        double tF[nVars][nDims] = {{0.0}};;

        for (unsigned int var = 0; var < nVars; var++)
        {
          for (unsigned int dim1 = 0; dim1 < nDims; dim1++)
          {
            for (unsigned int dim2 = 0; dim2 < nDims; dim2++)
            {
              tF[var][dim1] += F[var][dim2] * inv_jaco[dim1][dim2];
            }
          }
        }

        /* Write out transformed fluxes */
        for (unsigned int var = 0; var < nVars; var++)
        {
          for(unsigned int dim = 0; dim < nDims; dim++)
          {
            F_spts(spt, ele, var, dim) = tF[var][dim];
          }
        }
      }
      else
      {
        /* Write out physical fluxes */
        for (unsigned int var = 0; var < nVars; var++)
        {
          for(unsigned int dim = 0; dim < nDims; dim++)
          {
            F_spts(spt, ele, var, dim) = F[var][dim];
          }
        }
      }
    }
  }

}

>>>>>>> de74bd8c
void Elements::compute_F(unsigned int startEle, unsigned int endEle)
{
#ifdef _CPU
  if (input->equation == AdvDiff)
  {
    if (nDims == 2)
      compute_F<1, 2, AdvDiff>(startEle, endEle);
    else if (nDims == 3)
      compute_F<1, 3, AdvDiff>(startEle, endEle);
  }
  else if (input->equation == Burgers)
  {
    if (nDims == 2)
      compute_F<1, 2, Burgers>(startEle, endEle);
    else if (nDims == 3)
      compute_F<1, 3, Burgers>(startEle, endEle);
  }
  else if (input->equation == EulerNS)
  {
    if (nDims == 2)
      compute_F<4, 2, EulerNS>(startEle, endEle);
    else if (nDims == 3)
      compute_F<5, 3, EulerNS>(startEle, endEle);
  }
#endif

#ifdef _GPU
  compute_F_wrapper(F_spts_d, U_spts_d, dU_spts_d, inv_jaco_spts_d, jaco_det_spts_d, nSpts, nEles, nDims, input->equation, input->AdvDiff_A_d, 
      input->AdvDiff_D, input->gamma, input->prandtl, input->mu, input->c_sth, input->rt, 
      input->fix_vis, input->viscous, startEle, endEle, input->overset, geo->iblank_cell_d.data(), input->motion);

  check_error();
#endif
}


void Elements::compute_dFdUconv()
{
  if (input->equation == AdvDiff)
  {
#ifdef _CPU
#pragma omp parallel for collapse(5)
      for (unsigned int dim = 0; dim < nDims; dim++)
      {
        for (unsigned int nj = 0; nj < nVars; nj++)
        {
          for (unsigned int ni = 0; ni < nVars; ni++)
          {
            for (unsigned int ele = 0; ele < nEles; ele++)
            {
              for (unsigned int spt = 0; spt < nSpts; spt++)
              {
                dFdU_spts(spt, ele, ni, nj, dim) = input->AdvDiff_A(dim);
              }
            }
          }
        }
      }
#endif

#ifdef _GPU
    compute_dFdUconv_spts_AdvDiff_wrapper(dFdU_spts_d, nSpts, nEles, nDims, input->AdvDiff_A_d);
    check_error();
#endif

  }

  else if (input->equation == Burgers)
  {
#ifdef _CPU
#pragma omp parallel for collapse(5)
    for (unsigned int dim = 0; dim < nDims; dim++)
    {
      for (unsigned int nj = 0; nj < nVars; nj++)
      {
        for (unsigned int ni = 0; ni < nVars; ni++)
        {
          for (unsigned int ele = 0; ele < nEles; ele++)
          {
            for (unsigned int spt = 0; spt < nSpts; spt++)
            {
              dFdU_spts(spt, ele, ni, nj, dim) = U_spts(spt, ele, 0);
            }
          }
        }
      }
    }
#endif

#ifdef _GPU
    compute_dFdUconv_spts_Burgers_wrapper(dFdU_spts_d, U_spts_d, nSpts, nEles, nDims);
    check_error();
#endif

  }

  else if (input->equation == EulerNS)
  {
#ifdef _CPU
    if (nDims == 2)
    {
#pragma omp parallel for collapse(2)
      for (unsigned int ele = 0; ele < nEles; ele++)
      {
        for (unsigned int spt = 0; spt < nSpts; spt++)
        {
          /* Primitive Variables */
          double rho = U_spts(spt, ele, 0);
          double u = U_spts(spt, ele, 1) / U_spts(spt, ele, 0);
          double v = U_spts(spt, ele, 2) / U_spts(spt, ele, 0);
          double e = U_spts(spt, ele, 3);
          double gam = input->gamma;

          /* Set convective dFdU values in the x-direction */
          dFdU_spts(spt, ele, 0, 0, 0) = 0;
          dFdU_spts(spt, ele, 1, 0, 0) = 0.5 * ((gam-3.0) * u*u + (gam-1.0) * v*v);
          dFdU_spts(spt, ele, 2, 0, 0) = -u * v;
          dFdU_spts(spt, ele, 3, 0, 0) = -gam * e * u / rho + (gam-1.0) * u * (u*u + v*v);

          dFdU_spts(spt, ele, 0, 1, 0) = 1;
          dFdU_spts(spt, ele, 1, 1, 0) = (3.0-gam) * u;
          dFdU_spts(spt, ele, 2, 1, 0) = v;
          dFdU_spts(spt, ele, 3, 1, 0) = gam * e / rho + 0.5 * (1.0-gam) * (3.0*u*u + v*v);

          dFdU_spts(spt, ele, 0, 2, 0) = 0;
          dFdU_spts(spt, ele, 1, 2, 0) = (1.0-gam) * v;
          dFdU_spts(spt, ele, 2, 2, 0) = u;
          dFdU_spts(spt, ele, 3, 2, 0) = (1.0-gam) * u * v;

          dFdU_spts(spt, ele, 0, 3, 0) = 0;
          dFdU_spts(spt, ele, 1, 3, 0) = (gam-1.0);
          dFdU_spts(spt, ele, 2, 3, 0) = 0;
          dFdU_spts(spt, ele, 3, 3, 0) = gam * u;

          /* Set convective dFdU values in the y-direction */
          dFdU_spts(spt, ele, 0, 0, 1) = 0;
          dFdU_spts(spt, ele, 1, 0, 1) = -u * v;
          dFdU_spts(spt, ele, 2, 0, 1) = 0.5 * ((gam-1.0) * u*u + (gam-3.0) * v*v);
          dFdU_spts(spt, ele, 3, 0, 1) = -gam * e * v / rho + (gam-1.0) * v * (u*u + v*v);

          dFdU_spts(spt, ele, 0, 1, 1) = 0;
          dFdU_spts(spt, ele, 1, 1, 1) = v;
          dFdU_spts(spt, ele, 2, 1, 1) = (1.0-gam) * u;
          dFdU_spts(spt, ele, 3, 1, 1) = (1.0-gam) * u * v;

          dFdU_spts(spt, ele, 0, 2, 1) = 1;
          dFdU_spts(spt, ele, 1, 2, 1) = u;
          dFdU_spts(spt, ele, 2, 2, 1) = (3.0-gam) * v;
          dFdU_spts(spt, ele, 3, 2, 1) = gam * e / rho + 0.5 * (1.0-gam) * (u*u + 3.0*v*v);

          dFdU_spts(spt, ele, 0, 3, 1) = 0;
          dFdU_spts(spt, ele, 1, 3, 1) = 0;
          dFdU_spts(spt, ele, 2, 3, 1) = (gam-1.0);
          dFdU_spts(spt, ele, 3, 3, 1) = gam * v;
        }
      }
    }
    else if (nDims == 3)
    {
#pragma omp parallel for collapse(2)
      for (unsigned int ele = 0; ele < nEles; ele++)
      {
        for (unsigned int spt = 0; spt < nSpts; spt++)
        {
          /* Primitive Variables */
          double rho = U_spts(spt, ele, 0);
          double u = U_spts(spt, ele, 1) / U_spts(spt, ele, 0);
          double v = U_spts(spt, ele, 2) / U_spts(spt, ele, 0);
          double w = U_spts(spt, ele, 3) / U_spts(spt, ele, 0);
          double e = U_spts(spt, ele, 4);
          double gam = input->gamma;

          /* Set convective dFdU values in the x-direction */
          dFdU_spts(spt, ele, 0, 0, 0) = 0;
          dFdU_spts(spt, ele, 1, 0, 0) = 0.5 * ((gam-3.0) * u*u + (gam-1.0) * (v*v + w*w));
          dFdU_spts(spt, ele, 2, 0, 0) = -u * v;
          dFdU_spts(spt, ele, 3, 0, 0) = -u * w;
          dFdU_spts(spt, ele, 4, 0, 0) = -gam * e * u / rho + (gam-1.0) * u * (u*u + v*v + w*w);

          dFdU_spts(spt, ele, 0, 1, 0) = 1;
          dFdU_spts(spt, ele, 1, 1, 0) = (3.0-gam) * u;
          dFdU_spts(spt, ele, 2, 1, 0) = v;
          dFdU_spts(spt, ele, 3, 1, 0) = w;
          dFdU_spts(spt, ele, 4, 1, 0) = gam * e / rho + 0.5 * (1.0-gam) * (3.0*u*u + v*v + w*w);

          dFdU_spts(spt, ele, 0, 2, 0) = 0;
          dFdU_spts(spt, ele, 1, 2, 0) = (1.0-gam) * v;
          dFdU_spts(spt, ele, 2, 2, 0) = u;
          dFdU_spts(spt, ele, 3, 2, 0) = 0;
          dFdU_spts(spt, ele, 4, 2, 0) = (1.0-gam) * u * v;

          dFdU_spts(spt, ele, 0, 3, 0) = 0;
          dFdU_spts(spt, ele, 1, 3, 0) = (1.0-gam) * w;
          dFdU_spts(spt, ele, 2, 3, 0) = 0;
          dFdU_spts(spt, ele, 3, 3, 0) = u;
          dFdU_spts(spt, ele, 4, 3, 0) = (1.0-gam) * u * w;

          dFdU_spts(spt, ele, 0, 4, 0) = 0;
          dFdU_spts(spt, ele, 1, 4, 0) = (gam-1.0);
          dFdU_spts(spt, ele, 2, 4, 0) = 0;
          dFdU_spts(spt, ele, 3, 4, 0) = 0;
          dFdU_spts(spt, ele, 4, 4, 0) = gam * u;

          /* Set convective dFdU values in the y-direction */
          dFdU_spts(spt, ele, 0, 0, 1) = 0;
          dFdU_spts(spt, ele, 1, 0, 1) = -u * v;
          dFdU_spts(spt, ele, 2, 0, 1) = 0.5 * ((gam-1.0) * (u*u + w*w) + (gam-3.0) * v*v);
          dFdU_spts(spt, ele, 3, 0, 1) = -v * w;
          dFdU_spts(spt, ele, 4, 0, 1) = -gam * e * v / rho + (gam-1.0) * v * (u*u + v*v + w*w);

          dFdU_spts(spt, ele, 0, 1, 1) = 0;
          dFdU_spts(spt, ele, 1, 1, 1) = v;
          dFdU_spts(spt, ele, 2, 1, 1) = (1.0-gam) * u;
          dFdU_spts(spt, ele, 3, 1, 1) = 0;
          dFdU_spts(spt, ele, 4, 1, 1) = (1.0-gam) * u * v;

          dFdU_spts(spt, ele, 0, 2, 1) = 1;
          dFdU_spts(spt, ele, 1, 2, 1) = u;
          dFdU_spts(spt, ele, 2, 2, 1) = (3.0-gam) * v;
          dFdU_spts(spt, ele, 3, 2, 1) = w;
          dFdU_spts(spt, ele, 4, 2, 1) = gam * e / rho + 0.5 * (1.0-gam) * (u*u + 3.0*v*v + w*w);

          dFdU_spts(spt, ele, 0, 3, 1) = 0;
          dFdU_spts(spt, ele, 1, 3, 1) = 0;
          dFdU_spts(spt, ele, 2, 3, 1) = (1.0-gam) * w;
          dFdU_spts(spt, ele, 3, 3, 1) = v;
          dFdU_spts(spt, ele, 4, 3, 1) = (1.0-gam) * v * w;

          dFdU_spts(spt, ele, 0, 4, 1) = 0;
          dFdU_spts(spt, ele, 1, 4, 1) = 0;
          dFdU_spts(spt, ele, 2, 4, 1) = (gam-1.0);
          dFdU_spts(spt, ele, 3, 4, 1) = 0;
          dFdU_spts(spt, ele, 4, 4, 1) = gam * v;

          /* Set convective dFdU values in the z-direction */
          dFdU_spts(spt, ele, 0, 0, 2) = 0;
          dFdU_spts(spt, ele, 1, 0, 2) = -u * w;
          dFdU_spts(spt, ele, 2, 0, 2) = -v * w;
          dFdU_spts(spt, ele, 3, 0, 2) = 0.5 * ((gam-1.0) * (u*u + v*v) + (gam-3.0) * w*w);
          dFdU_spts(spt, ele, 4, 0, 2) = -gam * e * w / rho + (gam-1.0) * w * (u*u + v*v + w*w);

          dFdU_spts(spt, ele, 0, 1, 2) = 0;
          dFdU_spts(spt, ele, 1, 1, 2) = w;
          dFdU_spts(spt, ele, 2, 1, 2) = 0;
          dFdU_spts(spt, ele, 3, 1, 2) = (1.0-gam) * u;
          dFdU_spts(spt, ele, 4, 1, 2) = (1.0-gam) * u * w;

          dFdU_spts(spt, ele, 0, 2, 2) = 0;
          dFdU_spts(spt, ele, 1, 2, 2) = 0;
          dFdU_spts(spt, ele, 2, 2, 2) = w;
          dFdU_spts(spt, ele, 3, 2, 2) = (1.0-gam) * v;
          dFdU_spts(spt, ele, 4, 2, 2) = (1.0-gam) * v * w;

          dFdU_spts(spt, ele, 0, 3, 2) = 1;
          dFdU_spts(spt, ele, 1, 3, 2) = u;
          dFdU_spts(spt, ele, 2, 3, 2) = v;
          dFdU_spts(spt, ele, 3, 3, 2) = (3.0-gam) * w;
          dFdU_spts(spt, ele, 4, 3, 2) = gam * e / rho + 0.5 * (1.0-gam) * (u*u + v*v + 3.0*w*w);

          dFdU_spts(spt, ele, 0, 4, 2) = 0;
          dFdU_spts(spt, ele, 1, 4, 2) = 0;
          dFdU_spts(spt, ele, 2, 4, 2) = 0;
          dFdU_spts(spt, ele, 3, 4, 2) = (gam-1.0);
          dFdU_spts(spt, ele, 4, 4, 2) = gam * w;
        }
      }
    }
#endif

#ifdef _GPU
    compute_dFdUconv_spts_EulerNS_wrapper(dFdU_spts_d, U_spts_d, nSpts, nEles, nDims, input->gamma);
    check_error();
#endif

  }
}

void Elements::compute_dFdUvisc()
{
  if (input->equation == AdvDiff || input->equation == Burgers)
  {
    /* Note: dFdUvisc = 0 for this case */
  }

  else if (input->equation == EulerNS)
  {
    if (nDims == 2)
    {
#pragma omp parallel for collapse(2)
      for (unsigned int ele = 0; ele < nEles; ele++)
      {
        for (unsigned int spt = 0; spt < nSpts; spt++)
        {
          /* Setting variables for convenience */
          /* States */
          double rho = U_spts(spt, ele, 0);
          double momx = U_spts(spt, ele, 1);
          double momy = U_spts(spt, ele, 2);
          double e = U_spts(spt, ele, 3);

          double u = momx / rho;
          double v = momy / rho;
          double e_int = e / rho - 0.5 * (u*u + v*v);

          /* Gradients */
          double rho_dx = dU_spts(spt, ele, 0, 0);
          double momx_dx = dU_spts(spt, ele, 1, 0);
          double momy_dx = dU_spts(spt, ele, 2, 0);
          
          double rho_dy = dU_spts(spt, ele, 0, 1);
          double momx_dy = dU_spts(spt, ele, 1, 1);
          double momy_dy = dU_spts(spt, ele, 2, 1);

          /* Set viscosity */
          // TODO: Store mu in array
          double mu;
          if (input->fix_vis)
          {
            mu = input->mu;
          }
          else
          {
            double rt_ratio = (input->gamma - 1.0) * e_int / (input->rt);
            mu = input->mu * std::pow(rt_ratio,1.5) * (1. + input->c_sth) / (rt_ratio + input->c_sth);
          }

          double du_dx = (momx_dx - rho_dx * u) / rho;
          double du_dy = (momx_dy - rho_dy * u) / rho;

          double dv_dx = (momy_dx - rho_dx * v) / rho;
          double dv_dy = (momy_dy - rho_dy * v) / rho;

          double diag = (du_dx + dv_dy) / 3.0;

          double tauxx = 2.0 * mu * (du_dx - diag);
          double tauxy = mu * (du_dy + dv_dx);
          double tauyy = 2.0 * mu * (dv_dy - diag);

          /* Set viscous dFdU values in the x-direction */
          dFdU_spts(spt, ele, 3, 0, 0) += -(u * tauxx + v * tauxy) / rho;
          dFdU_spts(spt, ele, 3, 1, 0) += tauxx / rho;
          dFdU_spts(spt, ele, 3, 2, 0) += tauxy / rho;
          dFdU_spts(spt, ele, 3, 3, 0) += 0;

          /* Set viscous dFdU values in the y-direction */
          dFdU_spts(spt, ele, 3, 0, 1) += -(u * tauxy + v * tauyy) / rho;
          dFdU_spts(spt, ele, 3, 1, 1) += tauxy / rho;
          dFdU_spts(spt, ele, 3, 2, 1) += tauyy / rho;
          dFdU_spts(spt, ele, 3, 3, 1) += 0;
        }
      }
    }
    else if (nDims == 3)
    {
      ThrowException("compute_dFdUvisc for 3D EulerNS not implemented yet!");
    }
  }
}

void Elements::compute_dFddUvisc()
{
  if (input->equation == AdvDiff || input->equation == Burgers)
  {
#pragma omp parallel for collapse(4)
    for (unsigned int nj = 0; nj < nVars; nj++)
    {
      for (unsigned int ni = 0; ni < nVars; ni++)
      {
        for (unsigned int ele = 0; ele < nEles; ele++)
        {
          for (unsigned int spt = 0; spt < nSpts; spt++)
          {
            dFddU_spts(spt, ele, ni, nj, 0, 0) = -input->AdvDiff_D;
            dFddU_spts(spt, ele, ni, nj, 1, 0) = 0;
            dFddU_spts(spt, ele, ni, nj, 0, 1) = 0;
            dFddU_spts(spt, ele, ni, nj, 1, 1) = -input->AdvDiff_D;
          }
        }
      }
    }
  }

  else if (input->equation == EulerNS)
  {
    if (nDims == 2)
    {
#pragma omp parallel for collapse(2)
      for (unsigned int ele = 0; ele < nEles; ele++)
      {
        for (unsigned int spt = 0; spt < nSpts; spt++)
        {
          /* Primitive Variables */
          double rho = U_spts(spt, ele, 0);
          double u = U_spts(spt, ele, 1) / U_spts(spt, ele, 0);
          double v = U_spts(spt, ele, 2) / U_spts(spt, ele, 0);
          double e = U_spts(spt, ele, 3);

          // TODO: Add or store mu from Sutherland's law
          double diffCo1 = input->mu / rho;
          double diffCo2 = input->gamma * input->mu / (input->prandtl * rho);

          /* Set viscous dFxddUx values */
          dFddU_spts(spt, ele, 0, 0, 0, 0) = 0;
          dFddU_spts(spt, ele, 1, 0, 0, 0) = -4.0/3.0 * u * diffCo1;
          dFddU_spts(spt, ele, 2, 0, 0, 0) = -v * diffCo1;
          dFddU_spts(spt, ele, 3, 0, 0, 0) = -(4.0/3.0 * u*u + v*v) * diffCo1 + (u*u + v*v - e/rho) * diffCo2;

          dFddU_spts(spt, ele, 0, 1, 0, 0) = 0;
          dFddU_spts(spt, ele, 1, 1, 0, 0) = 4.0/3.0 * diffCo1;
          dFddU_spts(spt, ele, 2, 1, 0, 0) = 0;
          dFddU_spts(spt, ele, 3, 1, 0, 0) = u * (4.0/3.0 * diffCo1 - diffCo2);

          dFddU_spts(spt, ele, 0, 2, 0, 0) = 0;
          dFddU_spts(spt, ele, 1, 2, 0, 0) = 0;
          dFddU_spts(spt, ele, 2, 2, 0, 0) = diffCo1;
          dFddU_spts(spt, ele, 3, 2, 0, 0) = v * (diffCo1 - diffCo2);

          dFddU_spts(spt, ele, 0, 3, 0, 0) = 0;
          dFddU_spts(spt, ele, 1, 3, 0, 0) = 0;
          dFddU_spts(spt, ele, 2, 3, 0, 0) = 0;
          dFddU_spts(spt, ele, 3, 3, 0, 0) = diffCo2;

          /* Set viscous dFyddUx values */
          dFddU_spts(spt, ele, 0, 0, 1, 0) = 0;
          dFddU_spts(spt, ele, 1, 0, 1, 0) = -v * diffCo1;
          dFddU_spts(spt, ele, 2, 0, 1, 0) = 2.0/3.0 * u * diffCo1;
          dFddU_spts(spt, ele, 3, 0, 1, 0) = -1.0/3.0 * u * v * diffCo1;

          dFddU_spts(spt, ele, 0, 1, 1, 0) = 0;
          dFddU_spts(spt, ele, 1, 1, 1, 0) = 0;
          dFddU_spts(spt, ele, 2, 1, 1, 0) = -2.0/3.0 * diffCo1;
          dFddU_spts(spt, ele, 3, 1, 1, 0) = -2.0/3.0 * v * diffCo1;

          dFddU_spts(spt, ele, 0, 2, 1, 0) = 0;
          dFddU_spts(spt, ele, 1, 2, 1, 0) = diffCo1;
          dFddU_spts(spt, ele, 2, 2, 1, 0) = 0;
          dFddU_spts(spt, ele, 3, 2, 1, 0) = u * diffCo1;

          dFddU_spts(spt, ele, 0, 3, 1, 0) = 0;
          dFddU_spts(spt, ele, 1, 3, 1, 0) = 0;
          dFddU_spts(spt, ele, 2, 3, 1, 0) = 0;
          dFddU_spts(spt, ele, 3, 3, 1, 0) = 0;

          /* Set viscous dFxddUy values */
          dFddU_spts(spt, ele, 0, 0, 0, 1) = 0;
          dFddU_spts(spt, ele, 1, 0, 0, 1) = 2.0/3.0 * v * diffCo1;
          dFddU_spts(spt, ele, 2, 0, 0, 1) = -u * diffCo1;
          dFddU_spts(spt, ele, 3, 0, 0, 1) = -1.0/3.0 * u * v * diffCo1;

          dFddU_spts(spt, ele, 0, 1, 0, 1) = 0;
          dFddU_spts(spt, ele, 1, 1, 0, 1) = 0;
          dFddU_spts(spt, ele, 2, 1, 0, 1) = diffCo1;
          dFddU_spts(spt, ele, 3, 1, 0, 1) = v * diffCo1;

          dFddU_spts(spt, ele, 0, 2, 0, 1) = 0;
          dFddU_spts(spt, ele, 1, 2, 0, 1) = -2.0/3.0 * diffCo1;
          dFddU_spts(spt, ele, 2, 2, 0, 1) = 0;
          dFddU_spts(spt, ele, 3, 2, 0, 1) = -2.0/3.0 * u * diffCo1;

          dFddU_spts(spt, ele, 0, 3, 0, 1) = 0;
          dFddU_spts(spt, ele, 1, 3, 0, 1) = 0;
          dFddU_spts(spt, ele, 2, 3, 0, 1) = 0;
          dFddU_spts(spt, ele, 3, 3, 0, 1) = 0;

          /* Set viscous dFyddUy values */
          dFddU_spts(spt, ele, 0, 0, 1, 1) = 0;
          dFddU_spts(spt, ele, 1, 0, 1, 1) = -u * diffCo1;
          dFddU_spts(spt, ele, 2, 0, 1, 1) = -4.0/3.0 * v * diffCo1;
          dFddU_spts(spt, ele, 3, 0, 1, 1) = -(u*u + 4.0/3.0 * v*v) * diffCo1 + (u*u + v*v - e/rho) * diffCo2;

          dFddU_spts(spt, ele, 0, 1, 1, 1) = 0;
          dFddU_spts(spt, ele, 1, 1, 1, 1) = diffCo1;
          dFddU_spts(spt, ele, 2, 1, 1, 1) = 0;
          dFddU_spts(spt, ele, 3, 1, 1, 1) = u * (diffCo1 - diffCo2);

          dFddU_spts(spt, ele, 0, 2, 1, 1) = 0;
          dFddU_spts(spt, ele, 1, 2, 1, 1) = 0;
          dFddU_spts(spt, ele, 2, 2, 1, 1) = 4.0/3.0 * diffCo1;
          dFddU_spts(spt, ele, 3, 2, 1, 1) = v * (4.0/3.0 * diffCo1 - diffCo2);

          dFddU_spts(spt, ele, 0, 3, 1, 1) = 0;
          dFddU_spts(spt, ele, 1, 3, 1, 1) = 0;
          dFddU_spts(spt, ele, 2, 3, 1, 1) = 0;
          dFddU_spts(spt, ele, 3, 3, 1, 1) = diffCo2;
        }
      }
    }
    else if (nDims == 3)
    {
      ThrowException("compute_dFddUvisc for 3D EulerNS not implemented yet!");
    }
  }
}

#ifdef _CPU
void Elements::compute_localLHS(mdvector<double> &dt, unsigned int startEle, unsigned int endEle, unsigned int color)
#endif
#ifdef _GPU
void Elements::compute_localLHS(mdvector_gpu<double> &dt_d, unsigned int startEle, unsigned int endEle, unsigned int color)
#endif
{

#ifdef _CPU
  /* Compute LHS */
  for (unsigned int nj = 0; nj < nVars; nj++)
  {
    for (unsigned int ni = 0; ni < nVars; ni++)
    {
      int idx = 0; /* Index for color local LHS */
      for (unsigned int ele = startEle; ele < endEle; ele++)
      {
        /* Compute center inviscid LHS implicit Jacobian */
        for (unsigned int dim = 0; dim < nDims; dim++)
        {
          auto *A = &oppD(0, 0, dim);
          auto *B = &dFdU_spts(0, ele, ni, nj, dim);
          auto *C = &LHSs[color - 1](0, ni, 0, nj, idx);

          double fac = (dim == 0) ? 0.0 : 1.0;

          dgmm(nSpts, nSpts, 1, A, oppD.ldim(), B, 0, fac, C, nSpts*nVars);
        }

        auto *A = &oppDiv_fpts(0, 0);
        auto *B = &dFcdU_fpts(0, ele, ni, nj, 0);
        auto *C = &CtempSF(0, 0);
        dgmm(nSpts, nFpts, 1, A, oppDiv_fpts.ldim(), B, 0, 0, C, nSpts);

        A = &CtempSF(0, 0);
        B = &oppE(0, 0);
        C = &LHSs[color - 1](0, ni, 0, nj, idx);
        gemm(nSpts, nSpts, nFpts, 1, A, nSpts, B, oppE.ldim(), 1, C, nSpts*nVars);

        /* Compute center viscous LHS implicit Jacobian */
        if (input->viscous)
        {
          /* Compute center viscous supplementary matrix */
          Cvisc0.fill(0);       
          CtempFS.fill(0);
          for (unsigned int j = 0; j < nSpts; j++)
          {
            for (unsigned int i = 0; i < nFpts; i++)
            {
              CtempFS(i, j) = dUcdU_fpts(i, ele, ni, nj, 0) * oppE(i, j);
            }
          }

          for (unsigned int dim = 0; dim < nDims; dim++)
          {
            for (unsigned int j = 0; j < nSpts; j++)
            {
              for (unsigned int i = 0; i < nSpts; i++)
              {
                Cvisc0(i, j, dim) += oppD(i, j, dim);
                for (unsigned int k = 0; k < nFpts; k++)
                {
                  Cvisc0(i, j, dim) += oppD_fpts(i, k, dim) * CtempFS(k, j);
                }
              }
            }
          }

          /* Add contribution from solution boundary condition to Cvisc0 */
          for (unsigned int face = 0; face < nFaces; face++)
          {
            /* Neighbor element */
            int eleN = geo->ele_adj(face, ele);
            if (eleN == -1)
            {
              CtempFSN.fill(0);
              for (unsigned int j = 0; j < nSpts; j++)
              {
                for (unsigned int i = 0; i < nSpts1D; i++)
                {
                  unsigned int ind = face * nSpts1D + i;
                  CtempFSN(i, j) = dUcdU_fpts(ind, ele, ni, nj, 1) * oppE(ind, j);
                }
              }

              for (unsigned int dim = 0; dim < nDims; dim++)
              {
                for (unsigned int j = 0; j < nSpts; j++)
                {
                  for (unsigned int i = 0; i < nSpts; i++)
                  {
                    for (unsigned int k = 0; k < nSpts1D; k++)
                    {
                      unsigned int ind = face * nSpts1D + k;
                      Cvisc0(i, j, dim) += oppD_fpts(i, ind, dim) * CtempFSN(k, j);
                    }
                  }
                }
              }
            }
          }

          /* Transform center viscous supplementary matrices (2D) */
          for (unsigned int j = 0; j < nSpts; j++)
          {
            for (unsigned int i = 0; i < nSpts; i++)
            {
              double Cvisc0temp = Cvisc0(i, j, 0);

              Cvisc0(i, j, 0) = Cvisc0(i, j, 0) * jaco_spts(i, ele, 1, 1) -
                                Cvisc0(i, j, 1) * jaco_spts(i, ele, 1, 0);

              Cvisc0(i, j, 1) = Cvisc0(i, j, 1) * jaco_spts(i, ele, 0, 0) -
                                Cvisc0temp * jaco_spts(i, ele, 0, 1);

              Cvisc0(i, j, 0) /= jaco_det_spts(i, ele);
              Cvisc0(i, j, 1) /= jaco_det_spts(i, ele);
            }
          }

          /* Compute center dFddU */
          CdFddU0.fill(0);
          for (unsigned int dimj = 0; dimj < nDims; dimj++)
          {
            for (unsigned int dimi = 0; dimi < nDims; dimi++)
            {
              for (unsigned int j = 0; j < nSpts; j++)
              {
                for (unsigned int i = 0; i < nSpts; i++)
                {
                  CdFddU0(i, j, dimi) += dFddU_spts(i, ele, ni, nj, dimi, dimj) * Cvisc0(i, j, dimj);
                }
              }
            }
          }

          /* Transform center dFddU (2D) */
          for (unsigned int j = 0; j < nSpts; j++)
          {
            for (unsigned int i = 0; i < nSpts; i++)
            {
              double CdFddU0temp = CdFddU0(i, j, 0);

              CdFddU0(i, j, 0) = CdFddU0(i, j, 0) * jaco_spts(i, ele, 1, 1) -
                                 CdFddU0(i, j, 1) * jaco_spts(i, ele, 0, 1);

              CdFddU0(i, j, 1) = CdFddU0(i, j, 1) * jaco_spts(i, ele, 0, 0) -
                                 CdFddU0temp * jaco_spts(i, ele, 1, 0);
            }
          }

          /* (Center) Term 1 */
          for (unsigned int dim = 0; dim < nDims; dim++)
          {
            CtempSS.fill(0);
            for (unsigned int j = 0; j < nSpts; j++)
            {
              for (unsigned int i = 0; i < nSpts; i++)
              {
                CtempSS(i, j) += CdFddU0(i, j, dim);
              }
            }

            for (unsigned int j = 0; j < nSpts; j++)
            {
              for (unsigned int i = 0; i < nSpts; i++)
              {
                double val = 0;
                for (unsigned int k = 0; k < nSpts; k++)
                {
                  val += oppD(i, k, dim) * CtempSS(k, j);
                }
                LHSs[color - 1](i, ni, j, nj, idx) += val;
              }
            }
          }

          /* (Center) Term 2 */
          CtempFS.fill(0);
          for (unsigned int dim = 0; dim < nDims; dim++)
          {
            CtempFS2.fill(0);
            for (unsigned int j = 0; j < nSpts; j++)
            {
              for (unsigned int i = 0; i < nFpts; i++)
              {
                CtempFS2(i, j) += dFcddU_fpts(i, ele, ni, nj, dim, 0) * oppE(i, j);
              }
            }

            for (unsigned int j = 0; j < nSpts; j++)
            {
              for (unsigned int i = 0; i < nFpts; i++)
              {
                for (unsigned int k = 0; k < nSpts; k++)
                {
                  CtempFS(i, j) += CtempFS2(i, k) * Cvisc0(k, j, dim);
                }
              }
            }
          }

          for (unsigned int j = 0; j < nSpts; j++)
          {
            for (unsigned int i = 0; i < nSpts; i++)
            {
              double val = 0;
              for (unsigned int k = 0; k < nFpts; k++)
              {
                val += oppDiv_fpts(i, k) * CtempFS(k, j);
              }
              LHSs[color - 1](i, ni, j, nj, idx) += val;
            }
          }

          /* Add center contribution to Neighbor gradient */
          for (unsigned int face = 0; face < nFaces; face++)
          {
            /* Neighbor element */
            int eleN = geo->ele_adj(face, ele);
            if (eleN != -1)
            {
              /* Neighbor face */
              unsigned int faceN = 0;
              while (geo->ele_adj(faceN, eleN) != (int)ele)
                faceN++;

              /* (2nd Neighbors) */
              for (unsigned int face2 = 0; face2 < nFaces; face2++)
              {
                /* 2nd Neighbor element */
                int eleN2 = geo->ele_adj(face2, eleN);
                if (eleN2 == (int)ele)
                {
                  /* 2nd Neighbor face */
                  unsigned int faceN2 = face;

                  /* Compute 2nd Neighbor viscous supplementary matrix */
                  // Note: Only need to zero out face2
                  CviscN.fill(0);
                  CtempFSN.fill(0);
                  for (unsigned int j = 0; j < nSpts; j++)
                  {
                    for (unsigned int i = 0; i < nSpts1D; i++)
                    {
                      unsigned int ind = face2 * nSpts1D + i;
                      unsigned int indN = (faceN2+1) * nSpts1D - (i+1);
                      CtempFSN(i, j) = dUcdU_fpts(ind, eleN, ni, nj, 1) * oppE(indN, j);
                    }
                  }

                  for (unsigned int dim = 0; dim < nDims; dim++)
                  {
                    for (unsigned int j = 0; j < nSpts; j++)
                    {
                      for (unsigned int i = 0; i < nSpts; i++)
                      {
                        for (unsigned int k = 0; k < nSpts1D; k++)
                        {
                          unsigned int ind = face2 * nSpts1D + k;
                          CviscN(i, j, dim, face2) += oppD_fpts(i, ind, dim) * CtempFSN(k, j);
                        }
                      }
                    }
                  }

                  /* Transform 2nd Neighbor viscous supplementary matrices (2D) */
                  for (unsigned int j = 0; j < nSpts; j++)
                  {
                    for (unsigned int i = 0; i < nSpts; i++)
                    {
                      double CviscNtemp = CviscN(i, j, 0, face2);

                      CviscN(i, j, 0, face2) = CviscN(i, j, 0, face2) * jaco_spts(i, eleN, 1, 1) -
                                               CviscN(i, j, 1, face2) * jaco_spts(i, eleN, 1, 0);

                      CviscN(i, j, 1, face2) = CviscN(i, j, 1, face2) * jaco_spts(i, eleN, 0, 0) -
                                               CviscNtemp * jaco_spts(i, eleN, 0, 1);

                      CviscN(i, j, 0, face2) /= jaco_det_spts(i, eleN);
                      CviscN(i, j, 1, face2) /= jaco_det_spts(i, eleN);
                    }
                  }

                  /* (2nd Neighbors) Term 1 */
                  CtempFSN.fill(0);
                  for (unsigned int dim = 0; dim < nDims; dim++)
                  {
                    CtempFSN2.fill(0);
                    for (unsigned int j = 0; j < nSpts; j++)
                    {
                      for (unsigned int i = 0; i < nSpts1D; i++)
                      {
                        unsigned int ind = face * nSpts1D + i;
                        unsigned int indN = (faceN+1) * nSpts1D - (i+1);
                        CtempFSN2(i, j) += dFcddU_fpts(ind, ele, ni, nj, dim, 1) * oppE(indN, j);
                      }
                    }

                    for (unsigned int j = 0; j < nSpts; j++)
                    {
                      for (unsigned int i = 0; i < nSpts1D; i++)
                      {
                        for (unsigned int k = 0; k < nSpts; k++)
                        {
                          CtempFSN(i, j) += CtempFSN2(i, k) * CviscN(k, j, dim, face2);
                        }
                      }
                    }
                  }

                  for (unsigned int j = 0; j < nSpts; j++)
                  {
                    for (unsigned int i = 0; i < nSpts; i++)
                    {
                      double val = 0;
                      for (unsigned int k = 0; k < nSpts1D; k++)
                      {
                        unsigned int ind = face * nSpts1D + k;
                        val += oppDiv_fpts(i, ind) * CtempFSN(k, j);
                      }
                      LHSs[color - 1](i, ni, j, nj, idx) += val;
                    }
                  }
                }
              }
            }
          }
        }

        /* Compute center LHS implicit Jacobian */
        // TODO: Create a new function for this operation
        for (unsigned int j = 0; j < nSpts; j++)
        {
          for (unsigned int i = 0; i < nSpts; i++)
          {
            if (input->dt_type != 2)
            {
              LHSs[color - 1](i, ni, j, nj, idx) = dt(0) * LHSs[color - 1](i, ni, j, nj, idx) / jaco_det_spts(i, ele);
            }

            else
            {
              LHSs[color - 1](i, ni, j, nj, idx) = dt(ele) * LHSs[color - 1](i, ni, j, nj, idx) / jaco_det_spts(i, ele);
            }

            if (i == j && ni == nj)
            {
              LHSs[color - 1](i, ni, j, nj, idx) += 1;
            }
          }
        }
        idx++;
      }
    }
  }
#endif

#ifdef _GPU
  /* Compute center inviscid LHS implicit Jacobian */

  /* Add oppDiv_fpts scaled by dFcdU_fpts, multiplied by oppE, to LHS */
  add_scaled_oppDiv_times_oppE_wrapper(LHS_d, oppDiv_fpts_d, oppE_d, dFcdU_fpts_d, nSpts, nFpts, nVars, nEles, startEle, endEle);

  /* Add oppD scaled by dFdU_spts to LHS */
  add_scaled_oppD_wrapper(LHS_d, oppD_d, dFdU_spts_d, nSpts, nVars, nEles, nDims, startEle, endEle);

  /* Finalize LHS (scale by jacobian, dt, and add identity) */
  finalize_LHS_wrapper(LHS_d, dt_d, jaco_det_spts_d, nSpts, nVars, nEles, input->dt_type, startEle, endEle);

  check_error();

#endif
}

void Elements::compute_Uavg()
{
#ifdef _CPU
#pragma omp parallel for collapse(2)
  /* Compute average solution using quadrature */
  for (unsigned int n = 0; n < nVars; n++)
  {
    for (unsigned int ele = 0; ele < nEles; ele++)
    {
      double sum = 0.0;

      for (unsigned int spt = 0; spt < nSpts; spt++)
      {
        /* Get quadrature weight */
        unsigned int i = idx_spts(spt,0);
        unsigned int j = idx_spts(spt,1);
        double weight = weights_spts(i) * weights_spts(j);

        if (nDims == 3)
          weight *= weights_spts(idx_spts(spt,2));

        sum += weight * jaco_det_spts(spt, ele) * U_spts(spt, ele, n);
      }

      Uavg(ele, n) = sum / vol(ele); 

    }
  }
#endif

#ifdef _GPU
  compute_Uavg_wrapper(U_spts_d, Uavg_d, jaco_det_spts_d, weights_spts_d, vol_d, nSpts, nEles, nVars, nDims, order);
#endif
}

void Elements::poly_squeeze()
{
#ifdef _CPU
  double V[3]; 

  /* For each element, check for negative density at solution and flux points */
  double tol = 1e-10;
#pragma omp parallel for 
  for (unsigned int ele = 0; ele < nEles; ele++)
  {
    bool negRho = false;
    double minRho = U_spts(0, ele, 0);

    for (unsigned int spt = 0; spt < nSpts; spt++)
    {
      if (U_spts(spt, ele, 0) < 0)
      {
        negRho = true;
        minRho = std::min(minRho, U_spts(spt, ele, 0));
      }
    }
    
    for (unsigned int fpt = 0; fpt < nFpts; fpt++)
    {
      if (U_fpts(fpt, ele, 0) < 0)
      {
        negRho = true;
        minRho = std::min(minRho, U_fpts(fpt, ele, 0));
      }
    }

    /* If negative density found, squeeze density */
    if (negRho)
    {
      double theta = (Uavg(ele, 0) - tol) / (Uavg(ele , 0) - minRho); 
      //double theta = 1.0;

      for (unsigned int spt = 0; spt < nSpts; spt++)
        U_spts(spt, ele, 0) = theta * U_spts(spt, ele, 0) + (1.0 - theta) * Uavg(ele, 0);

      for (unsigned int fpt = 0; fpt < nFpts; fpt++)
        U_fpts(fpt, ele, 0) = theta * U_fpts(fpt, ele, 0) + (1.0 - theta) * Uavg(ele, 0);
      
    }
  }


#pragma omp parallel for 
  /* For each element, check for entropy loss */
  for (unsigned int ele = 0; ele < nEles; ele++)
  {
    double minTau = 1.0;

    /* Get minimum tau value */
    for (unsigned int spt = 0; spt < nSpts; spt++)
    {
      double rho = U_spts(spt, ele, 0);
      double momF = 0.0;
      for (unsigned int dim = 0; dim < nDims; dim++)
        momF += U_spts(spt, ele, dim + 1) * U_spts(spt, ele, dim + 1);

      momF /= U_spts(spt, ele, 0);

      double P = (input->gamma - 1.0) * (U_spts(spt, ele, nDims + 1) - 0.5 * momF);

      double tau = P - input->exps0 * std::pow(rho, input->gamma);
      minTau = std::min(minTau, tau);

    }
    
    for (unsigned int fpt = 0; fpt < nFpts; fpt++)
    {
      double rho = U_fpts(fpt, ele, 0);
      double momF = 0.0;
      for (unsigned int dim = 0; dim < nDims; dim++)
        momF += U_fpts(fpt, ele, dim + 1) * U_fpts(fpt, ele, dim + 1);

      momF /= U_fpts(fpt, ele, 0);
      double P = (input->gamma - 1.0) * (U_fpts(fpt, ele, nDims + 1) - 0.5 * momF);

      double tau = P - input->exps0 * std::pow(rho, input->gamma);
      minTau = std::min(minTau, tau);

    }

    /* If minTau is negative, squeeze solution */
    if (minTau < 0)
    {
      double rho = Uavg(ele, 0);
      double Vsq = 0.0;
      for (unsigned int dim = 0; dim < nDims; dim++)
      {
        V[dim] = Uavg(ele, dim+1) / rho;
        Vsq += V[dim] * V[dim];
      }

      double e = Uavg(ele, nDims + 1);
      double P = (input->gamma - 1.0) * (e - 0.5 * rho * Vsq);

      double eps = minTau / (minTau - P + input->exps0 * std::pow(rho, input->gamma));

//      if (P < input->exps0 * std::pow(rho, input->gamma))
//        std::cout << "Constraint violated. Lower CFL?" << std::endl;

      for (unsigned int n = 0; n < nVars; n++)
      {
        for (unsigned int spt = 0; spt < nSpts; spt++)
        {
          U_spts(spt, ele, n) = eps * Uavg(ele, n) + (1.0 - eps) * U_spts(spt, ele, n);
        }
      }

      for (unsigned int n = 0; n < nVars; n++)
      {
        for (unsigned int fpt = 0; fpt < nFpts; fpt++)
        {
          U_fpts(fpt, ele, n) = eps * Uavg(ele, n) + (1.0 - eps) * U_fpts(fpt, ele, n);
        }
      }

    }

  }
#endif

#ifdef _GPU
  poly_squeeze_wrapper(U_spts_d, U_fpts_d, Uavg_d, input->gamma, input->exps0, nSpts, nFpts,
      nEles, nVars, nDims);
#endif

}

void Elements::poly_squeeze_ppts()
{
  double V[3]; 

  /* For each element, check for negative density at plot points */
  double tol = 1e-10;
#pragma omp parallel for 
  for (unsigned int ele = 0; ele < nEles; ele++)
  {
    bool negRho = false;
    double minRho = U_ppts(0, ele, 0);

    for (unsigned int ppt = 0; ppt < nPpts; ppt++)
    {
      if (U_ppts(ppt, ele, 0) < 0)
      {
        negRho = true;
        minRho = std::min(minRho, U_ppts(ppt, ele, 0));
      }
    }
    
    /* If negative density found, squeeze density */
    if (negRho)
    {
      double theta = std::abs(Uavg(ele, 0) - tol) / (Uavg(ele , 0) - minRho); 

      for (unsigned int ppt = 0; ppt < nPpts; ppt++)
        U_ppts(ppt, ele, 0) = theta * U_ppts(ppt, ele, 0) + (1.0 - theta) * Uavg(ele, 0);
    }
  }

#pragma omp parallel for 
  /* For each element, check for entropy loss */
  for (unsigned int ele = 0; ele < nEles; ele++)
  {
    double minTau = 1.0;

    /* Get minimum tau value */
    for (unsigned int ppt = 0; ppt < nPpts; ppt++)
    {
      double rho = U_ppts(ppt, ele, 0);
      double momF = (U_ppts(ppt, ele, 1) * U_ppts(ppt,ele,1) + U_ppts(ppt, ele, 2) * 
          U_ppts(ppt, ele,2)) / U_ppts(ppt, ele, 0);
      double P = (input->gamma - 1.0) * (U_ppts(ppt, ele, 3) - 0.5 * momF);

      double tau = P - input->exps0 * std::pow(rho, input->gamma);
      minTau = std::min(minTau, tau);
    }
    
    /* If minTau is negative, squeeze solution */
    if (minTau < 0)
    {
      double rho = Uavg(ele, 0);
      double Vsq = 0.0;
      for (unsigned int dim = 0; dim < nDims; dim++)
      {
        V[dim] = Uavg(ele, dim+1) / rho;
        Vsq += V[dim] * V[dim];
      }

      double e = Uavg(ele, 3);
      double P = (input->gamma - 1.0) * (e - 0.5 * rho * Vsq);

      double eps = minTau / (minTau - P + input->exps0 * std::pow(rho, input->gamma));

      for (unsigned int n = 0; n < nVars; n++)
      {
        for (unsigned int ppt = 0; ppt < nPpts; ppt++)
        {
          U_ppts(ppt, ele, n) = eps * Uavg(ele, n) + (1.0 - eps) * U_ppts(ppt, ele, n);
          //U_ppts(ppt, ele, n) = (1.0 - eps) * Uavg(ele, n) + eps * U_ppts(ppt, ele, n);
        }
      }

    }

  }

}

void Elements::move(std::shared_ptr<Faces> faces)
{
#ifdef _CPU
  update_point_coords(faces);
  update_grid_velocities(faces);
  if (input->motion_type != 4) // don't do for rigid motion
    calc_transforms(faces);
#endif

#ifdef _GPU
  update_coords_wrapper(nodes_d, geo->coord_nodes_d, shape_spts_d,
      shape_fpts_d, geo->coord_spts_d, geo->coord_fpts_d, faces->coord_d,
      geo->ele2nodes_d, geo->fpt2gfpt_d, nSpts, nFpts, nNodes, nEles, nDims);

  update_coords_wrapper(grid_vel_nodes_d, geo->grid_vel_nodes_d, shape_spts_d,
      shape_fpts_d, grid_vel_spts_d, grid_vel_fpts_d, faces->Vg_d,
      geo->ele2nodes_d, geo->fpt2gfpt_d, nSpts, nFpts, nNodes, nEles, nDims);

  calc_transforms_wrapper(nodes_d, jaco_spts_d, jaco_fpts_d, inv_jaco_spts_d,
      inv_jaco_fpts_d, jaco_det_spts_d, dshape_spts_d, dshape_fpts_d, nSpts,
      nFpts, nNodes, nEles, nDims);

  calc_normals_wrapper(faces->norm_d, faces->dA_d, inv_jaco_fpts_d, tnorm_d,
      geo->fpt2gfpt_d, geo->fpt2gfpt_slot_d, nFpts, nEles, nDims);

  if (input->CFL == 2)
    update_h_ref_wrapper(h_ref_d, geo->coord_fpts_d, nEles, nFpts, nSpts1D, nDims);

  check_error();
#endif
}

void Elements::update_point_coords(std::shared_ptr<Faces> faces)
{
#ifdef _GPU
  // Copy back, since updated only on GPU
  geo->coord_nodes = geo->coord_nodes_d;
#endif

#pragma omp parallel for collapse(3)
  for (uint node = 0; node < nNodes; node++)
    for (uint ele = 0; ele < nEles; ele++)
      for (uint dim = 0; dim < nDims; dim++)
        nodes(node, ele, dim) = geo->coord_nodes(dim,geo->ele2nodes(node,ele));

  int ms = nSpts;
  int mf = nFpts;
  int mp = nPpts;
  int mq = nQpts;
  int k = nNodes;
  int n = nEles * nDims;

  auto &B = nodes(0,0,0);

  /* Setup physical coordinates at solution points */
  auto &As = shape_spts(0,0);
  auto &Cs = geo->coord_spts(0,0,0);
#ifdef _OMP
  omp_blocked_dgemm(CblasColMajor, CblasTrans, CblasNoTrans, ms, n, k,
              1.0, &As, k, &B, k, 0.0, &Cs, ms);
#else
  cblas_dgemm(CblasColMajor, CblasTrans, CblasNoTrans, ms, n, k,
              1.0, &As, k, &B, k, 0.0, &Cs, ms);
#endif

  /* Setup physical coordinates at flux points */
  auto &Af = shape_fpts(0,0);
  auto &Cf = geo->coord_fpts(0,0,0);
#ifdef _OMP
  omp_blocked_dgemm(CblasColMajor, CblasTrans, CblasTrans, mf, n, k,
              1.0, &Af, k, &B, n, 0.0, &Cf, mf);
#else
  cblas_dgemm(CblasColMajor, CblasTrans, CblasNoTrans, mf, n, k,
              1.0, &Af, k, &B, k, 0.0, &Cf, mf);
#endif

  /* Setup physical coordinates at flux points [in faces class] */
  for (unsigned int dim = 0; dim < nDims; dim++)
  {
    for (unsigned int ele = 0; ele < nEles; ele++)
    {
      for (unsigned int fpt = 0; fpt < nFpts; fpt++)
      {
        int gfpt = geo->fpt2gfpt(fpt,ele);
        /* Check if on ghost edge */
        if (gfpt != -1)
          faces->coord(gfpt, dim) = geo->coord_fpts(fpt,ele,dim);
      }
    }
  }

  if (input->CFL_type == 2)
  {
    /* Compute tensor-line lengths */
    for (unsigned int ele = 0; ele < nEles; ele++)
    {
      for (unsigned int fpt = 0; fpt < nFpts/2; fpt++)
      {
        if (nDims == 2)
        {
          /* Some indexing to pair up opposing flux points in 2D (on Quad) */
          unsigned int idx = fpt % nSpts1D;
          unsigned int fpt1 = fpt;
          unsigned int fpt2 =  (fpt / nSpts1D + 3) * nSpts1D - idx - 1;

          double dx = geo->coord_fpts(fpt1, ele, 0) - geo->coord_fpts(fpt2, ele, 0);
          double dy = geo->coord_fpts(fpt1, ele, 1) - geo->coord_fpts(fpt2, ele, 1);
          double dist = std::sqrt(dx*dx + dy*dy);

          h_ref(fpt1, ele) = dist;
          h_ref(fpt2, ele) = dist;
        }
        else
        {
          ThrowException("h_ref computation not setup in 3D yet!");
        }
      }
    }
  }
}

void Elements::update_plot_point_coords(void)
{
#ifdef _GPU
  // Copy back, since updated only on GPU
  geo->coord_nodes = geo->coord_nodes_d;

#pragma omp parallel for collapse(3)
  for (uint node = 0; node < nNodes; node++)
    for (uint ele = 0; ele < nEles; ele++)
      for (uint dim = 0; dim < nDims; dim++)
        nodes(node, ele, dim) = geo->coord_nodes(dim,geo->ele2nodes(node,ele));
#endif

  int mp = nPpts;
  int mq = nQpts;
  int k = nNodes;
  int n = nEles * nDims;

  auto &B = nodes(0,0,0);

  /* Setup physical coordinates at plot points */
  auto &Ap = shape_ppts(0,0);
  auto &Cp = geo->coord_ppts(0,0,0);
#ifdef _OMP
  omp_blocked_dgemm(CblasColMajor, CblasTrans, CblasNoTrans, mp, n, k,
              1.0, &Ap, k, &B, n, 0.0, &Cp, mp);
#else
  cblas_dgemm(CblasColMajor, CblasTrans, CblasNoTrans, mp, n, k,
              1.0, &Ap, k, &B, k, 0.0, &Cp, mp);
#endif

  /* Setup physical coordinates at quadrature points */
  auto &Aq = shape_qpts(0,0);
  auto &Cq = geo->coord_qpts(0,0,0);
#ifdef _OMP
  omp_blocked_dgemm(CblasColMajor, CblasTrans, CblasNoTrans, mq, n, k,
              1.0, &Aq, k, &B, k, 0.0, &Cq, mq);
#else
  cblas_dgemm(CblasColMajor, CblasTrans, CblasNoTrans, mq, n, k,
              1.0, &Aq, k, &B, k, 0.0, &Cq, mq);
#endif
}

void Elements::update_grid_velocities(std::shared_ptr<Faces> faces)
{
#pragma omp parallel for collapse(3)
  for (uint node = 0; node < nNodes; node++)
    for (uint ele = 0; ele < nEles; ele++)
      for (uint dim = 0; dim < nDims; dim++)
        grid_vel_nodes(node, ele, dim) = geo->grid_vel_nodes(dim, geo->ele2nodes(node,ele));

  int ms = nSpts;
  int mf = nFpts;
  int k = nNodes;
  int n = nEles * nDims;

  auto &B = grid_vel_nodes(0,0,0);

  /* Interpolate grid velocities to solution points */
  auto &As = shape_spts(0,0);
  auto &Cs = grid_vel_spts(0,0,0);
#ifdef _OMP
  omp_blocked_dgemm(CblasColMajor, CblasTrans, CblasNoTrans, ms, n, k,
              1.0, &As, k, &B, k, 0.0, &Cs, ms);
#else
  cblas_dgemm(CblasColMajor, CblasTrans, CblasNoTrans, ms, n, k,
              1.0, &As, k, &B, k, 0.0, &Cs, ms);
#endif

  /* Interpolate grid velocities to flux points */
  auto &Af = shape_fpts(0,0);
  auto &Cf = grid_vel_fpts(0,0,0);
#ifdef _OMP
  omp_blocked_dgemm(CblasColMajor, CblasTrans, CblasNoTrans, mf, n, k,
              1.0, &Af, k, &B, k, 0.0, &Cf, mf);
#else
  cblas_dgemm(CblasColMajor, CblasTrans, CblasNoTrans, mf, n, k,
              1.0, &Af, k, &B, k, 0.0, &Cf, mf);
#endif

  /* Store grid velocity in face class */
#pragma omp parallel for collapse(2)
  for (unsigned int ele = 0; ele < nEles; ele++)
  {
    for (unsigned int fpt = 0; fpt < nFpts; fpt++)
    {
      int gfpt = geo->fpt2gfpt(fpt,ele);

      /* Check if flux point is on ghost edge */
      if (gfpt == -1)
        continue;

      unsigned int slot = geo->fpt2gfpt_slot(fpt,ele);

      if (slot != 0)
        continue;

      for (uint dim = 0; dim < nDims; dim++)
      {
        faces->Vg(gfpt, dim) = grid_vel_fpts(fpt, ele, dim);
      }
    }
  }
}

void Elements::get_grid_velocity_ppts(void)
{
  int m = nPpts;
  int k = nNodes;
  int n = nEles * nDims;

  /* Interpolate grid velocities to plot points */
  auto &A = shape_ppts(0,0);
  auto &B = grid_vel_nodes(0,0,0);
  auto &C = grid_vel_ppts(0,0,0);

#ifdef _OMP
  omp_blocked_dgemm(CblasColMajor, CblasTrans, CblasNoTrans, m, n, k,
              1.0, &A, k, &B, k, 0.0, &C, m);
#else
  cblas_dgemm(CblasColMajor, CblasTrans, CblasNoTrans, m, n, k,
              1.0, &A, k, &B, k, 0.0, &C, m);
#endif
}

std::vector<double> Elements::getBoundingBox(int ele)
{
  std::vector<double> bbox = { INFINITY, INFINITY, INFINITY,
                              -INFINITY,-INFINITY,-INFINITY};

  for (unsigned int node = 0; node < nNodes; node++)
  {
    unsigned int nd = geo->ele2nodes(node, ele);
    for (int dim = 0; dim < nDims; dim++)
    {
      double pos = geo->coord_nodes(dim,nd);
      bbox[dim]   = std::min(bbox[dim],  pos);
      bbox[dim+3] = std::max(bbox[dim+3],pos);
    }
  }

  if (nDims == 2)
  {
    bbox[2] = 0;
    bbox[5] = 0;
  }

  return bbox;
}

bool Elements::getRefLoc(int ele, double* xyz, double* rst)
{
  // First, do a quick check to see if the point is even close to being in the element
  point pos = point(xyz);

  double xmin, ymin, zmin;
  double xmax, ymax, zmax;
  xmin = ymin = zmin =  1e15;
  xmax = ymax = zmax = -1e15;
  double eps = 1e-10;

  auto box = getBoundingBox(ele);
  xmin = box[0];  ymin = box[1];  zmin = box[2];
  xmax = box[3];  ymax = box[4];  zmax = box[5];

  if (pos.x < xmin-eps || pos.y < ymin-eps || pos.z < zmin-eps ||
      pos.x > xmax+eps || pos.y > ymax+eps || pos.z > zmax+eps) {
    // Point does not lie within cell - return an obviously bad ref position
    rst[0] = 99.; rst[1] = 99.; rst[2] = 99.;
    return false;
  }

  // Use a relative tolerance to handle extreme grids
  double h = std::min(xmax-xmin,ymax-ymin);
  if (nDims==3) h = std::min(h,zmax-zmin);

  double tol = 1e-12*h;

  mdvector<double> shape({nNodes});
  mdvector<double> dshape({nNodes,nDims});
  mdvector<double> grad({nDims,nDims});
  mdvector<double> ginv({nDims,nDims});

  int iter = 0;
  int iterMax = 20;
  double norm = 1;
  rst[0] = 0.; rst[1] = 0.; rst[2] = 0.;

  while (norm > tol && iter < iterMax)
  {
    calc_shape(shape, shape_order, rst);
    calc_d_shape(dshape, shape_order, rst);

    point dx = pos;
    grad.fill(0);
    for (int node = 0; node < nNodes; node++)
    {
      int nd = geo->ele2nodes(node, ele);
      for (int i = 0; i < nDims; i++)
      {
        for (int j = 0; j < nDims; j++)
        {
          grad(i,j) += geo->coord_nodes(i,nd)*dshape(node,j);
        }
        dx[i] -= shape(node)*geo->coord_nodes(i,nd);
      }
    }

    double detJ = determinant(grad);

    adjoint(grad,ginv);

    point delta = {0,0,0};
    for (int i=0; i<nDims; i++)
      for (int j=0; j<nDims; j++)
        delta[i] += ginv(i,j)*dx[j]/detJ;

    norm = dx.norm();
    for (int i = 0; i < nDims; i++)
      rst[i] = std::max(std::min(rst[i]+delta[i],1.),-1.);

    iter++;
  }

  if (norm <= tol)
    return true;
  else
    return false;
}

void Elements::get_interp_weights(double* rst, double* weights, int& nweights, int buffSize)
{
  assert(nSpts <= buffSize);

  nweights = nSpts;
  for (unsigned int spt = 0; spt < nSpts; spt++)
    weights[spt] = this->calc_nodal_basis(spt, rst);
}

#ifdef _GPU
void Elements::donor_u_from_device(int* donorIDs_in, int nDonors_in)
{
  if (nDonors_in == 0) return;

  if (nDonors != nDonors_in)
  {
    if (nDonors > 0)
      free_device_data(donorIDs_d);

    nDonors = nDonors_in;

    U_donors.resize({nSpts,nDonors,nVars});
    U_donors_d.set_size(U_donors);

    if (input->viscous)
    {
      dU_donors.resize({nSpts,nDonors,nVars,nDims});
      dU_donors_d.set_size(dU_donors);
      dU_donors = dU_donors_d;
    }

    donorIDs.assign(donorIDs_in, donorIDs_in+nDonors);
    allocate_device_data(donorIDs_d, nDonors);
    copy_to_device(donorIDs_d, donorIDs_in, nDonors);
  }
  else
  {
    bool sameIDs = true;
    for (int i = 0; i < nDonors; i++)
    {
      if (donorIDs[i] != donorIDs_in[i])
      {
        sameIDs = false;
        break;
      }
    }

    if (!sameIDs)
    {
      donorIDs.assign(donorIDs_in, donorIDs_in+nDonors);
      copy_to_device(donorIDs_d, donorIDs_in, nDonors_in);
    }
  }

  pack_donor_u_wrapper(U_spts_d,U_donors_d,donorIDs_d,nDonors,nSpts,nVars);

  check_error();

  U_donors = U_donors_d;

  for (int var = 0; var < nVars; var++)
  {
    for (int donor = 0; donor < nDonors; donor++)
    {
      unsigned int ele = donorIDs[donor];
      for (int spt = 0; spt < nSpts; spt++)
      {
        U_spts(spt,ele,var) = U_donors(spt,donor,var);
      }
    }
  }
}

void Elements::donor_grad_from_device(int* donorIDs_in, int nDonors_in)
{
  if (nDonors_in == 0) return;

  if (nDonors_in != nDonors)
    ThrowException("Invalid nDonors/nDonors_in - should have been set up in donor_u_from_device!");

  pack_donor_grad_wrapper(dU_spts_d,dU_donors_d,donorIDs_d,nDonors_in,nSpts,nVars,nDims);

  check_error();

  dU_donors = dU_donors_d;

  for (int dim = 0; dim < nDims; dim++)
  {
    for (int var = 0; var < nVars; var++)
    {
      for (int donor = 0; donor < nDonors; donor++)
      {
        unsigned int ele = donorIDs[donor];
        for (int spt = 0; spt < nSpts; spt++)
        {
          dU_spts(spt,ele,var,dim) = dU_donors(spt,donor,var,dim);
        }
      }
    }
  }
}
#endif<|MERGE_RESOLUTION|>--- conflicted
+++ resolved
@@ -1326,7 +1326,6 @@
   double F[nVars][nDims];
   double tdU[nVars][nDims];
   double inv_jaco[nDims][nDims];
-<<<<<<< HEAD
 
   for (unsigned int ele = startEle; ele < endEle; ele++)
   {
@@ -1347,17 +1346,19 @@
         }
       }
 
+      /* Get metric terms */
+      double inv_jaco[nDims][nDims];
+
+      for (int dim1 = 0; dim1 < nDims; dim1++)
+        for (int dim2 = 0; dim2 < nDims; dim2++)
+          inv_jaco[dim1][dim2] = inv_jaco_spts(spt, ele, dim1, dim2);
+
       double dU[nVars][nDims] = {{0.0}};
       if (input->viscous)
       {
+        double inv_jaco_det = 1.0 / jaco_det_spts(spt,ele);
+
         /* Transform gradient to physical space */
-        double inv_jaco_det = 1.0 / jaco_det_spts(spt,ele);
-        double inv_jaco[nDims][nDims];
-
-        for (int dim1 = 0; dim1 < nDims; dim1++)
-          for (int dim2 = 0; dim2 < nDims; dim2++)
-            inv_jaco[dim1][dim2] = inv_jaco_spts(spt, ele, dim1, dim2);
-
         for (unsigned int var = 0; var < nVars; var++)
         {
           for (int dim1 = 0; dim1 < nDims; dim1++)
@@ -1403,14 +1404,6 @@
       if (!input->motion)
       {
         /* Transform flux to reference space */
-        for (unsigned int dim1 = 0; dim1 < nDims; dim1++)
-        {
-          for (unsigned int dim2 = 0; dim2 < nDims; dim2++)
-          {
-            inv_jaco[dim1][dim2] = inv_jaco_spts(spt, ele, dim1, dim2);
-          }
-        }
-
         double tF[nVars][nDims] = {{0.0}};;
 
         for (unsigned int var = 0; var < nVars; var++)
@@ -1449,124 +1442,6 @@
 
 }
 
-=======
-
-  for (unsigned int ele = startEle; ele < endEle; ele++)
-  {
-    for (unsigned int spt = 0; spt < nSpts; spt++)
-    {
-
-      /* Get state variables and reference space gradients */
-      for (unsigned int var = 0; var < nVars; var++)
-      {
-        U[var] = U_spts(spt, ele, var);
-
-        if(input->viscous) 
-        {
-          for(unsigned int dim = 0; dim < nDims; dim++)
-          {
-            tdU[var][dim] = dU_spts(spt, ele, var, dim);
-          }
-        }
-      }
-
-      /* Get metric terms */
-      double inv_jaco[nDims][nDims];
-
-      for (int dim1 = 0; dim1 < nDims; dim1++)
-        for (int dim2 = 0; dim2 < nDims; dim2++)
-          inv_jaco[dim1][dim2] = inv_jaco_spts(spt, ele, dim1, dim2);
-
-      double dU[nVars][nDims] = {{0.0}};
-      if (input->viscous)
-      {
-        double inv_jaco_det = 1.0 / jaco_det_spts(spt,ele);
-
-        /* Transform gradient to physical space */
-        for (unsigned int var = 0; var < nVars; var++)
-        {
-          for (int dim1 = 0; dim1 < nDims; dim1++)
-          {
-            for (int dim2 = 0; dim2 < nDims; dim2++)
-            {
-              dU[var][dim1] += (tdU[var][dim2] * inv_jaco[dim2][dim1]);
-            }
-
-            dU[var][dim1] *= inv_jaco_det;
-
-            /* Write physical gradient to global memory */
-            dU_spts(spt, ele, var, dim1) = dU[var][dim1];
-
-          }
-        }
-      }
-
-      /* Compute fluxes */
-      if (equation == AdvDiff)
-      {
-        double A[nDims];
-        for(unsigned int dim = 0; dim < nDims; dim++)
-          A[dim] = input->AdvDiff_A(dim);
-
-        compute_Fconv_AdvDiff<nVars, nDims>(U, F, A);
-        if(input->viscous) compute_Fvisc_AdvDiff_add<nVars, nDims>(dU, F, input->AdvDiff_D);
-
-      }
-      else if (equation == Burgers)
-      {
-        compute_Fconv_Burgers<nVars, nDims>(U, F);
-        if(input->viscous) compute_Fvisc_AdvDiff_add<nVars, nDims>(dU, F, input->AdvDiff_D);
-      }
-      else if (equation == EulerNS)
-      {
-        double P;
-        compute_Fconv_EulerNS<nVars, nDims>(U, F, P, input->gamma);
-        if(input->viscous) compute_Fvisc_EulerNS_add<nVars, nDims>(U, dU, F, input->gamma, input->prandtl, input->mu,
-            input->rt, input->c_sth, input->fix_vis);
-      }
-
-      if (!input->motion)
-      {
-        /* Transform flux to reference space */
-        double tF[nVars][nDims] = {{0.0}};;
-
-        for (unsigned int var = 0; var < nVars; var++)
-        {
-          for (unsigned int dim1 = 0; dim1 < nDims; dim1++)
-          {
-            for (unsigned int dim2 = 0; dim2 < nDims; dim2++)
-            {
-              tF[var][dim1] += F[var][dim2] * inv_jaco[dim1][dim2];
-            }
-          }
-        }
-
-        /* Write out transformed fluxes */
-        for (unsigned int var = 0; var < nVars; var++)
-        {
-          for(unsigned int dim = 0; dim < nDims; dim++)
-          {
-            F_spts(spt, ele, var, dim) = tF[var][dim];
-          }
-        }
-      }
-      else
-      {
-        /* Write out physical fluxes */
-        for (unsigned int var = 0; var < nVars; var++)
-        {
-          for(unsigned int dim = 0; dim < nDims; dim++)
-          {
-            F_spts(spt, ele, var, dim) = F[var][dim];
-          }
-        }
-      }
-    }
-  }
-
-}
-
->>>>>>> de74bd8c
 void Elements::compute_F(unsigned int startEle, unsigned int endEle)
 {
 #ifdef _CPU
