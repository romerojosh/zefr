#include <fstream>
#include <iomanip>
#include <iostream>
#include <memory>
#include <string>

#include <cblas.h>

#include "elements.hpp"
#include "faces.hpp"
#include "funcs.hpp"
#include "mdvector.hpp"
#include "macros.hpp"
#include "points.hpp"
#include "polynomials.hpp"

#ifdef _GPU
#include "elements_kernels.h"
#include "solver_kernels.h"
#endif
#define _DEBUG
void Elements::setup(std::shared_ptr<Faces> faces, _mpi_comm comm_in)
{
  myComm = comm_in;

  set_locs();
  set_shape();
  set_coords(faces);
  set_normals(faces);
  calc_transforms(faces);
  setup_FR();
  setup_aux();  
}

void Elements::set_shape()
{
  /* Allocate memory for shape function and related derivatives */
  shape_spts.assign({nNodes, nSpts},1);
  shape_fpts.assign({nNodes, nFpts},1);
  shape_ppts.assign({nNodes, nPpts},1);
  shape_qpts.assign({nNodes, nQpts},1);
  dshape_spts.assign({nNodes, nSpts, nDims},1);
  dshape_fpts.assign({nNodes, nFpts, nDims},1);
  dshape_qpts.assign({nNodes, nQpts, nDims},1);

  if (input->motion)
  {
    geo->grid_vel_nodes.assign({nDims, geo->nNodes}, 0.0);

    grid_vel_nodes.assign({nNodes, nEles, nDims}, 0.);
    grid_vel_spts.assign({nSpts, nEles, nDims}, 0.);
    grid_vel_fpts.assign({nFpts, nEles, nDims}, 0.);
    grid_vel_ppts.assign({nPpts, nEles, nDims}, 0.);
  }

  /* Allocate memory for jacobian matrices and determinant */
  jaco_spts.assign({nSpts, nEles, nDims, nDims});
  jaco_fpts.assign({nFpts, nEles, nDims, nDims});
  jaco_qpts.assign({nQpts, nEles, nDims, nDims});
  inv_jaco_spts.assign({nSpts, nEles, nDims, nDims});
  inv_jaco_fpts.assign({nFpts, nEles, nDims, nDims});
  jaco_det_spts.assign({nSpts, nEles});
  jaco_det_fpts.assign({nFpts, nEles});
  jaco_det_qpts.assign({nQpts, nEles});
  vol.assign({nEles});

  std::vector<double> loc(nDims,0.0);

  /* Shape functions and derivatives at solution points */
  for (unsigned int spt = 0; spt < nSpts; spt++)
  {
    for (unsigned int dim = 0; dim < nDims; dim++)
      loc[dim] = loc_spts(spt,dim);


    auto shape_val = calc_shape(shape_order, loc);
    auto dshape_val = calc_d_shape(shape_order, loc);

    for (unsigned int node = 0; node < nNodes; node++)
    {
      shape_spts(node,spt) = shape_val(node);

      for (unsigned int dim = 0; dim < nDims; dim++)
        dshape_spts(node,spt,dim) = dshape_val(node, dim);
    }
  }

  /* Shape functions and derivatives at flux points */
  for (unsigned int fpt = 0; fpt < nFpts; fpt++)
  {
    for (unsigned int dim = 0; dim < nDims; dim++)
      loc[dim] = loc_fpts(fpt,dim);

    auto shape_val = calc_shape(shape_order, loc);
    auto dshape_val = calc_d_shape(shape_order, loc);

    for (unsigned int node = 0; node < nNodes; node++)
    {
      shape_fpts(node, fpt) = shape_val(node);

      for (unsigned int dim = 0; dim < nDims; dim++)
        dshape_fpts(node, fpt, dim) = dshape_val(node, dim);
    }
  }

    /* Shape function and derivatives at plot points */
  for (unsigned int ppt = 0; ppt < nPpts; ppt++)
  {
    for (unsigned int dim = 0; dim < nDims; dim++)
      loc[dim] = loc_ppts(ppt,dim);

    auto shape_val = calc_shape(shape_order, loc);
    auto dshape_val = calc_d_shape(shape_order, loc);

    for (unsigned int node = 0; node < nNodes; node++)
    {
      shape_ppts(node, ppt) = shape_val(node);
    }
  }
  
  /* Shape function and derivatives at quadrature points */
  for (unsigned int qpt = 0; qpt < nQpts; qpt++)
  {
    for (unsigned int dim = 0; dim < nDims; dim++)
      loc[dim] = loc_qpts(qpt,dim);

    auto shape_val = calc_shape(shape_order, loc);
    auto dshape_val = calc_d_shape(shape_order, loc);

    for (unsigned int node = 0; node < nNodes; node++)
    {
      shape_qpts(node, qpt) = shape_val(node);

      for (unsigned int dim = 0; dim < nDims; dim++)
        dshape_qpts(node, qpt, dim) = dshape_val(node, dim);
    }
  }
}

void Elements::set_coords(std::shared_ptr<Faces> faces)
{
  /* Allocate memory for physical coordinates */
  geo->coord_spts.assign({nSpts, nEles, nDims});
  geo->coord_fpts.assign({nFpts, nEles, nDims});
  faces->coord.assign({geo->nGfpts, nDims});
  geo->coord_ppts.assign({nPpts, nEles, nDims});
  geo->coord_qpts.assign({nQpts, nEles, nDims});
  nodes.assign({nNodes, nEles, nDims});

  /* Setup positions of all element's shape nodes in one array */
  for (unsigned int dim = 0; dim < nDims; dim++)
    for (unsigned int ele = 0; ele < nEles; ele++)
      for (unsigned int node = 0; node < nNodes; node++)
        nodes(node, ele, dim) = geo->coord_nodes(dim,geo->ele2nodes(node,ele));

<<<<<<< HEAD
      /* Setup physical coordinates at solution points */
      for (unsigned int spt = 0; spt < nSpts; spt++)
      {
        for (unsigned int node = 0; node < nNodes; node++)
        {
          unsigned int gnd = geo->ele2nodes(node, ele);
          geo->coord_spts(spt, ele, dim) += geo->coord_nodes(gnd,dim) * shape_spts(node, spt);
        }
      }
  
      /* Setup physical coordinates at flux points */
      for (unsigned int fpt = 0; fpt < nFpts; fpt++)
      {
        for (unsigned int node = 0; node < nNodes; node++)
        {
          unsigned int gnd = geo->ele2nodes(node, ele);
          geo->coord_fpts(fpt, ele, dim) += geo->coord_nodes(gnd,dim) * shape_fpts(node, fpt);
=======
  int ms = nSpts;
  int mf = nFpts;
  int mp = nPpts;
  int mq = nQpts;
  int k = nNodes;
  int n = nEles * nDims;
>>>>>>> b945e155

  auto &B = nodes(0,0,0);

  /* Setup physical coordinates at solution points */
  auto &As = shape_spts(0,0);
  auto &Cs = geo->coord_spts(0,0,0);
#ifdef _OMP
  omp_blocked_dgemm(CblasColMajor, CblasTrans, CblasNoTrans, ms, n, k,
              1.0, &As, k, &B, k, 0.0, &Cs, ms);
#else
  cblas_dgemm(CblasColMajor, CblasTrans, CblasNoTrans, ms, n, k,
              1.0, &As, k, &B, k, 0.0, &Cs, ms);
#endif

  /* Setup physical coordinates at flux points */
  auto &Af = shape_fpts(0,0);
  auto &Cf = geo->coord_fpts(0,0,0);
#ifdef _OMP
  omp_blocked_dgemm(CblasColMajor, CblasTrans, CblasTrans, mf, n, k,
              1.0, &Af, k, &B, n, 0.0, &Cf, mf);
#else
  cblas_dgemm(CblasColMajor, CblasTrans, CblasNoTrans, mf, n, k,
              1.0, &Af, k, &B, k, 0.0, &Cf, mf);
#endif

<<<<<<< HEAD
          /* Setup physical coordinates at plot points */
      for (unsigned int ppt = 0; ppt < nPpts; ppt++)
      {
        for (unsigned int node = 0; node < nNodes; node++)
        {
          unsigned int gnd = geo->ele2nodes(node, ele);
          geo->coord_ppts(ppt, ele, dim) += geo->coord_nodes(gnd,dim) * shape_ppts(node, ppt);
        }
      }
=======
  /* Setup physical coordinates at plot points */
  auto &Ap = shape_ppts(0,0);
  auto &Cp = geo->coord_ppts(0,0,0);
#ifdef _OMP
  omp_blocked_dgemm(CblasColMajor, CblasTrans, CblasNoTrans, mp, n, k,
              1.0, &Ap, k, &B, n, 0.0, &Cp, mp);
#else
  cblas_dgemm(CblasColMajor, CblasTrans, CblasNoTrans, mp, n, k,
              1.0, &Ap, k, &B, k, 0.0, &Cp, mp);
#endif

  /* Setup physical coordinates at quadrature points */
  auto &Aq = shape_qpts(0,0);
  auto &Cq = geo->coord_qpts(0,0,0);
#ifdef _OMP
  omp_blocked_dgemm(CblasColMajor, CblasTrans, CblasNoTrans, mq, n, k,
              1.0, &Aq, k, &B, k, 0.0, &Cq, mq);
#else
  cblas_dgemm(CblasColMajor, CblasTrans, CblasNoTrans, mq, n, k,
              1.0, &Aq, k, &B, k, 0.0, &Cq, mq);
#endif
>>>>>>> b945e155

  /* Setup physical coordinates at flux points [in faces class] */
  for (unsigned int dim = 0; dim < nDims; dim++)
  {
    for (unsigned int ele = 0; ele < nEles; ele++)
    {
      for (unsigned int fpt = 0; fpt < nFpts; fpt++)
      {
<<<<<<< HEAD
        for (unsigned int node = 0; node < nNodes; node++)
        {
          unsigned int gnd = geo->ele2nodes(node, ele);
          geo->coord_qpts(qpt, ele, dim) += geo->coord_nodes(gnd,dim) * shape_qpts(node, qpt);
        }
=======
        int gfpt = geo->fpt2gfpt(fpt,ele);
        /* Check if on ghost edge */
        if (gfpt != -1)
          faces->coord(gfpt, dim) = geo->coord_fpts(fpt,ele,dim);
>>>>>>> b945e155
      }
    }
  }

  if (input->CFL_type == 2)
  {
    /* Allocate memory for tensor-line reference lengths */
    h_ref.assign({nFpts, nEles});

    /* Compute tensor-line lengths */
    for (unsigned int ele = 0; ele < nEles; ele++)
    {
      for (unsigned int fpt = 0; fpt < nFpts/2; fpt++)
      {
        if (nDims == 2)
        {
          /* Some indexing to pair up flux points in 2D (on Quad) */
          unsigned int idx = fpt % nSpts1D;
          unsigned int fpt1 = fpt;
          unsigned int fpt2 =  (fpt / nSpts1D + 3) * nSpts1D - idx - 1;


          double dx = geo->coord_fpts(fpt1, ele, 0) - geo->coord_fpts(fpt2, ele, 0);
          double dy = geo->coord_fpts(fpt1, ele, 1) - geo->coord_fpts(fpt2, ele, 1);
          double dist = std::sqrt(dx*dx + dy*dy);

          h_ref(fpt1, ele) = dist;
          h_ref(fpt2, ele) = dist;
        }
        else
        {
          ThrowException("h_ref computation not setup in 3D yet!");
        }
      }
    }
  }
}

void Elements::setup_FR()
{
  /* Allocate memory for FR operators */
  oppE.assign({nFpts, nSpts});
  oppE_Fn.assign({nFpts, nSpts, nDims});
  oppD.assign({nSpts, nSpts, nDims});
  oppD0.assign({nSpts, nSpts, nDims});
  oppD_fpts.assign({nSpts, nFpts, nDims});
  oppDiv_fpts.assign({nSpts, nFpts});

  std::vector<double> loc(nDims, 0.0);
  /* Setup spt to fpt extrapolation operator (oppE) */
  for (unsigned int spt = 0; spt < nSpts; spt++)
  {
    for (unsigned int fpt = 0; fpt < nFpts; fpt++)
    {
      for (unsigned int dim = 0; dim < nDims; dim++)
        loc[dim] = loc_fpts(fpt , dim);

      oppE(fpt,spt) = calc_nodal_basis(spt, loc);
    }
  }

  /* Setup spt to fpt extrapolation operator for normal flux (oppE_Fn) */
  for (unsigned int dim = 0; dim < nDims; dim++)
    for (unsigned int spt = 0; spt < nSpts; spt++)
      for (unsigned int fpt = 0; fpt < nFpts; fpt++)
        oppE_Fn(fpt,spt,dim) = oppE(fpt,spt) * tnorm(fpt,dim);

  /* Setup differentiation operator (oppD) for solution points */
  /* Note: Can set up for standard FR eventually. Trying to keep things simple.. */
  for (unsigned int dim = 0; dim < nDims; dim++)
  {
    for (unsigned int jspt = 0; jspt < nSpts; jspt++)
    {
      for (unsigned int ispt = 0; ispt < nSpts; ispt++)
      {
        for (unsigned int d = 0; d < nDims; d++)
          loc[d] = loc_spts(ispt , d);

        oppD(ispt,jspt,dim) = calc_d_nodal_basis_spts(jspt, loc, dim);
      }
    }
  }

  /* Setup differentiation operator (oppD) for solution points */
  /* Note: This one is the 'traditional' FR derivative [fpts not included] */
  for (unsigned int dim = 0; dim < nDims; dim++)
  {
    for (unsigned int jspt = 0; jspt < nSpts; jspt++)
    {
      for (unsigned int ispt = 0; ispt < nSpts; ispt++)
      {
        for (unsigned int d = 0; d < nDims; d++)
          loc[d] = loc_spts(ispt , d);

        oppD0(ispt,jspt,dim) = calc_d_nodal_basis_fr(jspt, loc, dim);
      }
    }
  }

  /* Setup differentiation operator (oppD_fpts) for flux points (DFR Specific)*/
  for (unsigned int dim = 0; dim < nDims; dim++)
  {
    for (unsigned int fpt = 0; fpt < nFpts; fpt++)
    {
      for (unsigned int spt = 0; spt < nSpts; spt++)
      {
        for (unsigned int d = 0; d < nDims; d++)
          loc[d] = loc_spts(spt , d);

        oppD_fpts(spt,fpt,dim) = calc_d_nodal_basis_fpts(fpt, loc, dim);
      }
    }
  }

  /* Setup divergence operator (oppDiv_fpts) for flux points by combining dimensions of oppD_fpts */
  for (unsigned int dim = 0; dim < nDims; dim++)
  {
    for (unsigned int fpt = 0; fpt < nFpts; fpt++)
    {

      /* Set positive parent sign convention into operator based on face */
      int fac = 1;
      if (nDims == 2) 
      {
        int face = fpt / nSpts1D;
        if (face == 0 or face == 3) // Bottom and Left face
          fac = -1;
      }
      else if (nDims == 3)
      {
        int face = fpt / (nSpts1D * nSpts1D);
        if (face % 2 == 0) // Bottom, Left, and Front face
          fac = -1;
      }

      for (unsigned int spt = 0; spt < nSpts; spt++)
      {
        oppDiv_fpts(spt, fpt) += fac * oppD_fpts(spt, fpt, dim);
      }
    }
  }

}

void Elements::setup_aux()
{
  /* Allocate memory for plot point and quadrature point interpolation operator */
  oppE_ppts.assign({nPpts, nSpts});
  oppE_qpts.assign({nQpts, nSpts});

  std::vector<double> loc(nDims, 0.0);

  /* Setup spt to ppt extrapolation operator (oppE_ppts) */
  for (unsigned int spt = 0; spt < nSpts; spt++)
  {
    for (unsigned int ppt = 0; ppt < nPpts; ppt++)
    {
      for (unsigned int dim = 0; dim < nDims; dim++)
        loc[dim] = loc_ppts(ppt , dim);

      oppE_ppts(ppt, spt) = calc_nodal_basis(spt, loc);
    }
  }

  /* Setup spt to qpt extrapolation operator (oppE_qpts) */
  for (unsigned int spt = 0; spt < nSpts; spt++)
  {
    for (unsigned int qpt = 0; qpt < nQpts; qpt++)
    {
      for (unsigned int dim = 0; dim < nDims; dim++)
        loc[dim] = loc_qpts(qpt , dim);

      oppE_qpts(qpt,spt) = calc_nodal_basis(spt, loc);
    }
  }
}

void Elements::calc_transforms(std::shared_ptr<Faces> faces)
{
  /* --- Calculate Transformation at Solution Points --- */

  int ms = nSpts;
  int mf = nFpts;
  int mq = nQpts;
  int k = nNodes;
  int n = nEles * nDims;

  for (unsigned int dim = 0; dim < nDims; dim++)
  {
    auto &B = nodes(0,0,0);
    auto &As = dshape_spts(0, 0, dim);
    auto &Af = dshape_fpts(0, 0, dim);
    auto &Aq = dshape_qpts(0, 0, dim);
    auto &Cs = jaco_spts(0, 0, 0, dim);
    auto &Cf = jaco_fpts(0, 0, 0, dim);
    auto &Cq = jaco_qpts(0, 0, 0, dim);

#ifdef _OMP
  omp_blocked_dgemm(CblasColMajor, CblasTrans, CblasNoTrans, ms, n, k,
              1.0, &As, k, &B, k, 0.0, &Cs, ms);
  omp_blocked_dgemm(CblasColMajor, CblasTrans, CblasNoTrans, mf, n, k,
              1.0, &Af, k, &B, k, 0.0, &Cf, mf);
  omp_blocked_dgemm(CblasColMajor, CblasTrans, CblasNoTrans, mq, n, k,
              1.0, &Aq, k, &B, k, 0.0, &Cq, mq);
#else
  cblas_dgemm(CblasColMajor, CblasTrans, CblasNoTrans, ms, n, k,
              1.0, &As, k, &B, k, 0.0, &Cs, ms);
  cblas_dgemm(CblasColMajor, CblasTrans, CblasNoTrans, mf, n, k,
              1.0, &Af, k, &B, k, 0.0, &Cf, mf);
  cblas_dgemm(CblasColMajor, CblasTrans, CblasNoTrans, mq, n, k,
              1.0, &Aq, k, &B, k, 0.0, &Cq, mq);
#endif
  }

  set_inverse_transforms(jaco_spts,inv_jaco_spts,jaco_det_spts,nSpts,nDims);
  set_inverse_transforms(jaco_fpts,inv_jaco_fpts,jaco_det_fpts,nFpts,nDims);

  /* --- Compute Element Volumes --- */
#pragma omp parallel for collapse(2)
  for (unsigned int e = 0; e < nEles; e++)
  {
    for (unsigned int spt = 0; spt < nSpts; spt++)
    {
      /* Get quadrature weight */
      unsigned int i = idx_spts(spt,0);
      unsigned int j = idx_spts(spt,1);


      double weight = weights_spts(i) * weights_spts(j);

      if (nDims == 3)
        weight *= weights_spts(idx_spts(spt,2));

      vol(e) += weight * jaco_det_spts(spt, e);
    }
  }

  /* --- Calculate Transformation at Flux Points --- */
#pragma omp parallel for collapse(2)
  for (unsigned int e = 0; e < nEles; e++)
  {
    for (unsigned int fpt = 0; fpt < nFpts; fpt++)
    {
      int gfpt = geo->fpt2gfpt(fpt,e);

      /* Check if flux point is on ghost edge */
      if (gfpt == -1)
        continue;

      unsigned int slot = geo->fpt2gfpt_slot(fpt,e);

      /* --- Calculate outward unit normal vector at flux point --- */
      // Transform face normal from reference to physical space [JGinv .dot. tNorm]
      for (uint dim1 = 0; dim1 < nDims; dim1++)
      {
        faces->norm(gfpt,dim1,slot) = 0.;
        for (uint dim2 = 0; dim2 < nDims; dim2++)
          faces->norm(gfpt,dim1,slot) += inv_jaco_fpts(fpt,e,dim2,dim1) * tnorm(fpt,dim2);
      }

      // Store magnitude of face normal (equivalent to face area in finite-volume land)
      if (slot == 0)
      {
        faces->dA(gfpt) = 0;
        for (uint dim = 0; dim < nDims; dim++)
          faces->dA(gfpt) += faces->norm(gfpt,dim,slot)*faces->norm(gfpt,dim,slot);
        faces->dA(gfpt) = sqrt(faces->dA(gfpt));
      }

      // Normalize
      // If we have a collapsed edge, the dA will be 0, so just set the normal to 0
      // (A normal vector at a point doesn't make sense anyways)
      if (std::fabs(faces->dA(gfpt)) < 1e-10)
      {
        faces->dA(gfpt) = 0.;
        for (uint dim = 0; dim < nDims; dim++)
          faces->norm(gfpt,dim,slot) = 0;
      }
      else
      {
        for (uint dim = 0; dim < nDims; dim++)
          faces->norm(gfpt,dim,slot) /= faces->dA(gfpt);
      }
    }
  }

  /* Set jacobian matrix and determinant at quadrature points */
  for (unsigned int e = 0; e < nEles; e++)
  {
    for (unsigned int qpt = 0; qpt < nQpts; qpt++)
    {
      if (nDims == 2)
      {
        // Determinant of transformation matrix
        jaco_det_qpts(qpt,e) = jaco_qpts(qpt,e,0,0)*jaco_qpts(qpt,e,1,1)-jaco_qpts(qpt,e,0,1)*jaco_qpts(qpt,e,1,0);
      }
      else if (nDims == 3)
      {
        double xr = jaco_qpts(qpt,e,0,0);   double xs = jaco_qpts(qpt,e,0,1);   double xt = jaco_qpts(qpt,e,0,2);
        double yr = jaco_qpts(qpt,e,1,0);   double ys = jaco_qpts(qpt,e,1,1);   double yt = jaco_qpts(qpt,e,1,2);
        double zr = jaco_qpts(qpt,e,2,0);   double zs = jaco_qpts(qpt,e,2,1);   double zt = jaco_qpts(qpt,e,2,2);
        jaco_det_qpts(qpt,e) = xr*(ys*zt - yt*zs) - xs*(yr*zt - yt*zr) + xt*(yr*zs - ys*zr);
      }
      if (jaco_det_qpts(qpt,e)<0) ThrowException("Negative Jacobian at quadrature point.");
    }
  }
}

void Elements::set_inverse_transforms(const mdvector<double> &jaco,
               mdvector<double> &inv_jaco, mdvector<double> &jaco_det,
               unsigned int nPts, unsigned int nDims)
{
#pragma omp parallel for collapse(2)
  for (unsigned int e = 0; e < nEles; e++)
  {
    for (unsigned int pt = 0; pt < nPts; pt++)
    {
      if (nDims == 2)
      {
        // Determinant of transformation matrix
        jaco_det(pt,e) = jaco(pt,e,0,0)*jaco(pt,e,1,1)-jaco(pt,e,0,1)*jaco(pt,e,1,0);
        // Inverse of transformation matrix (times its determinant)
        inv_jaco(pt,e,0,0) = jaco(pt,e,1,1);  inv_jaco(pt,e,0,1) =-jaco(pt,e,0,1);
        inv_jaco(pt,e,1,0) =-jaco(pt,e,1,0);  inv_jaco(pt,e,1,1) = jaco(pt,e,0,0);
      }
      else if (nDims == 3)
      {
        double xr = jaco(pt,e,0,0);   double xs = jaco(pt,e,0,1);   double xt = jaco(pt,e,0,2);
        double yr = jaco(pt,e,1,0);   double ys = jaco(pt,e,1,1);   double yt = jaco(pt,e,1,2);
        double zr = jaco(pt,e,2,0);   double zs = jaco(pt,e,2,1);   double zt = jaco(pt,e,2,2);
        jaco_det(pt,e) = xr*(ys*zt - yt*zs) - xs*(yr*zt - yt*zr) + xt*(yr*zs - ys*zr);

        inv_jaco(pt,e,0,0) = ys*zt - yt*zs;  inv_jaco(pt,e,0,1) = xt*zs - xs*zt;  inv_jaco(pt,e,0,2) = xs*yt - xt*ys;
        inv_jaco(pt,e,1,0) = yt*zr - yr*zt;  inv_jaco(pt,e,1,1) = xr*zt - xt*zr;  inv_jaco(pt,e,1,2) = xt*yr - xr*yt;
        inv_jaco(pt,e,2,0) = yr*zs - ys*zr;  inv_jaco(pt,e,2,1) = xs*zr - xr*zs;  inv_jaco(pt,e,2,2) = xr*ys - xs*yr;
      }
      if (jaco_det(pt,e)<0) ThrowException("Negative Jacobian at solution points.");
    }
  }
}

void Elements::extrapolate_U(unsigned int startEle, unsigned int endEle)
{
#ifdef _CPU
  for (unsigned int var = 0; var < nVars; var++)
  {
    auto &A = oppE(0,0);
    auto &B = U_spts(0, startEle, var);
    auto &C = U_fpts(0, startEle, var);

#ifdef _OMP
    omp_blocked_dgemm(CblasColMajor, CblasNoTrans, CblasNoTrans, nFpts, endEle - startEle,
          nSpts, 1.0, &A, oppE.ldim(), &B, U_spts.ldim(), 0.0, &C, U_fpts.ldim());
#else
    cblas_dgemm(CblasColMajor, CblasNoTrans, CblasNoTrans, nFpts, endEle - startEle,
          nSpts, 1.0, &A, oppE.ldim(), &B, U_spts.ldim(), 0.0, &C, U_fpts.ldim());
#endif
  }

#endif

#ifdef _GPU
  for (unsigned int var = 0; var < nVars; var++)
  {
    auto *A = oppE_d.data();
    auto *B = U_spts_d.data() + startEle * U_spts_d.ldim() + var * (U_spts_d.ldim() * nEles);
    auto *C = U_fpts_d.data() + startEle * U_fpts_d.ldim() + var * (U_fpts_d.ldim() * nEles);
    cublasDGEMM_wrapper(nFpts, endEle - startEle, nSpts, 1.0,
        A, oppE_d.ldim(), B, U_spts_d.ldim(), 0.0, C, U_fpts_d.ldim());
  }

  check_error();
#endif

}

void Elements::extrapolate_dU(unsigned int startEle, unsigned int endEle)
{
#ifdef _CPU
  for (unsigned int dim = 0; dim < nDims; dim++)
  {
    for (unsigned int var = 0; var < nVars; var++)
    {
      auto &A = oppE(0,0);
      auto &B = dU_spts(0, startEle, var, dim);
      auto &C = dU_fpts(0, startEle, var, dim);

#ifdef _OMP
      omp_blocked_dgemm(CblasColMajor, CblasNoTrans, CblasNoTrans, nFpts, 
          endEle - startEle, nSpts, 1.0, &A, oppE.ldim(), &B, dU_spts.ldim(), 0.0, &C, dU_fpts.ldim());
#else
      cblas_dgemm(CblasColMajor, CblasNoTrans, CblasNoTrans, nFpts, endEle - startEle,
          nSpts, 1.0, &A, oppE.ldim(), &B, dU_spts.ldim(), 0.0, &C, dU_fpts.ldim());
#endif
    }
  }
#endif

#ifdef _GPU
  for (unsigned int dim = 0; dim < nDims; dim++)
  {
    cublasDGEMM_wrapper(nFpts, nEles * nVars, nSpts, 1.0, 
        oppE_d.data(), oppE_d.ldim(), dU_spts_d.data() + dim * (dU_spts_d.ldim() * 
        nVars * nEles), dU_spts_d.ldim(), 0.0, dU_fpts_d.data() + dim * 
        (dU_fpts_d.ldim() * nVars * nEles), dU_fpts_d.ldim());
  }

  check_error();
#endif
}

void Elements::extrapolate_Fn(unsigned int startEle, unsigned int endEle, std::shared_ptr<Faces> faces)
{
#ifdef _CPU
  dFn_fpts = Fcomm;

  if (input->motion)
  {
    for (unsigned int dim = 0; dim < nDims; dim++)
    {
      for (unsigned int var = 0; var < nVars; var++)
      {
        auto &A = oppE(0, 0);
        auto &B = F_spts(0, startEle, var, dim);
        auto &C = tempF_fpts(0, startEle);

  #ifdef _OMP
        omp_blocked_dgemm(CblasColMajor, CblasNoTrans, CblasNoTrans, nFpts, endEle - startEle,
            nSpts, 1.0, &A, oppE.ldim(), &B, F_spts.ldim(), 0.0, &C, disFn_fpts.ldim());
  #else
        cblas_dgemm(CblasColMajor, CblasNoTrans, CblasNoTrans, nFpts, endEle - startEle,
            nSpts, 1.0, &A, oppE.ldim(), &B, F_spts.ldim(), 0.0, &C, tempF_fpts.ldim());
  #endif
        for (unsigned int ele = 0; ele < nEles; ele++)
        {
          for (unsigned int fpt = 0; fpt < nFpts; fpt++)
          {
            int gfpt = geo->fpt2gfpt(fpt,ele);

            /* Check if flux point is on ghost edge */
            if (gfpt == -1)
              continue;

            unsigned int slot = geo->fpt2gfpt_slot(fpt,ele);
            dFn_fpts(fpt,ele,var) -= tempF_fpts(fpt,ele) * faces->norm(gfpt,dim,slot) * faces->dA(gfpt);
          }
        }
      }
    }
  }
  else
  {
    for (unsigned int dim = 0; dim < nDims; dim++)
    {
      for (unsigned int var = 0; var < nVars; var++)
      {
        auto &A = oppE_Fn(0, 0, dim);
        auto &B = F_spts(0, startEle, var, dim);
        auto &C = dFn_fpts(0, startEle, var);

  #ifdef _OMP
        omp_blocked_dgemm(CblasColMajor, CblasNoTrans, CblasNoTrans, nFpts, endEle - startEle,
            nSpts, 1.0, &A, oppE.ldim(), &B, F_spts.ldim(), -1.0, &C, disFn_fpts.ldim());
  #else
        cblas_dgemm(CblasColMajor, CblasNoTrans, CblasNoTrans, nFpts, endEle - startEle,
            nSpts, 1.0, &A, oppE.ldim(), &B, F_spts.ldim(), -1.0, &C, dFn_fpts.ldim());
  #endif
      }
    }
  }
#endif

#ifdef _GPU
  device_copy(dFn_fpts_d, Fcomm_d, Fcomm_d.size());

  extrapolate_Fn_wrapper(oppE_d, F_spts_d, tempF_fpts_d, dFn_fpts_d,
      faces->norm_d, faces->dA_d, geo->fpt2gfpt_d, geo->fpt2gfpt_slot_d, nSpts,
      nFpts, nEles, nDims, nVars, input->motion);

  check_error();
#endif
}

void Elements::compute_dU(unsigned int startEle, unsigned int endEle)
{
#ifdef _CPU
  /* Compute contribution to derivative from solution at solution points */
    for (unsigned int dim = 0; dim < nDims; dim++)
    {
      for (unsigned int var = 0; var < nVars; var++)
      {
        auto &A = oppD(0, 0, dim);
        auto &B = U_spts(0, startEle, var);
        auto &C = dU_spts(0, startEle, var, dim);

#ifdef _OMP
        omp_blocked_dgemm(CblasColMajor, CblasNoTrans, CblasNoTrans, nSpts, 
            endEle - startEle, nSpts, 1.0, &A, oppD.ldim(), &B, U_spts.ldim(), 
            0.0, &C, dU_spts.ldim());
#else
        cblas_dgemm(CblasColMajor, CblasNoTrans, CblasNoTrans, nSpts, 
            endEle - startEle, nSpts, 1.0, &A, oppD.ldim(), &B, U_spts.ldim(), 
            0.0, &C, dU_spts.ldim());
#endif
      }
    }

    /* Compute contribution to derivative from common solution at flux points */
    for (unsigned int dim = 0; dim < nDims; dim++)
    {
      for (unsigned int var = 0; var < nVars; var++)
      {
        auto &A = oppD_fpts(0, 0, dim);
        auto &B = Ucomm(0, startEle, var);
        auto &C = dU_spts(0, startEle, var, dim);

#ifdef _OMP
        omp_blocked_dgemm(CblasColMajor, CblasNoTrans, CblasNoTrans, nSpts, 
            endEle - startEle, nFpts, 1.0, &A, oppD_fpts.ldim(), &B, Ucomm.ldim(), 
            1.0, &C, dU_spts.ldim());
#else
        cblas_dgemm(CblasColMajor, CblasNoTrans, CblasNoTrans, nSpts, 
            endEle - startEle, nFpts, 1.0, &A, oppD_fpts.ldim(), &B, Ucomm.ldim(), 
            1.0, &C, dU_spts.ldim());
#endif
      }
    }

#endif

#ifdef _GPU
  for (unsigned int dim = 0; dim < nDims; dim++)
  {
    /* Compute contribution to derivative from solution at solution points */
    cublasDGEMM_wrapper(nSpts, nEles * nVars, nSpts, 1.0,
        oppD_d.data() + dim * (oppD_d.ldim() * nSpts), oppD_d.ldim(), 
        U_spts_d.data(), U_spts_d.ldim(), 0.0, dU_spts_d.data() + dim * 
        (dU_spts_d.ldim() * nVars * nEles), dU_spts_d.ldim());

    check_error();

    /* Compute contribution to derivative from common solution at flux points */
    cublasDGEMM_wrapper(nSpts, nEles * nVars, nFpts, 1.0,
        oppD_fpts_d.data() + dim * (oppD_fpts_d.ldim() * nFpts), oppD_fpts_d.ldim(),
        Ucomm_d.data(), Ucomm_d.ldim(), 1.0, dU_spts_d.data() + dim * 
        (dU_spts_d.ldim() * nVars * nEles), dU_spts_d.ldim());

    check_error();
  }
#endif

}

void Elements::compute_dU0(unsigned int startEle, unsigned int endEle)
{
  /* If running a viscous simulation, use dU that was already computed
   * NOTE: the point is to keep a copy of dU wrt reference domain coords */
  if (input->viscous)
  {
#ifdef _CPU
    std::copy(dU_spts.data(),dU_spts.data()+dU_spts.size(),dUr_spts.data());
#endif

#ifdef _GPU
    device_copy(dUr_spts_d, dU_spts_d, dU_spts_d.size());
    check_error();
#endif

    return;
  }

  /* Compute derivative of solution at solution points (Order-P FR basis) */
#ifdef _CPU
  for (unsigned int dim = 0; dim < nDims; dim++)
  {
    for (unsigned int var = 0; var < nVars; var++)
    {
      auto &A = oppD0(0, 0, dim);
      auto &B = U_spts(0, startEle, var);
      auto &C = dUr_spts(0, startEle, var, dim);

#ifdef _OMP
      omp_blocked_dgemm(CblasColMajor, CblasNoTrans, CblasNoTrans, nSpts,
                        endEle - startEle, nSpts, 1.0, &A, oppD.ldim(), &B, U_spts.ldim(),
                        0.0, &C, dU_spts.ldim());
#else
      cblas_dgemm(CblasColMajor, CblasNoTrans, CblasNoTrans, nSpts,
                  endEle - startEle, nSpts, 1.0, &A, oppD0.ldim(), &B, U_spts.ldim(),
                  0.0, &C, dUr_spts.ldim());
#endif
    }
  }
#endif

#ifdef _GPU
  for (unsigned int dim = 0; dim < nDims; dim++)
  {
    for (unsigned int var = 0; var < nVars; var++)
    {
      auto A = oppD0_d.data() + nSpts * nSpts * dim;
      auto B = U_spts_d.data() + nSpts * (startEle + nEles * var);
      auto C = dUr_spts_d.data() + nSpts * (startEle + nEles * (var + nVars * dim));

      cublasDGEMM_wrapper(nSpts, endEle - startEle, nSpts, 1.0, A, oppD0_d.ldim(), B,
          U_spts_d.ldim(), 0.0, C, dUr_spts_d.ldim());
    }
  }
  check_error();
#endif
}

void Elements::compute_divF(unsigned int stage, unsigned int startEle, unsigned int endEle)
{
#ifdef _CPU
  /* Compute contribution to divergence from flux at solution points */
  for (unsigned int dim = 0; dim < nDims; dim++)
  {
    double fac = (dim == 0) ? 0.0 : 1.0;

    for (unsigned int var = 0; var < nVars; var++)
    {
      auto &A = oppD(0, 0, dim);
      auto &B = F_spts(0, startEle, var, dim);
      auto &C = divF_spts(0, startEle, var, stage);


#ifdef _OMP
      omp_blocked_dgemm(CblasColMajor, CblasNoTrans, CblasNoTrans, nSpts, 
          endEle - startEle, nSpts, 1.0, &A, oppD.ldim(), &B, F_spts.ldim(), fac, &C, divF_spts.ldim());
#else
      cblas_dgemm(CblasColMajor, CblasNoTrans, CblasNoTrans, nSpts, endEle - startEle,
            nSpts, 1.0, &A, oppD.ldim(), &B, F_spts.ldim(), fac, &C, divF_spts.ldim());
#endif
    }
  }

  /* Compute contribution to divergence from common flux at flux points */
  for (unsigned int var = 0; var < nVars; var++)
  {
    auto &A = oppDiv_fpts(0, 0);
    auto &B = Fcomm(0, startEle, var);
    auto &C = divF_spts(0, startEle, var, stage);

#ifdef _OMP
    omp_blocked_dgemm(CblasColMajor, CblasNoTrans, CblasNoTrans, nSpts, 
        endEle - startEle, nFpts, 1.0, &A, oppDiv_fpts.ldim(), &B, Fcomm.ldim(), 1.0, &C, divF_spts.ldim());
#else
    cblas_dgemm(CblasColMajor, CblasNoTrans, CblasNoTrans, nSpts, endEle - startEle,
        nFpts, 1.0, &A, oppDiv_fpts.ldim(), &B, Fcomm.ldim(), 1.0, &C, divF_spts.ldim());
#endif
  }
#endif

#ifdef _GPU
  for (unsigned int dim = 0; dim < nDims; dim++)
  {
    double fac = (dim == 0) ? 0.0 : 1.0;

    for (unsigned int var = 0; var < nVars; var++)
    {
      auto *A = oppD_d.data() + dim * (oppD_d.ldim() * nSpts);
      auto *B = F_spts_d.data() + startEle * F_spts_d.ldim() + var * (F_spts_d.ldim() * nEles) + dim * (F_spts_d.ldim() * nEles * nVars);
      auto *C = divF_spts_d.data() + startEle * divF_spts_d.ldim() + var * (divF_spts_d.ldim() * nEles) + stage * (divF_spts_d.ldim() * nEles * nVars);

      /* Compute contribution to derivative from solution at solution points */
      cublasDGEMM_wrapper(nSpts, endEle - startEle, nSpts, 1.0,
          A, oppD_d.ldim(), B, F_spts_d.ldim(), fac, C, divF_spts_d.ldim());
    }
  }

  /* Compute contribution to derivative from common solution at flux points */
  for (unsigned int var = 0; var < nVars; var++)
  {
    auto *A = oppDiv_fpts_d.data();
    auto *B = Fcomm_d.data() + startEle * Fcomm_d.ldim() + var * (Fcomm_d.ldim() * nEles);
    auto *C = divF_spts_d.data() + startEle * divF_spts_d.ldim() + var * (divF_spts_d.ldim() * nEles) + stage * (divF_spts_d.ldim() * nEles * nVars);

    cublasDGEMM_wrapper(nSpts, endEle - startEle,  nFpts, 1.0,
        A, oppDiv_fpts_d.ldim(), B, Fcomm_d.ldim(), 1.0, C, divF_spts_d.ldim());
  }

  check_error();
#endif
}

void Elements::compute_gradF_spts(unsigned int startEle, unsigned int endEle)
{
  int m = nSpts;
  int n = endEle - startEle;
  int k = nSpts;

#ifdef _CPU
  /* Compute contribution to divergence from flux at solution points */
  for (unsigned int dim2 = 0; dim2 < nDims; dim2++)
  {
    for (unsigned int dim1 = 0; dim1 < nDims; dim1++)
    {
      for (unsigned int var = 0; var < nVars; var++)
      {
        auto &A = oppD0(0, 0, dim2);
        auto &B = F_spts(0, startEle, var, dim1);
        auto &C = dF_spts(0, startEle, var, dim1, dim2);

#ifdef _OMP
        omp_blocked_dgemm(CblasColMajor, CblasNoTrans, CblasNoTrans, m, n, k,
                          1.0, &A, oppD.ldim(), &B, F_spts.ldim(), 0., &C, gradF_spts.ldim());
#else
        cblas_dgemm(CblasColMajor, CblasNoTrans, CblasNoTrans, m, n, k,
                    1.0, &A, oppD0.ldim(), &B, F_spts.ldim(), 0., &C, dF_spts.ldim());
#endif
      }
    }
  }
#endif

#ifdef _GPU
  // nSpts, nEles, nVars, nDims, nDims
  for (unsigned int dim1 = 0; dim1 < nDims; dim1++)
  {
    for (unsigned int dim2 = 0; dim2 < nDims; dim2++)
    {
      for (unsigned int var = 0; var < nVars; var++)
      {
        auto *A = oppD0_d.data() + (nSpts * nSpts) * dim2;
        auto *B = F_spts_d.data() + nSpts * (startEle + nEles * (var + nVars * dim1));
        auto *C = dF_spts_d.data() + nSpts * (startEle + nEles * (var + nVars * (dim1 + nDims * dim2)));

        /* Compute contribution to derivative from solution at solution points */
        cublasDGEMM_wrapper(m, n, k, 1.0, A, oppD0_d.ldim(), B, F_spts_d.ldim(),
            0., C, dF_spts_d.ldim());
      }
    }
  }
  check_error();
#endif
}

void Elements::transform_gradF_spts(unsigned int stage, unsigned int startEle, unsigned int endEle)
{
#ifdef _CPU
  if (nDims == 2)
  {
#pragma omp parallel for collapse(2)
    for (uint spt = 0; spt < nSpts; spt++)
    {
      for (uint e = startEle; e < endEle; e++)
      {
        double A = grid_vel_spts(spt,e,1)*jaco_spts(spt,e,0,1) - grid_vel_spts(spt,e,0)*jaco_spts(spt,e,1,1);
        double B = grid_vel_spts(spt,e,0)*jaco_spts(spt,e,1,0) - grid_vel_spts(spt,e,1)*jaco_spts(spt,e,0,0);
        for (uint k = 0; k < nVars; k++)
        {
          divF_spts(spt,e,k,stage) =  dF_spts(spt,e,k,0,0)*jaco_spts(spt,e,1,1) - dF_spts(spt,e,k,1,0)*jaco_spts(spt,e,0,1) + dUr_spts(spt,e,k,0)*A;
          divF_spts(spt,e,k,stage)+= -dF_spts(spt,e,k,0,1)*jaco_spts(spt,e,1,0) + dF_spts(spt,e,k,1,1)*jaco_spts(spt,e,0,0) + dUr_spts(spt,e,k,1)*B;
        }
      }
    }
  }
  else
  {
#pragma omp parallel for collapse(2)
    for (uint spt = 0; spt < nSpts; spt++)
    {
      for (uint e = nVars; e < endEle; e++)
      {
        for (uint k = 0; k < nVars; k++)
          divF_spts(spt,e,k,stage) = 0;

        mdvector<double> Jacobian({nDims+1,nDims+1});
        Jacobian(nDims,nDims) = 1;
        for (uint i = 0; i < nDims; i++)
        {
          for (uint j = 0; j < nDims; j++)
            Jacobian(i,j) = jaco_spts(spt,e,i,j);
          Jacobian(i,nDims) = grid_vel_spts(spt,e,i);
        }
        auto S = adjoint(Jacobian);

        for (uint dim1 = 0; dim1 < nDims; dim1++)
          for (uint dim2 = 0; dim2 < nDims; dim2++)
            for (uint k = 0; k < nVars; k++)
              divF_spts(spt,e,k,stage) += dF_spts(spt,e,k,dim1,dim2)*S(dim2,dim1);

        for (uint dim = 0; dim < nDims; dim++)
          for (uint k = 0; k < nVars; k++)
            divF_spts(spt,e,k,stage) += dUr_spts(spt,e,k,dim)*S(dim,nDims);
      }
    }
  }
#endif

#ifdef _GPU
  if (nDims == 2)
  {
    transform_gradF_quad_wrapper(divF_spts_d, dF_spts_d, jaco_spts_d, grid_vel_spts_d,
        dUr_spts_d, nSpts, nEles, stage, input->equation, input->overset,
        geo->iblank_cell_d.data());
  }
  else
  {
    transform_gradF_hexa_wrapper(divF_spts_d, dF_spts_d, jaco_spts_d, grid_vel_spts_d,
        dUr_spts_d, nSpts, nEles, stage, input->equation, input->overset,
        geo->iblank_cell_d.data());
  }
  check_error();
#endif
}

void Elements::compute_divF_spts(unsigned int stage, unsigned int startEle, unsigned int endEle)
{
#ifdef _CPU
  /* Compute contribution to divergence from flux at solution points */
  for (unsigned int dim = 0; dim < nDims; dim++)
  {
    double fac = (dim == 0) ? 0.0 : 1.0;

    for (unsigned int var = 0; var < nVars; var++)
    {
      auto &A = oppD(0, 0, dim);
      auto &B = F_spts(0, startEle, var, dim);
      auto &C = divF_spts(0, startEle, var, stage);


#ifdef _OMP
      omp_blocked_dgemm(CblasColMajor, CblasNoTrans, CblasNoTrans, nSpts, 
          endEle - startEle, nSpts, 1.0, &A, oppD.ldim(), &B, F_spts.ldim(), fac, &C, divF_spts.ldim());
#else
      cblas_dgemm(CblasColMajor, CblasNoTrans, CblasNoTrans, nSpts, endEle - startEle,
            nSpts, 1.0, &A, oppD.ldim(), &B, F_spts.ldim(), fac, &C, divF_spts.ldim());
#endif
    }
  }
#endif

#ifdef _GPU
  for (unsigned int dim = 0; dim < nDims; dim++)
  {
    double fac = (dim == 0) ? 0.0 : 1.0;

    for (unsigned int var = 0; var < nVars; var++)
    {
      auto *A = oppD_d.data() + dim * (oppD_d.ldim() * nSpts);
      auto *B = F_spts_d.data() + nSpts * (startEle + nEles * (var + nVars * dim));
      auto *C = divF_spts_d.data() + nSpts * (startEle + nEles * (var + nVars * stage));

      /* Compute contribution to derivative from solution at solution points */
      cublasDGEMM_wrapper(nSpts, endEle - startEle, nSpts, 1.0,
          A, oppD_d.ldim(), B, F_spts_d.ldim(), fac, C, divF_spts_d.ldim(), 0);
    }
  }
  check_error();
#endif
}

void Elements::compute_divF_fpts(unsigned int stage, unsigned int startEle, unsigned int endEle)
{
#ifdef _CPU
  /* Compute contribution to divergence from common flux at flux points */
  for (unsigned int var = 0; var < nVars; var++)
  {
    auto &A = oppDiv_fpts(0, 0);
    auto &B = Fcomm(0, startEle, var);
    auto &C = divF_spts(0, startEle, var, stage);

#ifdef _OMP
    omp_blocked_dgemm(CblasColMajor, CblasNoTrans, CblasNoTrans, nSpts, 
        endEle - startEle, nFpts, 1.0, &A, oppDiv_fpts.ldim(), &B, Fcomm.ldim(), 1.0, &C, divF_spts.ldim());
#else
    cblas_dgemm(CblasColMajor, CblasNoTrans, CblasNoTrans, nSpts, endEle - startEle,
        nFpts, 1.0, &A, oppDiv_fpts.ldim(), &B, Fcomm.ldim(), 1.0, &C, divF_spts.ldim());
#endif
  }
#endif

#ifdef _GPU
  /* Compute contribution to derivative from common solution at flux points */
  for (unsigned int var = 0; var < nVars; var++)
  {
    auto *A = oppDiv_fpts_d.data();
    auto *B = Fcomm_d.data() + startEle * Fcomm_d.ldim() + var * (Fcomm_d.ldim() * nEles);
    auto *C = divF_spts_d.data() + startEle * divF_spts_d.ldim() + var * (divF_spts_d.ldim() * nEles) + stage * (divF_spts_d.ldim() * nEles * nVars);

    cublasDGEMM_wrapper(nSpts, endEle - startEle,  nFpts, 1.0,
        A, oppDiv_fpts_d.ldim(), B, Fcomm_d.ldim(), 1.0, C, divF_spts_d.ldim(), 0);
  }

  check_error();
#endif

}

void Elements::correct_divF_spts(unsigned int stage, unsigned int startEle, unsigned int endEle)
{
#ifdef _CPU
  /* Compute contribution to divergence from common flux at flux points */
  for (unsigned int var = 0; var < nVars; var++)
  {
    auto &A = oppDiv_fpts(0, 0); // Identical to FR-DG correction operator
    auto &B = dFn_fpts(0, startEle, var);
    auto &C = divF_spts(0, startEle, var, stage);

#ifdef _OMP
    omp_blocked_dgemm(CblasColMajor, CblasNoTrans, CblasNoTrans, nSpts,
        endEle - startEle, nFpts, 1.0, &A, oppDiv_fpts.ldim(), &B, dFn_fpts.ldim(), 1.0, &C, divF_spts.ldim());
#else
    cblas_dgemm(CblasColMajor, CblasNoTrans, CblasNoTrans, nSpts, endEle - startEle,
        nFpts, 1.0, &A, oppDiv_fpts.ldim(), &B, dFn_fpts.ldim(), 1.0, &C, divF_spts.ldim());
#endif
  }
#endif

#ifdef _GPU
  /* Compute contribution to derivative from common solution at flux points */
  for (unsigned int var = 0; var < nVars; var++)
  {
    auto *A = oppDiv_fpts_d.data();
    auto *B = dFn_fpts_d.data() + startEle * dFn_fpts_d.ldim() + var * (dFn_fpts_d.ldim() * nEles);
    auto *C = divF_spts_d.data() + startEle * divF_spts_d.ldim() + var * (divF_spts_d.ldim() * nEles) + stage * (divF_spts_d.ldim() * nEles * nVars);

    cublasDGEMM_wrapper(nSpts, endEle - startEle,  nFpts, 1.0,
        A, oppDiv_fpts_d.ldim(), B, dFn_fpts_d.ldim(), 1.0, C, divF_spts_d.ldim(), 0);
  }

  check_error();
#endif
}

void Elements::compute_Fconv(unsigned int startEle, unsigned int endEle)
{
  if (input->equation == AdvDiff)
  {
#ifdef _CPU
#pragma omp parallel for collapse(4)
    for (unsigned int dim = 0; dim < nDims; dim++)
    {
      for (unsigned int n = 0; n < nVars; n++)
      {
        for (unsigned int ele = startEle; ele < endEle; ele++)
        {
          for (unsigned int spt = 0; spt < nSpts; spt++)
          {
            F_spts(spt, ele, n, dim) = input->AdvDiff_A(dim) * U_spts(spt, ele, n);
          }
        }
      }
    }
#endif

#ifdef _GPU
    compute_Fconv_spts_AdvDiff_wrapper(F_spts_d, U_spts_d, nSpts, nEles, nDims, input->AdvDiff_A_d, 
      startEle, endEle, input->overset, geo->iblank_cell_d.data());
    check_error();
#endif

  }

  else if (input->equation == Burgers)
  {
#ifdef _CPU
#pragma omp parallel for collapse(4)
    for (unsigned int dim = 0; dim < nDims; dim++)
    {
      for (unsigned int n = 0; n < nVars; n++)
      {
        for (unsigned int ele = startEle; ele < endEle; ele++)
        {
          for (unsigned int spt = 0; spt < nSpts; spt++)
          {
            F_spts(spt, ele, n, dim) = 0.5 * U_spts(spt, ele, n) * U_spts(spt, ele, n);
          }
        }
      }
    }
#endif

#ifdef _GPU
    compute_Fconv_spts_Burgers_wrapper(F_spts_d, U_spts_d, nSpts, nEles, nDims, startEle, 
      endEle, input->overset, geo->iblank_cell_d.data());
    check_error();
#endif

  }

  else if (input->equation == EulerNS)
  {
#ifdef _CPU
    if (nDims == 2)
    {
#pragma omp parallel for collapse(2)
      for (unsigned int ele = startEle; ele < endEle; ele++)
      {
        for (unsigned int spt = 0; spt < nSpts; spt++)
        {
          /* Compute some primitive variables */
          double momF = 0.0;
          for (unsigned int dim = 0; dim < nDims; dim ++)
          {
            momF += U_spts(spt, ele, dim + 1) * U_spts(spt, ele, dim + 1);
          }

          momF /= U_spts(spt, ele, 0);

          double P = (input->gamma - 1.0) * (U_spts(spt, ele, 3) - 0.5 * momF);
          double H = (U_spts(spt, ele, 3) + P) / U_spts(spt, ele, 0);


          F_spts(spt, ele, 0, 0) = U_spts(spt, ele, 1);
          F_spts(spt, ele, 1, 0) = U_spts(spt, ele, 1) * U_spts(spt, ele, 1) / U_spts(spt, ele, 0) + P;
          F_spts(spt, ele, 2, 0) = U_spts(spt, ele, 1) * U_spts(spt, ele, 2) / U_spts(spt, ele, 0);
          F_spts(spt, ele, 3, 0) = U_spts(spt, ele, 1) * H;

          F_spts(spt, ele, 0, 1) = U_spts(spt, ele, 2);
          F_spts(spt, ele, 1, 1) = U_spts(spt, ele, 2) * U_spts(spt, ele, 1) / U_spts(spt, ele, 0);
          F_spts(spt, ele, 2, 1) = U_spts(spt, ele, 2) * U_spts(spt, ele, 2) / U_spts(spt, ele, 0) + P;
          F_spts(spt, ele, 3, 1) = U_spts(spt, ele, 2) * H;
        }
      }
    }
    else if (nDims == 3)
    {
#pragma omp parallel for collapse(2)
      for (unsigned int ele = startEle; ele < endEle; ele++)
      {
        for (unsigned int spt = 0; spt < nSpts; spt++)
        {
          /* Compute some primitive variables */
          double momF = 0.0;
          for (unsigned int dim = 0; dim < nDims; dim ++)
          {
            momF += U_spts(spt, ele, dim + 1) * U_spts(spt, ele, dim + 1);
          }

          momF /= U_spts(spt, ele, 0);

          double P = (input->gamma - 1.0) * (U_spts(spt, ele, 4) - 0.5 * momF);
          double H = (U_spts(spt, ele, 4) + P) / U_spts(spt, ele, 0);


          F_spts(spt, ele, 0, 0) = U_spts(spt, ele, 1);
          F_spts(spt, ele, 1, 0) = U_spts(spt, ele, 1) * U_spts(spt, ele, 1) / U_spts(spt, ele, 0) + P;
          F_spts(spt, ele, 2, 0) = U_spts(spt, ele, 1) * U_spts(spt, ele, 2) / U_spts(spt, ele, 0);
          F_spts(spt, ele, 3, 0) = U_spts(spt, ele, 1) * U_spts(spt, ele, 3) / U_spts(spt, ele, 0);
          F_spts(spt, ele, 4, 0) = U_spts(spt, ele, 1) * H;

          F_spts(spt, ele, 0, 1) = U_spts(spt, ele, 2);
          F_spts(spt, ele, 1, 1) = U_spts(spt, ele, 2) * U_spts(spt, ele, 1) / U_spts(spt, ele, 0);
          F_spts(spt, ele, 2, 1) = U_spts(spt, ele, 2) * U_spts(spt, ele, 2) / U_spts(spt, ele, 0) + P;
          F_spts(spt, ele, 3, 1) = U_spts(spt, ele, 2) * U_spts(spt, ele, 3) / U_spts(spt, ele, 0);
          F_spts(spt, ele, 4, 1) = U_spts(spt, ele, 2) * H;

          F_spts(spt, ele, 0, 2) = U_spts(spt, ele, 3);
          F_spts(spt, ele, 1, 2) = U_spts(spt, ele, 3) * U_spts(spt, ele, 1) / U_spts(spt, ele, 0);
          F_spts(spt, ele, 2, 2) = U_spts(spt, ele, 3) * U_spts(spt, ele, 2) / U_spts(spt, ele, 0);
          F_spts(spt, ele, 3, 2) = U_spts(spt, ele, 3) * U_spts(spt, ele, 3) / U_spts(spt, ele, 0) + P;
          F_spts(spt, ele, 4, 2) = U_spts(spt, ele, 3) * H;
        }
      }
    }
#endif

#ifdef _GPU
    compute_Fconv_spts_EulerNS_wrapper(F_spts_d, U_spts_d, nSpts, nEles, nDims, input->gamma, 
      startEle, endEle, input->overset, geo->iblank_cell_d.data());
    check_error();
#endif

  }
}

void Elements::compute_Fvisc(unsigned int startEle, unsigned int endEle)
{
  if (input->equation == AdvDiff || input->equation == Burgers)
  {
#ifdef _CPU
#pragma omp parallel for collapse(4)
    for (unsigned int dim = 0; dim < nDims; dim++)
    {
      for (unsigned int n = 0; n < nVars; n++)
      {
        for (unsigned int ele = startEle; ele < endEle; ele++)
        {
          for (unsigned int spt = 0; spt < nSpts; spt++)
          {
            /* Can just add viscous flux to existing convective flux */
            F_spts(spt, ele, n, dim) += -input->AdvDiff_D * dU_spts(spt, ele, n, dim);
          }
        }
      }
    }
#endif

#ifdef _GPU
    compute_Fvisc_spts_AdvDiff_wrapper(F_spts_d, dU_spts_d, nSpts, nEles, nDims, 
      input->AdvDiff_D, input->overset, geo->iblank_cell_d.data());
    check_error();
#endif

  }
  else if (input->equation == EulerNS)
  {
#ifdef _CPU
    if (nDims == 2)
    {
#pragma omp parallel for collapse(2)
      for (unsigned int ele = 0; ele < nEles; ele++)
      {
        for (unsigned int spt = 0; spt < nSpts; spt++)
        {
          /* Setting variables for convenience */
          /* States */
          double rho = U_spts(spt, ele, 0);
          double momx = U_spts(spt, ele, 1);
          double momy = U_spts(spt, ele, 2);
          double e = U_spts(spt, ele, 3);

          double u = momx / rho;
          double v = momy / rho;
          double e_int = e / rho - 0.5 * (u*u + v*v);

          /* Gradients */
          double rho_dx = dU_spts(spt, ele, 0, 0);
          double momx_dx = dU_spts(spt, ele, 1, 0);
          double momy_dx = dU_spts(spt, ele, 2, 0);
          double e_dx = dU_spts(spt, ele, 3, 0);
          
          double rho_dy = dU_spts(spt, ele, 0, 1);
          double momx_dy = dU_spts(spt, ele, 1, 1);
          double momy_dy = dU_spts(spt, ele, 2, 1);
          double e_dy = dU_spts(spt, ele, 3, 1);

          /* Set viscosity */
          double mu;
          if (input->fix_vis)
          {
            mu = input->mu;
          }
          else
          {
            double rt_ratio = (input->gamma - 1.0) * e_int / (input->rt);
            mu = input->mu * std::pow(rt_ratio,1.5) * (1. + input->c_sth) / (rt_ratio + input->c_sth);
          }

          double du_dx = (momx_dx - rho_dx * u) / rho;
          double du_dy = (momx_dy - rho_dy * u) / rho;

          double dv_dx = (momy_dx - rho_dx * v) / rho;
          double dv_dy = (momy_dy - rho_dy * v) / rho;

          double dke_dx = 0.5 * (u*u + v*v) * rho_dx + rho * (u * du_dx + v * dv_dx);
          double dke_dy = 0.5 * (u*u + v*v) * rho_dy + rho * (u * du_dy + v * dv_dy);

          double de_dx = (e_dx - dke_dx - rho_dx * e_int) / rho;
          double de_dy = (e_dy - dke_dy - rho_dy * e_int) / rho;

          double diag = (du_dx + dv_dy) / 3.0;

          double tauxx = 2.0 * mu * (du_dx - diag);
          double tauxy = mu * (du_dy + dv_dx);
          double tauyy = 2.0 * mu * (dv_dy - diag);

          /* Set viscous flux values */
          F_spts(spt, ele, 1, 0) -= tauxx;
          F_spts(spt, ele, 2, 0) -= tauxy;
          F_spts(spt, ele, 3, 0) -= (u * tauxx + v * tauxy + (mu / input->prandtl) *
              input-> gamma * de_dx);

          F_spts(spt, ele, 1, 1) -= tauxy;
          F_spts(spt, ele, 2, 1) -= tauyy;
          F_spts(spt, ele, 3, 1) -= (u * tauxy + v * tauyy + (mu / input->prandtl) *
              input->gamma * de_dy);
        }
      }
    }
    else if (nDims == 3)
    {
      for (unsigned int ele = 0; ele < nEles; ele++)
      {
        for (unsigned int spt = 0; spt < nSpts; spt++)
        {
          /* Setting variables for convenience */
          /* States */
          double rho = U_spts(spt, ele, 0);
          double momx = U_spts(spt, ele, 1);
          double momy = U_spts(spt, ele, 2);
          double momz = U_spts(spt, ele, 3);
          double e = U_spts(spt, ele, 4);

          double u = momx / rho;
          double v = momy / rho;
          double w = momz / rho;
          double e_int = e / rho - 0.5 * (u*u + v*v + w*w);

          /* Gradients */
          double rho_dx = dU_spts(spt, ele, 0, 0);
          double momx_dx = dU_spts(spt, ele, 1, 0);
          double momy_dx = dU_spts(spt, ele, 2, 0);
          double momz_dx = dU_spts(spt, ele, 3, 0);
          double e_dx = dU_spts(spt, ele, 4, 0);
          
          double rho_dy = dU_spts(spt, ele, 0, 1);
          double momx_dy = dU_spts(spt, ele, 1, 1);
          double momy_dy = dU_spts(spt, ele, 2, 1);
          double momz_dy = dU_spts(spt, ele, 3, 1);
          double e_dy = dU_spts(spt, ele, 4, 1);

          double rho_dz = dU_spts(spt, ele, 0, 2);
          double momx_dz = dU_spts(spt, ele, 1, 2);
          double momy_dz = dU_spts(spt, ele, 2, 2);
          double momz_dz = dU_spts(spt, ele, 3, 2);
          double e_dz = dU_spts(spt, ele, 4, 2);

          /* Set viscosity */
          double mu;
          if (input->fix_vis)
          {
            mu = input->mu;
          }
          else
          {
            double rt_ratio = (input->gamma - 1.0) * e_int / (input->rt);
            mu = input->mu * std::pow(rt_ratio,1.5) * (1. + input->c_sth) / (rt_ratio + input->c_sth);
          }

          double du_dx = (momx_dx - rho_dx * u) / rho;
          double du_dy = (momx_dy - rho_dy * u) / rho;
          double du_dz = (momx_dz - rho_dz * u) / rho;

          double dv_dx = (momy_dx - rho_dx * v) / rho;
          double dv_dy = (momy_dy - rho_dy * v) / rho;
          double dv_dz = (momy_dz - rho_dz * v) / rho;

          double dw_dx = (momz_dx - rho_dx * w) / rho;
          double dw_dy = (momz_dy - rho_dy * w) / rho;
          double dw_dz = (momz_dz - rho_dz * w) / rho;

          double dke_dx = 0.5 * (u*u + v*v + w*w) * rho_dx + rho * (u * du_dx + v * dv_dx + w * dw_dx);
          double dke_dy = 0.5 * (u*u + v*v + w*w) * rho_dy + rho * (u * du_dy + v * dv_dy + w * dw_dy);
          double dke_dz = 0.5 * (u*u + v*v + w*w) * rho_dz + rho * (u * du_dz + v * dv_dz + w * dw_dz);

          double de_dx = (e_dx - dke_dx - rho_dx * e_int) / rho;
          double de_dy = (e_dy - dke_dy - rho_dy * e_int) / rho;
          double de_dz = (e_dz - dke_dz - rho_dz * e_int) / rho;

          double diag = (du_dx + dv_dy + dw_dz) / 3.0;

          double tauxx = 2.0 * mu * (du_dx - diag);
          double tauyy = 2.0 * mu * (dv_dy - diag);
          double tauzz = 2.0 * mu * (dw_dz - diag);
          double tauxy = mu * (du_dy + dv_dx);
          double tauxz = mu * (du_dz + dw_dx);
          double tauyz = mu * (dv_dz + dw_dy);

          /* Set viscous flux values */
          F_spts(spt, ele, 1, 0) -= tauxx;
          F_spts(spt, ele, 2, 0) -= tauxy;
          F_spts(spt, ele, 3, 0) -= tauxz;
          F_spts(spt, ele, 4, 0) -= (u * tauxx + v * tauxy + w * tauxz + (mu / input->prandtl) *
              input-> gamma * de_dx);

          F_spts(spt, ele, 1, 1) -= tauxy;
          F_spts(spt, ele, 2, 1) -= tauyy;
          F_spts(spt, ele, 3, 1) -= tauyz;
          F_spts(spt, ele, 4, 1) -= (u * tauxy + v * tauyy + w * tauyz + (mu / input->prandtl) *
              input->gamma * de_dy);

          F_spts(spt, ele, 1, 2) -= tauxz;
          F_spts(spt, ele, 2, 2) -= tauyz;
          F_spts(spt, ele, 3, 2) -= tauzz;
          F_spts(spt, ele, 4, 2) -= (u * tauxz + v * tauyz + w * tauzz + (mu / input->prandtl) *
              input->gamma * de_dz);
        }
      }

    }
#endif

#ifdef _GPU
    compute_Fvisc_spts_EulerNS_wrapper(F_spts_d, U_spts_d, dU_spts_d, nSpts, nEles, nDims,
                                       input->gamma, input->prandtl, input->mu, input->c_sth, input->rt, input->fix_vis,
                                       input->overset, geo->iblank_cell_d.data());
    check_error();
#endif
  }
}

void Elements::compute_dFdUconv()
{
  if (input->equation == AdvDiff)
  {
#ifdef _CPU
#pragma omp parallel for collapse(5)
      for (unsigned int dim = 0; dim < nDims; dim++)
      {
        for (unsigned int nj = 0; nj < nVars; nj++)
        {
          for (unsigned int ni = 0; ni < nVars; ni++)
          {
            for (unsigned int ele = 0; ele < nEles; ele++)
            {
              for (unsigned int spt = 0; spt < nSpts; spt++)
              {
                dFdU_spts(spt, ele, ni, nj, dim) = input->AdvDiff_A(dim);
              }
            }
          }
        }
      }
#endif

#ifdef _GPU
    compute_dFdUconv_spts_AdvDiff_wrapper(dFdU_spts_d, nSpts, nEles, nDims, input->AdvDiff_A_d);
    check_error();
#endif

  }

  else if (input->equation == Burgers)
  {
#ifdef _CPU
#pragma omp parallel for collapse(5)
    for (unsigned int dim = 0; dim < nDims; dim++)
    {
      for (unsigned int nj = 0; nj < nVars; nj++)
      {
        for (unsigned int ni = 0; ni < nVars; ni++)
        {
          for (unsigned int ele = 0; ele < nEles; ele++)
          {
            for (unsigned int spt = 0; spt < nSpts; spt++)
            {
              dFdU_spts(spt, ele, ni, nj, dim) = U_spts(spt, ele, 0);
            }
          }
        }
      }
    }
#endif

#ifdef _GPU
    compute_dFdUconv_spts_Burgers_wrapper(dFdU_spts_d, U_spts_d, nSpts, nEles, nDims);
    check_error();
#endif

  }

  else if (input->equation == EulerNS)
  {
#ifdef _CPU
    if (nDims == 2)
    {
#pragma omp parallel for collapse(2)
      for (unsigned int ele = 0; ele < nEles; ele++)
      {
        for (unsigned int spt = 0; spt < nSpts; spt++)
        {
          /* Primitive Variables */
          double rho = U_spts(spt, ele, 0);
          double u = U_spts(spt, ele, 1) / U_spts(spt, ele, 0);
          double v = U_spts(spt, ele, 2) / U_spts(spt, ele, 0);
          double e = U_spts(spt, ele, 3);
          double gam = input->gamma;

          /* Set convective dFdU values in the x-direction */
          dFdU_spts(spt, ele, 0, 0, 0) = 0;
          dFdU_spts(spt, ele, 1, 0, 0) = 0.5 * ((gam-3.0) * u*u + (gam-1.0) * v*v);
          dFdU_spts(spt, ele, 2, 0, 0) = -u * v;
          dFdU_spts(spt, ele, 3, 0, 0) = -gam * e * u / rho + (gam-1.0) * u * (u*u + v*v);

          dFdU_spts(spt, ele, 0, 1, 0) = 1;
          dFdU_spts(spt, ele, 1, 1, 0) = (3.0-gam) * u;
          dFdU_spts(spt, ele, 2, 1, 0) = v;
          dFdU_spts(spt, ele, 3, 1, 0) = gam * e / rho + 0.5 * (1.0-gam) * (3.0*u*u + v*v);

          dFdU_spts(spt, ele, 0, 2, 0) = 0;
          dFdU_spts(spt, ele, 1, 2, 0) = (1.0-gam) * v;
          dFdU_spts(spt, ele, 2, 2, 0) = u;
          dFdU_spts(spt, ele, 3, 2, 0) = (1.0-gam) * u * v;

          dFdU_spts(spt, ele, 0, 3, 0) = 0;
          dFdU_spts(spt, ele, 1, 3, 0) = (gam-1.0);
          dFdU_spts(spt, ele, 2, 3, 0) = 0;
          dFdU_spts(spt, ele, 3, 3, 0) = gam * u;

          /* Set convective dFdU values in the y-direction */
          dFdU_spts(spt, ele, 0, 0, 1) = 0;
          dFdU_spts(spt, ele, 1, 0, 1) = -u * v;
          dFdU_spts(spt, ele, 2, 0, 1) = 0.5 * ((gam-1.0) * u*u + (gam-3.0) * v*v);
          dFdU_spts(spt, ele, 3, 0, 1) = -gam * e * v / rho + (gam-1.0) * v * (u*u + v*v);

          dFdU_spts(spt, ele, 0, 1, 1) = 0;
          dFdU_spts(spt, ele, 1, 1, 1) = v;
          dFdU_spts(spt, ele, 2, 1, 1) = (1.0-gam) * u;
          dFdU_spts(spt, ele, 3, 1, 1) = (1.0-gam) * u * v;

          dFdU_spts(spt, ele, 0, 2, 1) = 1;
          dFdU_spts(spt, ele, 1, 2, 1) = u;
          dFdU_spts(spt, ele, 2, 2, 1) = (3.0-gam) * v;
          dFdU_spts(spt, ele, 3, 2, 1) = gam * e / rho + 0.5 * (1.0-gam) * (u*u + 3.0*v*v);

          dFdU_spts(spt, ele, 0, 3, 1) = 0;
          dFdU_spts(spt, ele, 1, 3, 1) = 0;
          dFdU_spts(spt, ele, 2, 3, 1) = (gam-1.0);
          dFdU_spts(spt, ele, 3, 3, 1) = gam * v;
        }
      }
    }
    else if (nDims == 3)
    {
#pragma omp parallel for collapse(2)
      for (unsigned int ele = 0; ele < nEles; ele++)
      {
        for (unsigned int spt = 0; spt < nSpts; spt++)
        {
          /* Primitive Variables */
          double rho = U_spts(spt, ele, 0);
          double u = U_spts(spt, ele, 1) / U_spts(spt, ele, 0);
          double v = U_spts(spt, ele, 2) / U_spts(spt, ele, 0);
          double w = U_spts(spt, ele, 3) / U_spts(spt, ele, 0);
          double e = U_spts(spt, ele, 4);
          double gam = input->gamma;

          /* Set convective dFdU values in the x-direction */
          dFdU_spts(spt, ele, 0, 0, 0) = 0;
          dFdU_spts(spt, ele, 1, 0, 0) = 0.5 * ((gam-3.0) * u*u + (gam-1.0) * (v*v + w*w));
          dFdU_spts(spt, ele, 2, 0, 0) = -u * v;
          dFdU_spts(spt, ele, 3, 0, 0) = -u * w;
          dFdU_spts(spt, ele, 4, 0, 0) = -gam * e * u / rho + (gam-1.0) * u * (u*u + v*v + w*w);

          dFdU_spts(spt, ele, 0, 1, 0) = 1;
          dFdU_spts(spt, ele, 1, 1, 0) = (3.0-gam) * u;
          dFdU_spts(spt, ele, 2, 1, 0) = v;
          dFdU_spts(spt, ele, 3, 1, 0) = w;
          dFdU_spts(spt, ele, 4, 1, 0) = gam * e / rho + 0.5 * (1.0-gam) * (3.0*u*u + v*v + w*w);

          dFdU_spts(spt, ele, 0, 2, 0) = 0;
          dFdU_spts(spt, ele, 1, 2, 0) = (1.0-gam) * v;
          dFdU_spts(spt, ele, 2, 2, 0) = u;
          dFdU_spts(spt, ele, 3, 2, 0) = 0;
          dFdU_spts(spt, ele, 4, 2, 0) = (1.0-gam) * u * v;

          dFdU_spts(spt, ele, 0, 3, 0) = 0;
          dFdU_spts(spt, ele, 1, 3, 0) = (1.0-gam) * w;
          dFdU_spts(spt, ele, 2, 3, 0) = 0;
          dFdU_spts(spt, ele, 3, 3, 0) = u;
          dFdU_spts(spt, ele, 4, 3, 0) = (1.0-gam) * u * w;

          dFdU_spts(spt, ele, 0, 4, 0) = 0;
          dFdU_spts(spt, ele, 1, 4, 0) = (gam-1.0);
          dFdU_spts(spt, ele, 2, 4, 0) = 0;
          dFdU_spts(spt, ele, 3, 4, 0) = 0;
          dFdU_spts(spt, ele, 4, 4, 0) = gam * u;

          /* Set convective dFdU values in the y-direction */
          dFdU_spts(spt, ele, 0, 0, 1) = 0;
          dFdU_spts(spt, ele, 1, 0, 1) = -u * v;
          dFdU_spts(spt, ele, 2, 0, 1) = 0.5 * ((gam-1.0) * (u*u + w*w) + (gam-3.0) * v*v);
          dFdU_spts(spt, ele, 3, 0, 1) = -v * w;
          dFdU_spts(spt, ele, 4, 0, 1) = -gam * e * v / rho + (gam-1.0) * v * (u*u + v*v + w*w);

          dFdU_spts(spt, ele, 0, 1, 1) = 0;
          dFdU_spts(spt, ele, 1, 1, 1) = v;
          dFdU_spts(spt, ele, 2, 1, 1) = (1.0-gam) * u;
          dFdU_spts(spt, ele, 3, 1, 1) = 0;
          dFdU_spts(spt, ele, 4, 1, 1) = (1.0-gam) * u * v;

          dFdU_spts(spt, ele, 0, 2, 1) = 1;
          dFdU_spts(spt, ele, 1, 2, 1) = u;
          dFdU_spts(spt, ele, 2, 2, 1) = (3.0-gam) * v;
          dFdU_spts(spt, ele, 3, 2, 1) = w;
          dFdU_spts(spt, ele, 4, 2, 1) = gam * e / rho + 0.5 * (1.0-gam) * (u*u + 3.0*v*v + w*w);

          dFdU_spts(spt, ele, 0, 3, 1) = 0;
          dFdU_spts(spt, ele, 1, 3, 1) = 0;
          dFdU_spts(spt, ele, 2, 3, 1) = (1.0-gam) * w;
          dFdU_spts(spt, ele, 3, 3, 1) = v;
          dFdU_spts(spt, ele, 4, 3, 1) = (1.0-gam) * v * w;

          dFdU_spts(spt, ele, 0, 4, 1) = 0;
          dFdU_spts(spt, ele, 1, 4, 1) = 0;
          dFdU_spts(spt, ele, 2, 4, 1) = (gam-1.0);
          dFdU_spts(spt, ele, 3, 4, 1) = 0;
          dFdU_spts(spt, ele, 4, 4, 1) = gam * v;

          /* Set convective dFdU values in the z-direction */
          dFdU_spts(spt, ele, 0, 0, 2) = 0;
          dFdU_spts(spt, ele, 1, 0, 2) = -u * w;
          dFdU_spts(spt, ele, 2, 0, 2) = -v * w;
          dFdU_spts(spt, ele, 3, 0, 2) = 0.5 * ((gam-1.0) * (u*u + v*v) + (gam-3.0) * w*w);
          dFdU_spts(spt, ele, 4, 0, 2) = -gam * e * w / rho + (gam-1.0) * w * (u*u + v*v + w*w);

          dFdU_spts(spt, ele, 0, 1, 2) = 0;
          dFdU_spts(spt, ele, 1, 1, 2) = w;
          dFdU_spts(spt, ele, 2, 1, 2) = 0;
          dFdU_spts(spt, ele, 3, 1, 2) = (1.0-gam) * u;
          dFdU_spts(spt, ele, 4, 1, 2) = (1.0-gam) * u * w;

          dFdU_spts(spt, ele, 0, 2, 2) = 0;
          dFdU_spts(spt, ele, 1, 2, 2) = 0;
          dFdU_spts(spt, ele, 2, 2, 2) = w;
          dFdU_spts(spt, ele, 3, 2, 2) = (1.0-gam) * v;
          dFdU_spts(spt, ele, 4, 2, 2) = (1.0-gam) * v * w;

          dFdU_spts(spt, ele, 0, 3, 2) = 1;
          dFdU_spts(spt, ele, 1, 3, 2) = u;
          dFdU_spts(spt, ele, 2, 3, 2) = v;
          dFdU_spts(spt, ele, 3, 3, 2) = (3.0-gam) * w;
          dFdU_spts(spt, ele, 4, 3, 2) = gam * e / rho + 0.5 * (1.0-gam) * (u*u + v*v + 3.0*w*w);

          dFdU_spts(spt, ele, 0, 4, 2) = 0;
          dFdU_spts(spt, ele, 1, 4, 2) = 0;
          dFdU_spts(spt, ele, 2, 4, 2) = 0;
          dFdU_spts(spt, ele, 3, 4, 2) = (gam-1.0);
          dFdU_spts(spt, ele, 4, 4, 2) = gam * w;
        }
      }
    }
#endif

#ifdef _GPU
    compute_dFdUconv_spts_EulerNS_wrapper(dFdU_spts_d, U_spts_d, nSpts, nEles, nDims, input->gamma);
    check_error();
#endif

  }
}

void Elements::compute_dFdUvisc()
{
  if (input->equation == AdvDiff || input->equation == Burgers)
  {
    /* Note: dFdUvisc = 0 for this case */
  }

  else if (input->equation == EulerNS)
  {
    if (nDims == 2)
    {
#pragma omp parallel for collapse(2)
      for (unsigned int ele = 0; ele < nEles; ele++)
      {
        for (unsigned int spt = 0; spt < nSpts; spt++)
        {
          /* Setting variables for convenience */
          /* States */
          double rho = U_spts(spt, ele, 0);
          double momx = U_spts(spt, ele, 1);
          double momy = U_spts(spt, ele, 2);
          double e = U_spts(spt, ele, 3);

          double u = momx / rho;
          double v = momy / rho;
          double e_int = e / rho - 0.5 * (u*u + v*v);

          /* Gradients */
          double rho_dx = dU_spts(spt, ele, 0, 0);
          double momx_dx = dU_spts(spt, ele, 1, 0);
          double momy_dx = dU_spts(spt, ele, 2, 0);
          
          double rho_dy = dU_spts(spt, ele, 0, 1);
          double momx_dy = dU_spts(spt, ele, 1, 1);
          double momy_dy = dU_spts(spt, ele, 2, 1);

          /* Set viscosity */
          // TODO: Store mu in array
          double mu;
          if (input->fix_vis)
          {
            mu = input->mu;
          }
          else
          {
            double rt_ratio = (input->gamma - 1.0) * e_int / (input->rt);
            mu = input->mu * std::pow(rt_ratio,1.5) * (1. + input->c_sth) / (rt_ratio + input->c_sth);
          }

          double du_dx = (momx_dx - rho_dx * u) / rho;
          double du_dy = (momx_dy - rho_dy * u) / rho;

          double dv_dx = (momy_dx - rho_dx * v) / rho;
          double dv_dy = (momy_dy - rho_dy * v) / rho;

          double diag = (du_dx + dv_dy) / 3.0;

          double tauxx = 2.0 * mu * (du_dx - diag);
          double tauxy = mu * (du_dy + dv_dx);
          double tauyy = 2.0 * mu * (dv_dy - diag);

          /* Set viscous dFdU values in the x-direction */
          dFdU_spts(spt, ele, 3, 0, 0) += -(u * tauxx + v * tauxy) / rho;
          dFdU_spts(spt, ele, 3, 1, 0) += tauxx / rho;
          dFdU_spts(spt, ele, 3, 2, 0) += tauxy / rho;
          dFdU_spts(spt, ele, 3, 3, 0) += 0;

          /* Set viscous dFdU values in the y-direction */
          dFdU_spts(spt, ele, 3, 0, 1) += -(u * tauxy + v * tauyy) / rho;
          dFdU_spts(spt, ele, 3, 1, 1) += tauxy / rho;
          dFdU_spts(spt, ele, 3, 2, 1) += tauyy / rho;
          dFdU_spts(spt, ele, 3, 3, 1) += 0;
        }
      }
    }
    else if (nDims == 3)
    {
      ThrowException("compute_dFdUvisc for 3D EulerNS not implemented yet!");
    }
  }
}

void Elements::compute_dFddUvisc()
{
  if (input->equation == AdvDiff || input->equation == Burgers)
  {
#pragma omp parallel for collapse(4)
    for (unsigned int nj = 0; nj < nVars; nj++)
    {
      for (unsigned int ni = 0; ni < nVars; ni++)
      {
        for (unsigned int ele = 0; ele < nEles; ele++)
        {
          for (unsigned int spt = 0; spt < nSpts; spt++)
          {
            dFddU_spts(spt, ele, ni, nj, 0, 0) = -input->AdvDiff_D;
            dFddU_spts(spt, ele, ni, nj, 1, 0) = 0;
            dFddU_spts(spt, ele, ni, nj, 0, 1) = 0;
            dFddU_spts(spt, ele, ni, nj, 1, 1) = -input->AdvDiff_D;
          }
        }
      }
    }
  }

  else if (input->equation == EulerNS)
  {
    if (nDims == 2)
    {
#pragma omp parallel for collapse(2)
      for (unsigned int ele = 0; ele < nEles; ele++)
      {
        for (unsigned int spt = 0; spt < nSpts; spt++)
        {
          /* Primitive Variables */
          double rho = U_spts(spt, ele, 0);
          double u = U_spts(spt, ele, 1) / U_spts(spt, ele, 0);
          double v = U_spts(spt, ele, 2) / U_spts(spt, ele, 0);
          double e = U_spts(spt, ele, 3);

          // TODO: Add or store mu from Sutherland's law
          double diffCo1 = input->mu / rho;
          double diffCo2 = input->gamma * input->mu / (input->prandtl * rho);

          /* Set viscous dFxddUx values */
          dFddU_spts(spt, ele, 0, 0, 0, 0) = 0;
          dFddU_spts(spt, ele, 1, 0, 0, 0) = -4.0/3.0 * u * diffCo1;
          dFddU_spts(spt, ele, 2, 0, 0, 0) = -v * diffCo1;
          dFddU_spts(spt, ele, 3, 0, 0, 0) = -(4.0/3.0 * u*u + v*v) * diffCo1 + (u*u + v*v - e/rho) * diffCo2;

          dFddU_spts(spt, ele, 0, 1, 0, 0) = 0;
          dFddU_spts(spt, ele, 1, 1, 0, 0) = 4.0/3.0 * diffCo1;
          dFddU_spts(spt, ele, 2, 1, 0, 0) = 0;
          dFddU_spts(spt, ele, 3, 1, 0, 0) = u * (4.0/3.0 * diffCo1 - diffCo2);

          dFddU_spts(spt, ele, 0, 2, 0, 0) = 0;
          dFddU_spts(spt, ele, 1, 2, 0, 0) = 0;
          dFddU_spts(spt, ele, 2, 2, 0, 0) = diffCo1;
          dFddU_spts(spt, ele, 3, 2, 0, 0) = v * (diffCo1 - diffCo2);

          dFddU_spts(spt, ele, 0, 3, 0, 0) = 0;
          dFddU_spts(spt, ele, 1, 3, 0, 0) = 0;
          dFddU_spts(spt, ele, 2, 3, 0, 0) = 0;
          dFddU_spts(spt, ele, 3, 3, 0, 0) = diffCo2;

          /* Set viscous dFyddUx values */
          dFddU_spts(spt, ele, 0, 0, 1, 0) = 0;
          dFddU_spts(spt, ele, 1, 0, 1, 0) = -v * diffCo1;
          dFddU_spts(spt, ele, 2, 0, 1, 0) = 2.0/3.0 * u * diffCo1;
          dFddU_spts(spt, ele, 3, 0, 1, 0) = -1.0/3.0 * u * v * diffCo1;

          dFddU_spts(spt, ele, 0, 1, 1, 0) = 0;
          dFddU_spts(spt, ele, 1, 1, 1, 0) = 0;
          dFddU_spts(spt, ele, 2, 1, 1, 0) = -2.0/3.0 * diffCo1;
          dFddU_spts(spt, ele, 3, 1, 1, 0) = -2.0/3.0 * v * diffCo1;

          dFddU_spts(spt, ele, 0, 2, 1, 0) = 0;
          dFddU_spts(spt, ele, 1, 2, 1, 0) = diffCo1;
          dFddU_spts(spt, ele, 2, 2, 1, 0) = 0;
          dFddU_spts(spt, ele, 3, 2, 1, 0) = u * diffCo1;

          dFddU_spts(spt, ele, 0, 3, 1, 0) = 0;
          dFddU_spts(spt, ele, 1, 3, 1, 0) = 0;
          dFddU_spts(spt, ele, 2, 3, 1, 0) = 0;
          dFddU_spts(spt, ele, 3, 3, 1, 0) = 0;

          /* Set viscous dFxddUy values */
          dFddU_spts(spt, ele, 0, 0, 0, 1) = 0;
          dFddU_spts(spt, ele, 1, 0, 0, 1) = 2.0/3.0 * v * diffCo1;
          dFddU_spts(spt, ele, 2, 0, 0, 1) = -u * diffCo1;
          dFddU_spts(spt, ele, 3, 0, 0, 1) = -1.0/3.0 * u * v * diffCo1;

          dFddU_spts(spt, ele, 0, 1, 0, 1) = 0;
          dFddU_spts(spt, ele, 1, 1, 0, 1) = 0;
          dFddU_spts(spt, ele, 2, 1, 0, 1) = diffCo1;
          dFddU_spts(spt, ele, 3, 1, 0, 1) = v * diffCo1;

          dFddU_spts(spt, ele, 0, 2, 0, 1) = 0;
          dFddU_spts(spt, ele, 1, 2, 0, 1) = -2.0/3.0 * diffCo1;
          dFddU_spts(spt, ele, 2, 2, 0, 1) = 0;
          dFddU_spts(spt, ele, 3, 2, 0, 1) = -2.0/3.0 * u * diffCo1;

          dFddU_spts(spt, ele, 0, 3, 0, 1) = 0;
          dFddU_spts(spt, ele, 1, 3, 0, 1) = 0;
          dFddU_spts(spt, ele, 2, 3, 0, 1) = 0;
          dFddU_spts(spt, ele, 3, 3, 0, 1) = 0;

          /* Set viscous dFyddUy values */
          dFddU_spts(spt, ele, 0, 0, 1, 1) = 0;
          dFddU_spts(spt, ele, 1, 0, 1, 1) = -u * diffCo1;
          dFddU_spts(spt, ele, 2, 0, 1, 1) = -4.0/3.0 * v * diffCo1;
          dFddU_spts(spt, ele, 3, 0, 1, 1) = -(u*u + 4.0/3.0 * v*v) * diffCo1 + (u*u + v*v - e/rho) * diffCo2;

          dFddU_spts(spt, ele, 0, 1, 1, 1) = 0;
          dFddU_spts(spt, ele, 1, 1, 1, 1) = diffCo1;
          dFddU_spts(spt, ele, 2, 1, 1, 1) = 0;
          dFddU_spts(spt, ele, 3, 1, 1, 1) = u * (diffCo1 - diffCo2);

          dFddU_spts(spt, ele, 0, 2, 1, 1) = 0;
          dFddU_spts(spt, ele, 1, 2, 1, 1) = 0;
          dFddU_spts(spt, ele, 2, 2, 1, 1) = 4.0/3.0 * diffCo1;
          dFddU_spts(spt, ele, 3, 2, 1, 1) = v * (4.0/3.0 * diffCo1 - diffCo2);

          dFddU_spts(spt, ele, 0, 3, 1, 1) = 0;
          dFddU_spts(spt, ele, 1, 3, 1, 1) = 0;
          dFddU_spts(spt, ele, 2, 3, 1, 1) = 0;
          dFddU_spts(spt, ele, 3, 3, 1, 1) = diffCo2;
        }
      }
    }
    else if (nDims == 3)
    {
      ThrowException("compute_dFddUvisc for 3D EulerNS not implemented yet!");
    }
  }
}

#ifdef _CPU
void Elements::compute_localLHS(mdvector<double> &dt, unsigned int startEle, unsigned int endEle, unsigned int color)
#endif
#ifdef _GPU
void Elements::compute_localLHS(mdvector_gpu<double> &dt_d, unsigned int startEle, unsigned int endEle, unsigned int color)
#endif
{

#ifdef _CPU
  /* Compute LHS */
  for (unsigned int nj = 0; nj < nVars; nj++)
  {
    for (unsigned int ni = 0; ni < nVars; ni++)
    {
      int idx = 0; /* Index for color local LHS */
      for (unsigned int ele = startEle; ele < endEle; ele++)
      {
        /* Compute center inviscid LHS implicit Jacobian */
        for (unsigned int dim = 0; dim < nDims; dim++)
        {
          auto *A = &oppD(0, 0, dim);
          auto *B = &dFdU_spts(0, ele, ni, nj, dim);
          auto *C = &LHSs[color - 1](0, ni, 0, nj, idx);

          double fac = (dim == 0) ? 0.0 : 1.0;

          dgmm(nSpts, nSpts, 1, A, oppD.ldim(), B, 0, fac, C, nSpts*nVars);
        }

        auto *A = &oppDiv_fpts(0, 0);
        auto *B = &dFcdU_fpts(0, ele, ni, nj, 0);
        auto *C = &CtempSF(0, 0);
        dgmm(nSpts, nFpts, 1, A, oppDiv_fpts.ldim(), B, 0, 0, C, nSpts);

        A = &CtempSF(0, 0);
        B = &oppE(0, 0);
        C = &LHSs[color - 1](0, ni, 0, nj, idx);
        gemm(nSpts, nSpts, nFpts, 1, A, nSpts, B, oppE.ldim(), 1, C, nSpts*nVars);

        /* Compute center viscous LHS implicit Jacobian */
        if (input->viscous)
        {
          /* Add contribution from boundary conditions (dFcddU) */
          for (unsigned int face = 0; face < nFaces; face++)
          {
            int eleN = geo->ele_adj(face, ele);
            if (eleN == -1)
            {
              for (unsigned int dim = 0; dim < nDims; dim++)
              {
                for (unsigned int i = 0; i < nSpts1D; i++)
                {
                  unsigned int ind = face * nSpts1D + i;
                  dFcddU_fpts(ind, ele, ni, nj, dim, 0) += dFcddU_fpts(ind, ele, ni, nj, dim, 1);
                }
              }
            }
          }

          /* Compute center viscous supplementary matrix */
          Cvisc0.fill(0);       
          CtempFS.fill(0);
          for (unsigned int j = 0; j < nSpts; j++)
          {
            for (unsigned int i = 0; i < nFpts; i++)
            {
              CtempFS(i, j) = dUcdU_fpts(i, ele, ni, nj, 0) * oppE(i, j);
            }
          }

          for (unsigned int dim = 0; dim < nDims; dim++)
          {
            for (unsigned int j = 0; j < nSpts; j++)
            {
              for (unsigned int i = 0; i < nSpts; i++)
              {
                Cvisc0(i, j, dim) += oppD(i, j, dim);
                for (unsigned int k = 0; k < nFpts; k++)
                {
                  Cvisc0(i, j, dim) += oppD_fpts(i, k, dim) * CtempFS(k, j);
                }
              }
            }
          }

          /* Add contribution from solution boundary condition to Cvisc0 */
          for (unsigned int face = 0; face < nFaces; face++)
          {
            /* Neighbor element */
            int eleN = geo->ele_adj(face, ele);
            if (eleN == -1)
            {
              CtempFSN.fill(0);
              for (unsigned int j = 0; j < nSpts; j++)
              {
                for (unsigned int i = 0; i < nSpts1D; i++)
                {
                  unsigned int ind = face * nSpts1D + i;
                  CtempFSN(i, j) = dUcdU_fpts(ind, ele, ni, nj, 1) * oppE(ind, j);
                }
              }

              for (unsigned int dim = 0; dim < nDims; dim++)
              {
                for (unsigned int j = 0; j < nSpts; j++)
                {
                  for (unsigned int i = 0; i < nSpts; i++)
                  {
                    for (unsigned int k = 0; k < nSpts1D; k++)
                    {
                      unsigned int ind = face * nSpts1D + k;
                      Cvisc0(i, j, dim) += oppD_fpts(i, ind, dim) * CtempFSN(k, j);
                    }
                  }
                }
              }
            }
          }

          /* Transform center viscous supplementary matrices (2D) */
          for (unsigned int j = 0; j < nSpts; j++)
          {
            for (unsigned int i = 0; i < nSpts; i++)
            {
              double Cvisc0temp = Cvisc0(i, j, 0);

              Cvisc0(i, j, 0) = Cvisc0(i, j, 0) * jaco_spts(i, ele, 1, 1) -
                                Cvisc0(i, j, 1) * jaco_spts(i, ele, 1, 0);

              Cvisc0(i, j, 1) = Cvisc0(i, j, 1) * jaco_spts(i, ele, 0, 0) -
                                Cvisc0temp * jaco_spts(i, ele, 0, 1);

              Cvisc0(i, j, 0) /= jaco_det_spts(i, ele);
              Cvisc0(i, j, 1) /= jaco_det_spts(i, ele);
            }
          }

          /* Compute center dFddU */
          CdFddU0.fill(0);
          for (unsigned int dimj = 0; dimj < nDims; dimj++)
          {
            for (unsigned int dimi = 0; dimi < nDims; dimi++)
            {
              for (unsigned int j = 0; j < nSpts; j++)
              {
                for (unsigned int i = 0; i < nSpts; i++)
                {
                  CdFddU0(i, j, dimi) += dFddU_spts(i, ele, ni, nj, dimi, dimj) * Cvisc0(i, j, dimj);
                }
              }
            }
          }

          /* Transform center dFddU (2D) */
          for (unsigned int j = 0; j < nSpts; j++)
          {
            for (unsigned int i = 0; i < nSpts; i++)
            {
              double CdFddU0temp = CdFddU0(i, j, 0);

              CdFddU0(i, j, 0) = CdFddU0(i, j, 0) * jaco_spts(i, ele, 1, 1) -
                                 CdFddU0(i, j, 1) * jaco_spts(i, ele, 0, 1);

              CdFddU0(i, j, 1) = CdFddU0(i, j, 1) * jaco_spts(i, ele, 0, 0) -
                                 CdFddU0temp * jaco_spts(i, ele, 1, 0);
            }
          }

          /* (Center) Term 1 */
          for (unsigned int dim = 0; dim < nDims; dim++)
          {
            CtempSS.fill(0);
            for (unsigned int j = 0; j < nSpts; j++)
            {
              for (unsigned int i = 0; i < nSpts; i++)
              {
                CtempSS(i, j) += CdFddU0(i, j, dim);
              }
            }

            for (unsigned int j = 0; j < nSpts; j++)
            {
              for (unsigned int i = 0; i < nSpts; i++)
              {
                double val = 0;
                for (unsigned int k = 0; k < nSpts; k++)
                {
                  val += oppD(i, k, dim) * CtempSS(k, j);
                }
                //LHS(i, ni, j, nj, ele) += val;
              }
            }
          }

          /* (Center) Term 2 */
          CtempFS.fill(0);
          for (unsigned int dim = 0; dim < nDims; dim++)
          {
            CtempFS2.fill(0);
            for (unsigned int j = 0; j < nSpts; j++)
            {
              for (unsigned int i = 0; i < nFpts; i++)
              {
                CtempFS2(i, j) += dFcddU_fpts(i, ele, ni, nj, dim, 0) * oppE(i, j);
              }
            }

            for (unsigned int j = 0; j < nSpts; j++)
            {
              for (unsigned int i = 0; i < nFpts; i++)
              {
                for (unsigned int k = 0; k < nSpts; k++)
                {
                  CtempFS(i, j) += CtempFS2(i, k) * Cvisc0(k, j, dim);
                }
              }
            }
          }

          for (unsigned int dim = 0; dim < nDims; dim++)
          {
            for (unsigned int j = 0; j < nSpts; j++)
            {
              for (unsigned int i = 0; i < nSpts; i++)
              {
                double val = 0;
                for (unsigned int k = 0; k < nFpts; k++)
                {
                  val += oppD_fpts(i, k, dim) * CtempFS(k, j);
                }
                //LHS(i, ni, j, nj, ele) += val;
              }
            }
          }

          /* Add center contribution to Neighbor gradient */
          for (unsigned int face = 0; face < nFaces; face++)
          {
            /* Neighbor element */
            int eleN = geo->ele_adj(face, ele);
            if (eleN != -1)
            {
              /* Neighbor face */
              unsigned int faceN = 0;
              while (geo->ele_adj(faceN, eleN) != (int)ele)
                faceN++;

              /* (2nd Neighbors) */
              for (unsigned int face2 = 0; face2 < nFaces; face2++)
              {
                /* 2nd Neighbor element */
                int eleN2 = geo->ele_adj(face2, eleN);
                if (eleN2 == (int)ele)
                {
                  /* 2nd Neighbor face */
                  unsigned int faceN2 = face;

                  /* Compute 2nd Neighbor viscous supplementary matrix */
                  // Note: Only need to zero out face2
                  CviscN.fill(0);
                  CtempFSN.fill(0);
                  for (unsigned int j = 0; j < nSpts; j++)
                  {
                    for (unsigned int i = 0; i < nSpts1D; i++)
                    {
                      unsigned int ind = face2 * nSpts1D + i;
                      unsigned int indN = (faceN2+1) * nSpts1D - (i+1);
                      CtempFSN(i, j) = dUcdU_fpts(ind, eleN, ni, nj, 1) * oppE(indN, j);
                    }
                  }

                  for (unsigned int dim = 0; dim < nDims; dim++)
                  {
                    for (unsigned int j = 0; j < nSpts; j++)
                    {
                      for (unsigned int i = 0; i < nSpts; i++)
                      {
                        for (unsigned int k = 0; k < nSpts1D; k++)
                        {
                          unsigned int ind = face2 * nSpts1D + k;
                          CviscN(i, j, dim, face2) += oppD_fpts(i, ind, dim) * CtempFSN(k, j);
                        }
                      }
                    }
                  }

                  /* Transform 2nd Neighbor viscous supplementary matrices (2D) */
                  for (unsigned int j = 0; j < nSpts; j++)
                  {
                    for (unsigned int i = 0; i < nSpts; i++)
                    {
                      double CviscNtemp = CviscN(i, j, 0, face2);

                      CviscN(i, j, 0, face2) = CviscN(i, j, 0, face2) * jaco_spts(i, eleN, 1, 1) -
                                               CviscN(i, j, 1, face2) * jaco_spts(i, eleN, 1, 0);

                      CviscN(i, j, 1, face2) = CviscN(i, j, 1, face2) * jaco_spts(i, eleN, 0, 0) -
                                               CviscNtemp * jaco_spts(i, eleN, 0, 1);

                      CviscN(i, j, 0, face2) /= jaco_det_spts(i, eleN);
                      CviscN(i, j, 1, face2) /= jaco_det_spts(i, eleN);
                    }
                  }

                  /* (2nd Neighbors) Term 1 */
                  CtempFSN.fill(0);
                  for (unsigned int dim = 0; dim < nDims; dim++)
                  {
                    CtempFSN2.fill(0);
                    for (unsigned int j = 0; j < nSpts; j++)
                    {
                      for (unsigned int i = 0; i < nSpts1D; i++)
                      {
                        unsigned int ind = face * nSpts1D + i;
                        unsigned int indN = (faceN+1) * nSpts1D - (i+1);
                        CtempFSN2(i, j) += dFcddU_fpts(ind, ele, ni, nj, dim, 1) * oppE(indN, j);
                      }
                    }

                    for (unsigned int j = 0; j < nSpts; j++)
                    {
                      for (unsigned int i = 0; i < nSpts1D; i++)
                      {
                        for (unsigned int k = 0; k < nSpts; k++)
                        {
                          CtempFSN(i, j) += CtempFSN2(i, k) * CviscN(k, j, dim, face2);
                        }
                      }
                    }
                  }

                  for (unsigned int dim = 0; dim < nDims; dim++)
                  {
                    for (unsigned int j = 0; j < nSpts; j++)
                    {
                      for (unsigned int i = 0; i < nSpts; i++)
                      {
                        double val = 0;
                        for (unsigned int k = 0; k < nSpts1D; k++)
                        {
                          unsigned int ind = face * nSpts1D + k;
                          val += oppD_fpts(i, ind, dim) * CtempFSN(k, j);
                        }
                        //LHS(i, ni, j, nj, ele) += val;
                      }
                    }
                  }
                }
              }
            }
          }
        }

        /* Compute center LHS implicit Jacobian */
        // TODO: Create a new function for this operation
        for (unsigned int j = 0; j < nSpts; j++)
        {
          for (unsigned int i = 0; i < nSpts; i++)
          {
            if (input->dt_type != 2)
            {
              LHSs[color - 1](i, ni, j, nj, idx) = dt(0) * LHSs[color - 1](i, ni, j, nj, idx) / jaco_det_spts(i, ele);
            }

            else
            {
              LHSs[color - 1](i, ni, j, nj, idx) = dt(ele) * LHSs[color - 1](i, ni, j, nj, idx) / jaco_det_spts(i, ele);
            }

            if (i == j && ni == nj)
            {
              LHSs[color - 1](i, ni, j, nj, idx) += 1;
            }
          }
        }

        idx++;
      }
    }
  }
#endif

#ifdef _GPU
  /* Compute center inviscid LHS implicit Jacobian */

  /* Add oppDiv_fpts scaled by dFcdU_fpts, multiplied by oppE, to LHS */
  add_scaled_oppDiv_times_oppE_wrapper(LHS_d, oppDiv_fpts_d, oppE_d, dFcdU_fpts_d, nSpts, nFpts, nVars, nEles, startEle, endEle);

  /* Add oppD scaled by dFdU_spts to LHS */
  add_scaled_oppD_wrapper(LHS_d, oppD_d, dFdU_spts_d, nSpts, nVars, nEles, nDims, startEle, endEle);

  /* Finalize LHS (scale by jacobian, dt, and add identity) */
  finalize_LHS_wrapper(LHS_d, dt_d, jaco_det_spts_d, nSpts, nVars, nEles, input->dt_type, startEle, endEle);

  check_error();

#endif
}

void Elements::compute_Uavg()
{
#ifdef _CPU
#pragma omp parallel for collapse(2)
  /* Compute average solution using quadrature */
  for (unsigned int n = 0; n < nVars; n++)
  {
    for (unsigned int ele = 0; ele < nEles; ele++)
    {
      double sum = 0.0;
      double vol = 0.0;

      for (unsigned int spt = 0; spt < nSpts; spt++)
      {
        /* Get quadrature weight */
        unsigned int i = idx_spts(spt,0);
        unsigned int j = idx_spts(spt,1);
        double weight = weights_spts(i) * weights_spts(j);

        sum += weight * jaco_det_spts(spt, ele) * U_spts(spt, ele, n);
        vol += weight * jaco_det_spts(spt, ele);
      }

      Uavg(ele, n) = sum / vol; 

    }
  }
#endif

#ifdef _GPU
  compute_Uavg_wrapper(U_spts_d, Uavg_d, jaco_det_spts_d, weights_spts_d, nSpts, nEles, nVars, order);
#endif
}

void Elements::poly_squeeze()
{
#ifdef _CPU
  double V[3]; 

  /* For each element, check for negative density at solution and flux points */
  double tol = 1e-10;
#pragma omp parallel for 
  for (unsigned int ele = 0; ele < nEles; ele++)
  {
    bool negRho = false;
    double minRho = U_spts(0, ele, 0);

    for (unsigned int spt = 0; spt < nSpts; spt++)
    {
      if (U_spts(spt, ele, 0) < 0)
      {
        negRho = true;
        minRho = std::min(minRho, U_spts(spt, ele, 0));
      }
    }
    
    for (unsigned int fpt = 0; fpt < nFpts; fpt++)
    {
      if (U_fpts(fpt, ele, 0) < 0)
      {
        negRho = true;
        minRho = std::min(minRho, U_fpts(fpt, ele, 0));
      }
    }

    /* If negative density found, squeeze density */
    if (negRho)
    {
      double theta = (Uavg(ele, 0) - tol) / (Uavg(ele , 0) - minRho); 
      //double theta = 1.0;

      for (unsigned int spt = 0; spt < nSpts; spt++)
        U_spts(spt, ele, 0) = theta * U_spts(spt, ele, 0) + (1.0 - theta) * Uavg(ele, 0);

      for (unsigned int fpt = 0; fpt < nFpts; fpt++)
        U_fpts(fpt, ele, 0) = theta * U_fpts(fpt, ele, 0) + (1.0 - theta) * Uavg(ele, 0);
      
    }
  }


#pragma omp parallel for 
  /* For each element, check for entropy loss */
  for (unsigned int ele = 0; ele < nEles; ele++)
  {
    double minTau = 1.0;

    /* Get minimum tau value */
    for (unsigned int spt = 0; spt < nSpts; spt++)
    {
      double rho = U_spts(spt, ele, 0);
      double momF = (U_spts(spt, ele, 1) * U_spts(spt,ele,1) + U_spts(spt, ele, 2) * 
          U_spts(spt, ele,2)) / U_spts(spt, ele, 0);
      double P = (input->gamma - 1.0) * (U_spts(spt, ele, 3) - 0.5 * momF);

      double tau = P - input->exps0 * std::pow(rho, input->gamma);
      minTau = std::min(minTau, tau);

    }
    
    for (unsigned int fpt = 0; fpt < nFpts; fpt++)
    {
      double rho = U_fpts(fpt, ele, 0);
      double momF = (U_fpts(fpt, ele, 1) * U_fpts(fpt,ele,1) + U_spts(fpt, ele, 2) * 
          U_fpts(fpt, ele,2)) / U_fpts(fpt, ele, 0);
      double P = (input->gamma - 1.0) * (U_fpts(fpt, ele, 3) - 0.5 * momF);

      double tau = P - input->exps0 * std::pow(rho, input->gamma);
      minTau = std::min(minTau, tau);

    }

    /* If minTau is negative, squeeze solution */
    if (minTau < 0)
    {
      double rho = Uavg(ele, 0);
      double Vsq = 0.0;
      for (unsigned int dim = 0; dim < nDims; dim++)
      {
        V[dim] = Uavg(ele, dim+1) / rho;
        Vsq += V[dim] * V[dim];
      }

      double e = Uavg(ele, 3);
      double P = (input->gamma - 1.0) * (e - 0.5 * rho * Vsq);

      double eps = minTau / (minTau - P + input->exps0 * std::pow(rho, input->gamma));

//      if (P < input->exps0 * std::pow(rho, input->gamma))
//        std::cout << "Constraint violated. Lower CFL?" << std::endl;

      for (unsigned int n = 0; n < nVars; n++)
      {
        for (unsigned int spt = 0; spt < nSpts; spt++)
        {
          U_spts(spt, ele, n) = eps * Uavg(ele, n) + (1.0 - eps) * U_spts(spt, ele, n);
        }
      }

      for (unsigned int n = 0; n < nVars; n++)
      {
        for (unsigned int fpt = 0; fpt < nFpts; fpt++)
        {
          U_fpts(fpt, ele, n) = eps * Uavg(ele, n) + (1.0 - eps) * U_fpts(fpt, ele, n);
        }
      }

    }

  }
#endif

#ifdef _GPU
  poly_squeeze_wrapper(U_spts_d, U_fpts_d, Uavg_d, input->gamma, input->exps0, nSpts, nFpts,
      nEles, nVars, nDims);
#endif

}

void Elements::poly_squeeze_ppts()
{
  double V[3]; 

  /* For each element, check for negative density at plot points */
  double tol = 1e-10;
#pragma omp parallel for 
  for (unsigned int ele = 0; ele < nEles; ele++)
  {
    bool negRho = false;
    double minRho = U_ppts(0, ele, 0);

    for (unsigned int ppt = 0; ppt < nPpts; ppt++)
    {
      if (U_ppts(ppt, ele, 0) < 0)
      {
        negRho = true;
        minRho = std::min(minRho, U_ppts(ppt, ele, 0));
      }
    }
    
    /* If negative density found, squeeze density */
    if (negRho)
    {
      double theta = std::abs(Uavg(ele, 0) - tol) / (Uavg(ele , 0) - minRho); 

      for (unsigned int ppt = 0; ppt < nPpts; ppt++)
        U_ppts(ppt, ele, 0) = theta * U_ppts(ppt, ele, 0) + (1.0 - theta) * Uavg(ele, 0);
    }
  }

#pragma omp parallel for 
  /* For each element, check for entropy loss */
  for (unsigned int ele = 0; ele < nEles; ele++)
  {
    double minTau = 1.0;

    /* Get minimum tau value */
    for (unsigned int ppt = 0; ppt < nPpts; ppt++)
    {
      double rho = U_ppts(ppt, ele, 0);
      double momF = (U_ppts(ppt, ele, 1) * U_ppts(ppt,ele,1) + U_ppts(ppt, ele, 2) * 
          U_ppts(ppt, ele,2)) / U_ppts(ppt, ele, 0);
      double P = (input->gamma - 1.0) * (U_ppts(ppt, ele, 3) - 0.5 * momF);

      double tau = P - input->exps0 * std::pow(rho, input->gamma);
      minTau = std::min(minTau, tau);
    }
    
    /* If minTau is negative, squeeze solution */
    if (minTau < 0)
    {
      double rho = Uavg(ele, 0);
      double Vsq = 0.0;
      for (unsigned int dim = 0; dim < nDims; dim++)
      {
        V[dim] = Uavg(ele, dim+1) / rho;
        Vsq += V[dim] * V[dim];
      }

      double e = Uavg(ele, 3);
      double P = (input->gamma - 1.0) * (e - 0.5 * rho * Vsq);

      double eps = minTau / (minTau - P + input->exps0 * std::pow(rho, input->gamma));

      for (unsigned int n = 0; n < nVars; n++)
      {
        for (unsigned int ppt = 0; ppt < nPpts; ppt++)
        {
          U_ppts(ppt, ele, n) = eps * Uavg(ele, n) + (1.0 - eps) * U_ppts(ppt, ele, n);
          //U_ppts(ppt, ele, n) = (1.0 - eps) * Uavg(ele, n) + eps * U_ppts(ppt, ele, n);
        }
      }

    }

  }

}

void Elements::move(std::shared_ptr<Faces> faces)
{
#ifdef _CPU
  update_point_coords(faces);
  update_grid_velocities(faces);
  if (input->motion_type != 4) // don't do for rigid motion
    calc_transforms(faces);
#endif

#ifdef _GPU
  update_coords_wrapper(nodes_d, geo->coord_nodes_d, shape_spts_d,
      shape_fpts_d, geo->coord_spts_d, geo->coord_fpts_d, faces->coord_d,
      geo->ele2nodes_d, geo->fpt2gfpt_d, nSpts, nFpts, nNodes, nEles, nDims);

  update_coords_wrapper(grid_vel_nodes_d, geo->grid_vel_nodes_d, shape_spts_d,
      shape_fpts_d, grid_vel_spts_d, grid_vel_fpts_d, faces->Vg_d,
      geo->ele2nodes_d, geo->fpt2gfpt_d, nSpts, nFpts, nNodes, nEles, nDims);

  calc_transforms_wrapper(nodes_d, jaco_spts_d, jaco_fpts_d, inv_jaco_spts_d,
      inv_jaco_fpts_d, jaco_det_spts_d, dshape_spts_d, dshape_fpts_d, nSpts,
      nFpts, nNodes, nEles, nDims);

  calc_normals_wrapper(faces->norm_d, faces->dA_d, inv_jaco_fpts_d, tnorm_d,
      geo->fpt2gfpt_d, geo->fpt2gfpt_slot_d, nFpts, nEles, nDims);

  if (input->CFL == 2)
    update_h_ref_wrapper(h_ref_d, geo->coord_fpts_d, nEles, nFpts, nSpts1D, nDims);

  check_error();
#endif
}

void Elements::update_point_coords(std::shared_ptr<Faces> faces)
{
#ifdef _GPU
  // Copy back, since updated only on GPU
  geo->coord_nodes = geo->coord_nodes_d;
#endif

#pragma omp parallel for collapse(3)
  for (uint node = 0; node < nNodes; node++)
    for (uint ele = 0; ele < nEles; ele++)
      for (uint dim = 0; dim < nDims; dim++)
        nodes(node, ele, dim) = geo->coord_nodes(dim,geo->ele2nodes(node,ele));

  int ms = nSpts;
  int mf = nFpts;
  int mp = nPpts;
  int mq = nQpts;
  int k = nNodes;
  int n = nEles * nDims;

  auto &B = nodes(0,0,0);

  /* Setup physical coordinates at solution points */
  auto &As = shape_spts(0,0);
  auto &Cs = geo->coord_spts(0,0,0);
#ifdef _OMP
  omp_blocked_dgemm(CblasColMajor, CblasTrans, CblasNoTrans, ms, n, k,
              1.0, &As, k, &B, k, 0.0, &Cs, ms);
#else
  cblas_dgemm(CblasColMajor, CblasTrans, CblasNoTrans, ms, n, k,
              1.0, &As, k, &B, k, 0.0, &Cs, ms);
#endif

  /* Setup physical coordinates at flux points */
  auto &Af = shape_fpts(0,0);
  auto &Cf = geo->coord_fpts(0,0,0);
#ifdef _OMP
  omp_blocked_dgemm(CblasColMajor, CblasTrans, CblasTrans, mf, n, k,
              1.0, &Af, k, &B, n, 0.0, &Cf, mf);
#else
  cblas_dgemm(CblasColMajor, CblasTrans, CblasNoTrans, mf, n, k,
              1.0, &Af, k, &B, k, 0.0, &Cf, mf);
#endif

  /* Setup physical coordinates at flux points [in faces class] */
  for (unsigned int dim = 0; dim < nDims; dim++)
  {
    for (unsigned int ele = 0; ele < nEles; ele++)
    {
      for (unsigned int fpt = 0; fpt < nFpts; fpt++)
      {
        int gfpt = geo->fpt2gfpt(fpt,ele);
        /* Check if on ghost edge */
        if (gfpt != -1)
          faces->coord(gfpt, dim) = geo->coord_fpts(fpt,ele,dim);
      }
    }
  }

  if (input->CFL_type == 2)
  {
    /* Compute tensor-line lengths */
    for (unsigned int ele = 0; ele < nEles; ele++)
    {
      for (unsigned int fpt = 0; fpt < nFpts/2; fpt++)
      {
        if (nDims == 2)
        {
          /* Some indexing to pair up opposing flux points in 2D (on Quad) */
          unsigned int idx = fpt % nSpts1D;
          unsigned int fpt1 = fpt;
          unsigned int fpt2 =  (fpt / nSpts1D + 3) * nSpts1D - idx - 1;

          double dx = geo->coord_fpts(fpt1, ele, 0) - geo->coord_fpts(fpt2, ele, 0);
          double dy = geo->coord_fpts(fpt1, ele, 1) - geo->coord_fpts(fpt2, ele, 1);
          double dist = std::sqrt(dx*dx + dy*dy);

          h_ref(fpt1, ele) = dist;
          h_ref(fpt2, ele) = dist;
        }
        else
        {
          ThrowException("h_ref computation not setup in 3D yet!");
        }
      }
    }
  }
}

void Elements::update_plot_point_coords(void)
{
#ifdef _GPU
  // Copy back, since updated only on GPU
  geo->coord_nodes = geo->coord_nodes_d;

#pragma omp parallel for collapse(3)
  for (uint node = 0; node < nNodes; node++)
    for (uint ele = 0; ele < nEles; ele++)
      for (uint dim = 0; dim < nDims; dim++)
        nodes(node, ele, dim) = geo->coord_nodes(dim,geo->ele2nodes(node,ele));
#endif

  int mp = nPpts;
  int mq = nQpts;
  int k = nNodes;
  int n = nEles * nDims;

  auto &B = nodes(0,0,0);

  /* Setup physical coordinates at plot points */
  auto &Ap = shape_ppts(0,0);
  auto &Cp = geo->coord_ppts(0,0,0);
#ifdef _OMP
  omp_blocked_dgemm(CblasColMajor, CblasTrans, CblasNoTrans, mp, n, k,
              1.0, &Ap, k, &B, n, 0.0, &Cp, mp);
#else
  cblas_dgemm(CblasColMajor, CblasTrans, CblasNoTrans, mp, n, k,
              1.0, &Ap, k, &B, k, 0.0, &Cp, mp);
#endif

  /* Setup physical coordinates at quadrature points */
  auto &Aq = shape_qpts(0,0);
  auto &Cq = geo->coord_qpts(0,0,0);
#ifdef _OMP
  omp_blocked_dgemm(CblasColMajor, CblasTrans, CblasNoTrans, mq, n, k,
              1.0, &Aq, k, &B, k, 0.0, &Cq, mq);
#else
  cblas_dgemm(CblasColMajor, CblasTrans, CblasNoTrans, mq, n, k,
              1.0, &Aq, k, &B, k, 0.0, &Cq, mq);
#endif
}

void Elements::update_grid_velocities(std::shared_ptr<Faces> faces)
{
#pragma omp parallel for collapse(3)
  for (uint node = 0; node < nNodes; node++)
    for (uint ele = 0; ele < nEles; ele++)
      for (uint dim = 0; dim < nDims; dim++)
        grid_vel_nodes(node, ele, dim) = geo->grid_vel_nodes(dim, geo->ele2nodes(node,ele));

  int ms = nSpts;
  int mf = nFpts;
  int k = nNodes;
  int n = nEles * nDims;

  auto &B = grid_vel_nodes(0,0,0);

  /* Interpolate grid velocities to solution points */
  auto &As = shape_spts(0,0);
  auto &Cs = grid_vel_spts(0,0,0);
#ifdef _OMP
  omp_blocked_dgemm(CblasColMajor, CblasTrans, CblasNoTrans, ms, n, k,
              1.0, &As, k, &B, k, 0.0, &Cs, ms);
#else
  cblas_dgemm(CblasColMajor, CblasTrans, CblasNoTrans, ms, n, k,
              1.0, &As, k, &B, k, 0.0, &Cs, ms);
#endif

  /* Interpolate grid velocities to flux points */
  auto &Af = shape_fpts(0,0);
  auto &Cf = grid_vel_fpts(0,0,0);
#ifdef _OMP
  omp_blocked_dgemm(CblasColMajor, CblasTrans, CblasNoTrans, mf, n, k,
              1.0, &Af, k, &B, k, 0.0, &Cf, mf);
#else
  cblas_dgemm(CblasColMajor, CblasTrans, CblasNoTrans, mf, n, k,
              1.0, &Af, k, &B, k, 0.0, &Cf, mf);
#endif

  /* Store grid velocity in face class */
#pragma omp parallel for collapse(2)
  for (unsigned int ele = 0; ele < nEles; ele++)
  {
    for (unsigned int fpt = 0; fpt < nFpts; fpt++)
    {
      int gfpt = geo->fpt2gfpt(fpt,ele);

      /* Check if flux point is on ghost edge */
      if (gfpt == -1)
        continue;

      unsigned int slot = geo->fpt2gfpt_slot(fpt,ele);

      if (slot != 0)
        continue;

      for (uint dim = 0; dim < nDims; dim++)
      {
        faces->Vg(gfpt, dim) = grid_vel_fpts(fpt, ele, dim);
      }
    }
  }
}

void Elements::get_grid_velocity_ppts(void)
{
  int m = nPpts;
  int k = nNodes;
  int n = nEles * nDims;

  /* Interpolate grid velocities to plot points */
  auto &A = shape_ppts(0,0);
  auto &B = grid_vel_nodes(0,0,0);
  auto &C = grid_vel_ppts(0,0,0);

#ifdef _OMP
  omp_blocked_dgemm(CblasColMajor, CblasTrans, CblasNoTrans, m, n, k,
              1.0, &A, k, &B, k, 0.0, &C, m);
#else
  cblas_dgemm(CblasColMajor, CblasTrans, CblasNoTrans, m, n, k,
              1.0, &A, k, &B, k, 0.0, &C, m);
#endif
}

std::vector<double> Elements::getBoundingBox(int ele)
{
  std::vector<double> bbox = { INFINITY, INFINITY, INFINITY,
                              -INFINITY,-INFINITY,-INFINITY};

  for (unsigned int node = 0; node < nNodes; node++)
  {
    unsigned int nd = geo->ele2nodes(node, ele);
    for (int dim = 0; dim < nDims; dim++)
    {
      double pos = geo->coord_nodes(dim,nd);
      bbox[dim]   = std::min(bbox[dim],  pos);
      bbox[dim+3] = std::max(bbox[dim+3],pos);
    }
  }

  if (nDims == 2)
  {
    bbox[2] = 0;
    bbox[5] = 0;
  }

  return bbox;
}

bool Elements::getRefLoc(int ele, double* xyz, double* rst)
{
  // First, do a quick check to see if the point is even close to being in the element
  point pos = point(xyz);

  double xmin, ymin, zmin;
  double xmax, ymax, zmax;
  xmin = ymin = zmin =  1e15;
  xmax = ymax = zmax = -1e15;
  double eps = 1e-10;

  auto box = getBoundingBox(ele);
  xmin = box[0];  ymin = box[1];  zmin = box[2];
  xmax = box[3];  ymax = box[4];  zmax = box[5];

  if (pos.x < xmin-eps || pos.y < ymin-eps || pos.z < zmin-eps ||
      pos.x > xmax+eps || pos.y > ymax+eps || pos.z > zmax+eps) {
    // Point does not lie within cell - return an obviously bad ref position
    rst[0] = 99.; rst[1] = 99.; rst[2] = 99.;
    return false;
  }

  // Use a relative tolerance to handle extreme grids
  double h = std::min(xmax-xmin,ymax-ymin);
  if (nDims==3) h = std::min(h,zmax-zmin);

  double tol = 1e-12*h;

  mdvector<double> shape({nNodes});
  mdvector<double> dshape({nNodes,nDims});
  mdvector<double> grad({nDims,nDims});

  int iter = 0;
  int iterMax = 20;
  double norm = 1;
  rst[0] = 0.; rst[1] = 0.; rst[2] = 0.;

  while (norm > tol && iter < iterMax)
  {
    shape = calc_shape(shape_order, std::vector<double>{rst[0], rst[1], rst[2]});
    dshape = calc_d_shape(shape_order, std::vector<double>{rst[0], rst[1], rst[2]});

    point dx = pos;
    grad.fill(0);
    for (int node = 0; node < nNodes; node++)
    {
      int nd = geo->ele2nodes(node, ele);
      for (int i = 0; i < nDims; i++)
      {
        for (int j = 0; j < nDims; j++)
        {
          grad(i,j) += geo->coord_nodes(i,nd)*dshape(node,j);
        }
        dx[i] -= shape(node)*geo->coord_nodes(i,nd);
      }
    }

    double detJ = determinant(grad);

    auto ginv = adjoint(grad);

    point delta = {0,0,0};
    for (int i=0; i<nDims; i++)
      for (int j=0; j<nDims; j++)
        delta[i] += ginv(i,j)*dx[j]/detJ;

    norm = 0;
    for (int i = 0; i < nDims; i++) {
      norm += dx[i]*dx[i];
      rst[i] += delta[i];
      rst[i] = std::max(std::min(rst[i],1.),-1.);
    }

    iter++;
    if (iter == iterMax) {
      return false;
    }
  }

  return true;
}

void Elements::get_interp_weights(double* rst, double* weights, int& nweights, int buffSize)
{
  assert(nSpts <= buffSize);

  nweights = nSpts;
  for (unsigned int spt = 0; spt < nSpts; spt++)
    weights[spt] = this->calc_nodal_basis(spt, rst);
}

#ifdef _GPU
void Elements::donor_u_from_device(int* donorIDs, int nDonors)
{
  if (nDonors == 0) return;

  U_donors.assign({nSpts,nDonors,nVars},0,0);
  U_donors_d.set_size(U_donors);

  int* donorIDs_d;
  allocate_device_data(donorIDs_d, nDonors);
  copy_to_device(donorIDs_d, donorIDs, nDonors);

  pack_donor_u_wrapper(U_spts_d,U_donors_d,donorIDs_d,nDonors,nSpts,nVars);

  U_donors = U_donors_d;

  for (int var = 0; var < nVars; var++)
  {
    for (int donor = 0; donor < nDonors; donor++)
    {
      unsigned int ele = donorIDs[donor];
      for (int spt = 0; spt < nSpts; spt++)
      {
        U_spts(spt,ele,var) = U_donors(spt,donor,var);
      }
    }
  }

  free_device_data(donorIDs_d);

  check_error();
}

void Elements::donor_grad_from_device(int* donorIDs, int nDonors)
{
  if (nDonors == 0) return;

  dU_donors.assign({nSpts,nDonors,nVars,nDims},0,0);
  dU_donors_d.set_size(dU_donors);

  int* donorIDs_d;
  allocate_device_data(donorIDs_d, nDonors);
  copy_to_device(donorIDs_d, donorIDs, nDonors);

  pack_donor_grad_wrapper(dU_spts_d,dU_donors_d,donorIDs_d,nDonors,nSpts,nVars,nDims);

  dU_donors = dU_donors_d;

  for (int dim = 0; dim < nDims; dim++)
  {
    for (int var = 0; var < nVars; var++)
    {
      for (int donor = 0; donor < nDonors; donor++)
      {
        unsigned int ele = donorIDs[donor];
        for (int spt = 0; spt < nSpts; spt++)
        {
          dU_spts(spt,ele,var,dim) = dU_donors(spt,donor,var,dim);
        }
      }
    }
  }

  free_device_data(donorIDs_d);

  check_error();
}
#endif<|MERGE_RESOLUTION|>--- conflicted
+++ resolved
@@ -153,32 +153,12 @@
       for (unsigned int node = 0; node < nNodes; node++)
         nodes(node, ele, dim) = geo->coord_nodes(dim,geo->ele2nodes(node,ele));
 
-<<<<<<< HEAD
-      /* Setup physical coordinates at solution points */
-      for (unsigned int spt = 0; spt < nSpts; spt++)
-      {
-        for (unsigned int node = 0; node < nNodes; node++)
-        {
-          unsigned int gnd = geo->ele2nodes(node, ele);
-          geo->coord_spts(spt, ele, dim) += geo->coord_nodes(gnd,dim) * shape_spts(node, spt);
-        }
-      }
-  
-      /* Setup physical coordinates at flux points */
-      for (unsigned int fpt = 0; fpt < nFpts; fpt++)
-      {
-        for (unsigned int node = 0; node < nNodes; node++)
-        {
-          unsigned int gnd = geo->ele2nodes(node, ele);
-          geo->coord_fpts(fpt, ele, dim) += geo->coord_nodes(gnd,dim) * shape_fpts(node, fpt);
-=======
   int ms = nSpts;
   int mf = nFpts;
   int mp = nPpts;
   int mq = nQpts;
   int k = nNodes;
   int n = nEles * nDims;
->>>>>>> b945e155
 
   auto &B = nodes(0,0,0);
 
@@ -204,17 +184,6 @@
               1.0, &Af, k, &B, k, 0.0, &Cf, mf);
 #endif
 
-<<<<<<< HEAD
-          /* Setup physical coordinates at plot points */
-      for (unsigned int ppt = 0; ppt < nPpts; ppt++)
-      {
-        for (unsigned int node = 0; node < nNodes; node++)
-        {
-          unsigned int gnd = geo->ele2nodes(node, ele);
-          geo->coord_ppts(ppt, ele, dim) += geo->coord_nodes(gnd,dim) * shape_ppts(node, ppt);
-        }
-      }
-=======
   /* Setup physical coordinates at plot points */
   auto &Ap = shape_ppts(0,0);
   auto &Cp = geo->coord_ppts(0,0,0);
@@ -236,7 +205,6 @@
   cblas_dgemm(CblasColMajor, CblasTrans, CblasNoTrans, mq, n, k,
               1.0, &Aq, k, &B, k, 0.0, &Cq, mq);
 #endif
->>>>>>> b945e155
 
   /* Setup physical coordinates at flux points [in faces class] */
   for (unsigned int dim = 0; dim < nDims; dim++)
@@ -245,18 +213,10 @@
     {
       for (unsigned int fpt = 0; fpt < nFpts; fpt++)
       {
-<<<<<<< HEAD
-        for (unsigned int node = 0; node < nNodes; node++)
-        {
-          unsigned int gnd = geo->ele2nodes(node, ele);
-          geo->coord_qpts(qpt, ele, dim) += geo->coord_nodes(gnd,dim) * shape_qpts(node, qpt);
-        }
-=======
         int gfpt = geo->fpt2gfpt(fpt,ele);
         /* Check if on ghost edge */
         if (gfpt != -1)
           faces->coord(gfpt, dim) = geo->coord_fpts(fpt,ele,dim);
->>>>>>> b945e155
       }
     }
   }
