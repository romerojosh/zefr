--- conflicted
+++ resolved
@@ -149,8 +149,8 @@
       loc[dim] = loc_spts(spt,dim);
 
 
-    calc_shape(shape_val, loc);
-    calc_d_shape(dshape_val, loc);
+    calc_shape(shape_val, &loc[0]);
+    calc_d_shape(dshape_val, &loc[0]);
 
     for (unsigned int node = 0; node < nNodes; node++)
     {
@@ -167,8 +167,8 @@
     for (unsigned int dim = 0; dim < nDims; dim++)
       loc[dim] = loc_fpts(fpt,dim);
 
-    calc_shape(shape_val, loc);
-    calc_d_shape(dshape_val, loc);
+    calc_shape(shape_val, &loc[0]);
+    calc_d_shape(dshape_val, &loc[0]);
 
     for (unsigned int node = 0; node < nNodes; node++)
     {
@@ -185,8 +185,8 @@
     for (unsigned int dim = 0; dim < nDims; dim++)
       loc[dim] = loc_ppts(ppt,dim);
 
-    calc_shape(shape_val, loc);
-    calc_d_shape(dshape_val, loc);
+    calc_shape(shape_val, &loc[0]);
+    calc_d_shape(dshape_val, &loc[0]);
 
     for (unsigned int node = 0; node < nNodes; node++)
     {
@@ -200,8 +200,8 @@
     for (unsigned int dim = 0; dim < nDims; dim++)
       loc[dim] = loc_qpts(qpt,dim);
 
-    calc_shape(shape_val, loc);
-    calc_d_shape(dshape_val, loc);
+    calc_shape(shape_val, &loc[0]);
+    calc_d_shape(dshape_val, &loc[0]);
 
     for (unsigned int node = 0; node < nNodes; node++)
     {
@@ -761,11 +761,7 @@
           {
             double x = coord_spts(spt, ele, 0);
             double y = coord_spts(spt, ele, 1);
-<<<<<<< HEAD
             double z = (nDims == 2) ? 0.0 : coord_spts(spt, ele, 2);
-=======
-            double z = (nDims == 3) ? coord_spts(spt, ele, 2) : 0.0;
->>>>>>> 69948681
 
             U_spts(spt, ele, n) = compute_U_init(x, y, z, n, input);
           }
