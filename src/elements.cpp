/* Copyright (C) 2016 Aerospace Computing Laboratory (ACL).
 * See AUTHORS for contributors to this source code.
 *
 * This file is part of ZEFR.
 *
 * ZEFR is free software: you can redistribute it and/or modify
 * it under the terms of the GNU General Public License as published by
 * the Free Software Foundation, either version 3 of the License, or
 * (at your option) any later version.
 *
 * ZEFR is distributed in the hope that it will be useful,
 * but WITHOUT ANY WARRANTY; without even the implied warranty of
 * MERCHANTABILITY or FITNESS FOR A PARTICULAR PURPOSE.  See the
 * GNU General Public License for more details.
 *
 * You should have received a copy of the GNU General Public License
 * along with ZEFR.  If not, see <http://www.gnu.org/licenses/>.
 */

#include <fstream>
#include <iomanip>
#include <iostream>
#include <memory>
#include <string>

extern "C" {
#include "cblas.h"
}

#include "elements.hpp"
#include "faces.hpp"
#include "filter.hpp"
#include "flux.hpp"
#include "funcs.hpp"
#include "mdvector.hpp"
#include "macros.hpp"
#include "points.hpp"
#include "polynomials.hpp"

#ifdef _GPU
#include "elements_kernels.h"
#include "solver_kernels.h"
#endif

#define _DEBUG
void Elements::setup(std::shared_ptr<Faces> faces, _mpi_comm comm_in)
{
  myComm = comm_in;

  set_locs();
  set_shape();
  set_coords(faces);
  set_normals(faces);
  set_vandermonde_mats();
  calc_transforms(faces);
  setup_FR();
  setup_aux();  

  /* Allocate memory for solution data structures */
  /* Solution and Flux Variables */
  U_spts.assign({nSpts, nEles, nVars});
  U_fpts.assign({nFpts, nEles, nVars});
  if (input->viscous)
    Ucomm.assign({nFpts, nEles, nVars});
  U_ppts.assign({nPpts, nEles, nVars});
  U_qpts.assign({nQpts, nEles, nVars});

  if (input->squeeze)
    Uavg.assign({nEles, nVars});

  F_spts.assign({nSpts, nEles, nVars, nDims});
  Fcomm.assign({nFpts, nEles, nVars});

  if (input->viscous)
  {
    dU_spts.assign({nSpts, nEles, nVars, nDims});
    dU_fpts.assign({nFpts, nEles, nVars, nDims});
    dU_qpts.assign({nQpts, nEles, nVars, nDims});
  }

  if (input->dt_scheme != "LSRK")
  {
    divF_spts.assign({nSpts, nEles, nVars, input->nStages});
  }
  else
  {
    divF_spts.assign({nSpts, nEles, nVars, 1});
    U_til.assign({nSpts, nEles, nVars});
    rk_err.assign({nSpts, nEles, nVars});
  }

  U_ini.assign({nSpts, nEles, nVars});
  dt.assign({nEles}, input->dt);

  if (input->motion)
  {
    dUr_spts.assign({nSpts, nEles, nVars, nDims});
    dF_spts.assign({nSpts, nEles, nVars, nDims, nDims});
    dFn_fpts.assign({nFpts, nEles, nVars});
    tempF_fpts.assign({nFpts, nEles});
  }

  /* Allocate memory for implicit method data structures */
  if (input->dt_scheme == "MCGS")
  {
    /* Fill in */
  }

}

void Elements::set_shape()
{
  /* Allocate memory for shape function and related derivatives */
  shape_spts.assign({nNodes, nSpts},1);
  shape_fpts.assign({nNodes, nFpts},1);
  shape_ppts.assign({nNodes, nPpts},1);
  shape_qpts.assign({nNodes, nQpts},1);
  dshape_spts.assign({nNodes, nSpts, nDims},1);
  dshape_fpts.assign({nNodes, nFpts, nDims},1);
  dshape_qpts.assign({nNodes, nQpts, nDims},1);

  if (input->motion)
  {
    grid_vel_nodes.assign({nNodes, nEles, nDims}, 0.);
    grid_vel_spts.assign({nSpts, nEles, nDims}, 0.);
    grid_vel_fpts.assign({nFpts, nEles, nDims}, 0.);
    grid_vel_ppts.assign({nPpts, nEles, nDims}, 0.);
  }

  /* Allocate memory for jacobian matrices and determinant */
  jaco_spts.assign({nSpts, nEles, nDims, nDims});
  jaco_fpts.assign({nFpts, nEles, nDims, nDims});
  jaco_qpts.assign({nQpts, nEles, nDims, nDims});
  inv_jaco_spts.assign({nSpts, nEles, nDims, nDims});
  inv_jaco_fpts.assign({nFpts, nEles, nDims, nDims});
  jaco_det_spts.assign({nSpts, nEles});
  jaco_det_fpts.assign({nFpts, nEles});
  jaco_det_qpts.assign({nQpts, nEles});
  vol.assign({nEles});

  double loc[3] = {0., 0., 0.};
  mdvector<double> shape_val({nNodes});
  mdvector<double> dshape_val({nNodes,nDims});

  /* Shape functions and derivatives at solution points */
  for (unsigned int spt = 0; spt < nSpts; spt++)
  {
    for (unsigned int dim = 0; dim < nDims; dim++)
      loc[dim] = loc_spts(spt,dim);


<<<<<<< HEAD
    auto shape_val = calc_shape(loc);
    auto dshape_val = calc_d_shape(loc);
=======
    calc_shape(shape_val, shape_order, loc);
    calc_d_shape(dshape_val, shape_order, loc);
>>>>>>> 6c4e4b42

    for (unsigned int node = 0; node < nNodes; node++)
    {
      shape_spts(node,spt) = shape_val(node);

      for (unsigned int dim = 0; dim < nDims; dim++)
        dshape_spts(node,spt,dim) = dshape_val(node, dim);
    }
  }

  /* Shape functions and derivatives at flux points */
  for (unsigned int fpt = 0; fpt < nFpts; fpt++)
  {
    for (unsigned int dim = 0; dim < nDims; dim++)
      loc[dim] = loc_fpts(fpt,dim);

<<<<<<< HEAD
    auto shape_val = calc_shape(loc);
    auto dshape_val = calc_d_shape(loc);
=======
    calc_shape(shape_val, shape_order, loc);
    calc_d_shape(dshape_val, shape_order, loc);
>>>>>>> 6c4e4b42

    for (unsigned int node = 0; node < nNodes; node++)
    {
      shape_fpts(node, fpt) = shape_val(node);

      for (unsigned int dim = 0; dim < nDims; dim++)
        dshape_fpts(node, fpt, dim) = dshape_val(node, dim);
    }
  }

    /* Shape function and derivatives at plot points */
  for (unsigned int ppt = 0; ppt < nPpts; ppt++)
  {
    for (unsigned int dim = 0; dim < nDims; dim++)
      loc[dim] = loc_ppts(ppt,dim);

<<<<<<< HEAD
    auto shape_val = calc_shape(loc);
    auto dshape_val = calc_d_shape(loc);
=======
    calc_shape(shape_val, shape_order, loc);
    calc_d_shape(dshape_val, shape_order, loc);
>>>>>>> 6c4e4b42

    for (unsigned int node = 0; node < nNodes; node++)
    {
      shape_ppts(node, ppt) = shape_val(node);
    }
  }
  
  /* Shape function and derivatives at quadrature points */
  for (unsigned int qpt = 0; qpt < nQpts; qpt++)
  {
    for (unsigned int dim = 0; dim < nDims; dim++)
      loc[dim] = loc_qpts(qpt,dim);

<<<<<<< HEAD
    auto shape_val = calc_shape(loc);
    auto dshape_val = calc_d_shape(loc);
=======
    calc_shape(shape_val, shape_order, loc);
    calc_d_shape(dshape_val, shape_order, loc);
>>>>>>> 6c4e4b42

    for (unsigned int node = 0; node < nNodes; node++)
    {
      shape_qpts(node, qpt) = shape_val(node);

      for (unsigned int dim = 0; dim < nDims; dim++)
        dshape_qpts(node, qpt, dim) = dshape_val(node, dim);
    }
  }
}

void Elements::set_coords(std::shared_ptr<Faces> faces)
{
  /* Allocate memory for physical coordinates */
  coord_spts.assign({nSpts, nEles, nDims});
  coord_fpts.assign({nFpts, nEles, nDims});
  coord_ppts.assign({nPpts, nEles, nDims});
  coord_qpts.assign({nQpts, nEles, nDims});
  nodes.assign({nNodes, nEles, nDims});

  /* Setup positions of all element's shape nodes in one array */
  if (input->meshfile.find(".pyfr") != std::string::npos)
  {
    nodes = geo->ele_nodes; /// TODO: setup for Gmsh grids as well
  }
  else
  {
    for (unsigned int dim = 0; dim < nDims; dim++)
      for (unsigned int ele = 0; ele < nEles; ele++)
        for (unsigned int node = 0; node < nNodes; node++)
<<<<<<< HEAD
        {
          nodes(node, ele, dim) = geo->coord_nodes(dim,geo->ele2nodesBT[etype](node,ele));
        }
=======
          nodes(node, ele, dim) = geo->coord_nodes(dim,geo->ele2nodes(node,ele));
  }
>>>>>>> 6c4e4b42

  int ms = nSpts;
  int mf = nFpts;
  int mp = nPpts;
  int mq = nQpts;
  int k = nNodes;
  int n = nEles * nDims;

  auto &B = nodes(0,0,0);

  /* Setup physical coordinates at solution points */
  auto &As = shape_spts(0,0);
  auto &Cs = coord_spts(0,0,0);
#ifdef _OMP
  omp_blocked_dgemm(CblasColMajor, CblasTrans, CblasNoTrans, ms, n, k,
              1.0, &As, k, &B, k, 0.0, &Cs, ms);
#else
  cblas_dgemm(CblasColMajor, CblasTrans, CblasNoTrans, ms, n, k,
              1.0, &As, k, &B, k, 0.0, &Cs, ms);
#endif

  /* Setup physical coordinates at flux points */
  auto &Af = shape_fpts(0,0);
  auto &Cf = coord_fpts(0,0,0);
#ifdef _OMP
  omp_blocked_dgemm(CblasColMajor, CblasTrans, CblasNoTrans, mf, n, k,
              1.0, &Af, k, &B, k, 0.0, &Cf, mf);
#else
  cblas_dgemm(CblasColMajor, CblasTrans, CblasNoTrans, mf, n, k,
              1.0, &Af, k, &B, k, 0.0, &Cf, mf);
#endif

  /* Setup physical coordinates at plot points */
  auto &Ap = shape_ppts(0,0);
  auto &Cp = coord_ppts(0,0,0);
#ifdef _OMP
  omp_blocked_dgemm(CblasColMajor, CblasTrans, CblasNoTrans, mp, n, k,
              1.0, &Ap, k, &B, k, 0.0, &Cp, mp);
#else
  cblas_dgemm(CblasColMajor, CblasTrans, CblasNoTrans, mp, n, k,
              1.0, &Ap, k, &B, k, 0.0, &Cp, mp);
#endif

  /* Setup physical coordinates at quadrature points */
  auto &Aq = shape_qpts(0,0);
  auto &Cq = coord_qpts(0,0,0);
#ifdef _OMP
  omp_blocked_dgemm(CblasColMajor, CblasTrans, CblasNoTrans, mq, n, k,
              1.0, &Aq, k, &B, k, 0.0, &Cq, mq);
#else
  cblas_dgemm(CblasColMajor, CblasTrans, CblasNoTrans, mq, n, k,
              1.0, &Aq, k, &B, k, 0.0, &Cq, mq);
#endif

  /* Setup physical coordinates at flux points [in faces class] */
  for (unsigned int dim = 0; dim < nDims; dim++)
  {
    for (unsigned int ele = 0; ele < nEles; ele++)
    {
      for (unsigned int fpt = 0; fpt < nFpts; fpt++)
      {
        int gfpt = geo->fpt2gfptBT[etype](fpt,ele);
        int slot = geo->fpt2gfpt_slotBT[etype](fpt,ele);
        if (slot == 0)
        {
          faces->coord(gfpt, dim) = coord_fpts(fpt,ele,dim);
        }
      }
    }
  }

  if (input->CFL_type == 2)
  {
    /* Allocate memory for tensor-line reference lengths */
    h_ref.assign({nFpts, nEles});

    /* Compute tensor-line lengths */
    if (nDims == 2)
    {
      for (unsigned int ele = 0; ele < nEles; ele++)
      {
        for (unsigned int fpt = 0; fpt < nFpts/2; fpt++)
        {
          /* Some indexing to pair up flux points in 2D (on Quad) */
          unsigned int idx = fpt % nSpts1D;
          unsigned int fpt1 = fpt;
          unsigned int fpt2 =  (fpt / nSpts1D + 3) * nSpts1D - idx - 1;


          double dx = coord_fpts(fpt1, ele, 0) - coord_fpts(fpt2, ele, 0);
          double dy = coord_fpts(fpt1, ele, 1) - coord_fpts(fpt2, ele, 1);
          double dist = std::sqrt(dx*dx + dy*dy);

          h_ref(fpt1, ele) = dist;
          h_ref(fpt2, ele) = dist;
        }
      }
    }
    else /* nDims == 3 */
    {
      int nFptsPerFace = nSpts1D * nSpts1D;
      mdvector<double> fpts1({3, nFptsPerFace});
      mdvector<double> fpts2({3, nFptsPerFace});
      std::vector<std::vector<uint>> sortind1(3);
      std::vector<std::vector<uint>> sortind2(3);
      for (int f = 0; f < nFaces/2; f++) // btm/top, left/right, front/back
      {
        int ind1 = 2*f*nFptsPerFace;
        int ind2 = 2*f*nFptsPerFace + nFptsPerFace;
        for (int i = 0; i < nFptsPerFace; i++)
        {
          for (int d = 0; d < 3; d++)
          {
            fpts1(d,i) = loc_fpts(ind1+i,d);
            fpts2(d,i) = loc_fpts(ind2+i,d);
          }
        }

        sortind1[f] = fuzzysort(fpts1); // leave me alone, i'm lazy
        sortind2[f] = fuzzysort(fpts2); // don't feel like figuring out the map
      }

      for (unsigned int ele = 0; ele < nEles; ele++)
      {
        for (int f = 0; f < nFaces/2; f++)
        {
          int ind1 = 2*f*nFptsPerFace;
          int ind2 = 2*f*nFptsPerFace + nFptsPerFace;
          for (int i = 0; i < nFptsPerFace; i++)
          {
            int fpt1 = ind1 + sortind1[f][i];
            int fpt2 = ind2 + sortind2[f][i];

            double dx[3] = {0,0,0};
            for (int d = 0; d < 3; d++)
              dx[d] = coord_fpts(fpt1,ele,d) - coord_fpts(fpt2,ele,d);

            double dist = std::sqrt(dx[0]*dx[0] + dx[1]*dx[1] * dx[2]*dx[2]);

            h_ref(fpt1, ele) = dist;
            h_ref(fpt2, ele) = dist;
          }
        }
      }
    }
  }
}

void Elements::setup_FR()
{
  /* Allocate memory for FR operators */
  oppE.assign({nFpts, nSpts});
  oppE_Fn.assign({nFpts, nSpts, nDims});
  oppD.assign({nSpts, nSpts, nDims});
  oppD0.assign({nSpts, nSpts, nDims});
  oppD_fpts.assign({nSpts, nFpts, nDims});
  oppDiv_fpts.assign({nSpts, nFpts});

  std::vector<double> loc(nDims, 0.0);
  /* Setup spt to fpt extrapolation operator (oppE) */
  for (unsigned int spt = 0; spt < nSpts; spt++)
  {
    for (unsigned int fpt = 0; fpt < nFpts; fpt++)
    {
      for (unsigned int dim = 0; dim < nDims; dim++)
        loc[dim] = loc_fpts(fpt , dim);

      oppE(fpt,spt) = calc_nodal_basis(spt, loc);
    }
  }

  /* Setup spt to fpt extrapolation operator for normal flux (oppE_Fn) */
  for (unsigned int dim = 0; dim < nDims; dim++)
    for (unsigned int spt = 0; spt < nSpts; spt++)
      for (unsigned int fpt = 0; fpt < nFpts; fpt++)
        oppE_Fn(fpt,spt,dim) = oppE(fpt,spt) * tnorm(fpt,dim);

  /* Setup differentiation operator (oppD) for solution points */
  /* Note: Can set up for standard FR eventually. Trying to keep things simple.. */
  for (unsigned int dim = 0; dim < nDims; dim++)
  {
    for (unsigned int jspt = 0; jspt < nSpts; jspt++)
    {
      for (unsigned int ispt = 0; ispt < nSpts; ispt++)
      {
        for (unsigned int d = 0; d < nDims; d++)
          loc[d] = loc_spts(ispt , d);

        oppD(ispt,jspt,dim) = calc_d_nodal_basis_spts(jspt, loc, dim);
      }
    }
  }

  /* Setup differentiation operator (oppD) for solution points */
  /* Note: This one is the 'traditional' FR derivative [fpts not included] */
  for (unsigned int dim = 0; dim < nDims; dim++)
  {
    for (unsigned int jspt = 0; jspt < nSpts; jspt++)
    {
      for (unsigned int ispt = 0; ispt < nSpts; ispt++)
      {
        for (unsigned int d = 0; d < nDims; d++)
          loc[d] = loc_spts(ispt , d);

        oppD0(ispt,jspt,dim) = calc_d_nodal_basis_fr(jspt, loc, dim);
      }
    }
  }

  /* Setup differentiation operator (oppD_fpts) for flux points (DFR Specific)*/
  for (unsigned int dim = 0; dim < nDims; dim++)
  {
    for (unsigned int fpt = 0; fpt < nFpts; fpt++)
    {
      for (unsigned int spt = 0; spt < nSpts; spt++)
      {
        for (unsigned int d = 0; d < nDims; d++)
          loc[d] = loc_spts(spt , d);

        oppD_fpts(spt,fpt,dim) = calc_d_nodal_basis_fpts(fpt, loc, dim);
      }
    }
  }

  /* Setup divergence operator (oppDiv_fpts) for flux points by combining dimensions of oppD_fpts */
  for (unsigned int dim = 0; dim < nDims; dim++)
  {
    for (unsigned int fpt = 0; fpt < nFpts; fpt++)
    {

      /* Set positive parent sign convention into operator based on face */
      int fac = 1;
      if (etype == QUAD || etype == HEX)
      {
        if (nDims == 2) 
        {
          int face = fpt / nSpts1D;
          if (face == 0 or face == 3) // Bottom and Left face
            fac = -1;
        }
        else if (nDims == 3)
        {
          int face = fpt / (nSpts1D * nSpts1D);
          if (face % 2 == 0) // Bottom, Left, and Front face
            fac = -1;
        }
      }

      for (unsigned int spt = 0; spt < nSpts; spt++)
      {
        oppDiv_fpts(spt, fpt) += fac * oppD_fpts(spt, fpt, dim);
      }
    }
  }
}

void Elements::setup_aux()
{
  /* Allocate memory for plot point and quadrature point interpolation operator */
  oppE_ppts.assign({nPpts, nSpts});
  oppE_qpts.assign({nQpts, nSpts});

  std::vector<double> loc(nDims, 0.0);

  /* Setup spt to ppt extrapolation operator (oppE_ppts) */
  for (unsigned int spt = 0; spt < nSpts; spt++)
  {
    for (unsigned int ppt = 0; ppt < nPpts; ppt++)
    {
      for (unsigned int dim = 0; dim < nDims; dim++)
        loc[dim] = loc_ppts(ppt , dim);

      oppE_ppts(ppt, spt) = calc_nodal_basis(spt, loc);
    }
  }

  /* Setup spt to qpt extrapolation operator (oppE_qpts) */
  for (unsigned int spt = 0; spt < nSpts; spt++)
  {
    for (unsigned int qpt = 0; qpt < nQpts; qpt++)
    {
      for (unsigned int dim = 0; dim < nDims; dim++)
        loc[dim] = loc_qpts(qpt , dim);

      oppE_qpts(qpt,spt) = calc_nodal_basis(spt, loc);
    }
  }
}

void Elements::calc_transforms(std::shared_ptr<Faces> faces)
{
  /* --- Calculate Transformation at Solution Points --- */

  int ms = nSpts;
  int mf = nFpts;
  int mq = nQpts;
  int k = nNodes;
  int n = nEles * nDims;

  for (unsigned int dim = 0; dim < nDims; dim++)
  {
    auto &B = nodes(0,0,0);
    auto &As = dshape_spts(0, 0, dim);
    auto &Af = dshape_fpts(0, 0, dim);
    auto &Aq = dshape_qpts(0, 0, dim);
    auto &Cs = jaco_spts(0, 0, 0, dim);
    auto &Cf = jaco_fpts(0, 0, 0, dim);
    auto &Cq = jaco_qpts(0, 0, 0, dim);

#ifdef _OMP
  omp_blocked_dgemm(CblasColMajor, CblasTrans, CblasNoTrans, ms, n, k,
              1.0, &As, k, &B, k, 0.0, &Cs, ms);
  omp_blocked_dgemm(CblasColMajor, CblasTrans, CblasNoTrans, mf, n, k,
              1.0, &Af, k, &B, k, 0.0, &Cf, mf);
  omp_blocked_dgemm(CblasColMajor, CblasTrans, CblasNoTrans, mq, n, k,
              1.0, &Aq, k, &B, k, 0.0, &Cq, mq);
#else
  cblas_dgemm(CblasColMajor, CblasTrans, CblasNoTrans, ms, n, k,
              1.0, &As, k, &B, k, 0.0, &Cs, ms);
  cblas_dgemm(CblasColMajor, CblasTrans, CblasNoTrans, mf, n, k,
              1.0, &Af, k, &B, k, 0.0, &Cf, mf);
  cblas_dgemm(CblasColMajor, CblasTrans, CblasNoTrans, mq, n, k,
              1.0, &Aq, k, &B, k, 0.0, &Cq, mq);
#endif
  }

  set_inverse_transforms(jaco_spts,inv_jaco_spts,jaco_det_spts,nSpts,nDims);

  mdvector<double> nullvec;
  set_inverse_transforms(jaco_fpts,inv_jaco_fpts,nullvec,nFpts,nDims);

  /* --- Compute Element Volumes --- */
#pragma omp parallel for collapse(2)
  for (unsigned int e = 0; e < nEles; e++)
  {
    for (unsigned int spt = 0; spt < nSpts; spt++)
    {
      vol(e) += weights_spts(spt) * jaco_det_spts(spt, e);
    }
  }

  /* --- Calculate Transformation at Flux Points --- */
#pragma omp parallel for collapse(2)
  for (unsigned int e = 0; e < nEles; e++)
  {
    for (unsigned int fpt = 0; fpt < nFpts; fpt++)
    {
      int gfpt = geo->fpt2gfptBT[etype](fpt,e);

      unsigned int slot = geo->fpt2gfpt_slotBT[etype](fpt,e);

      /* --- Calculate outward unit normal vector at flux point ("left" element only) --- */
      double norm[3] = {0.0};
      // Transform face normal from reference to physical space [JGinv .dot. tNorm]
      for (uint dim1 = 0; dim1 < nDims; dim1++)
      {
        //faces->norm(gfpt,dim1) = 0.;
        //for (uint dim2 = 0; dim2 < nDims; dim2++)
        //  faces->norm(gfpt,dim1) += inv_jaco_fpts(fpt,e,dim2,dim1) * tnorm(fpt,dim2);

        for (uint dim2 = 0; dim2 < nDims; dim2++)
          norm[dim1] += inv_jaco_fpts(fpt,e,dim2,dim1) * tnorm(fpt,dim2);
      }

      if (slot == 0)
      {
        for (uint dim = 0; dim < nDims; dim++)
          faces->norm(gfpt, dim) = norm[dim]; 
      }

      // Store magnitude of face normal (equivalent to face area in finite-volume land)
        faces->dA(gfpt, slot) = 0;
        for (uint dim = 0; dim < nDims; dim++)
          faces->dA(gfpt, slot) += norm[dim]*norm[dim];

        faces->dA(gfpt, slot) = sqrt(faces->dA(gfpt, slot));

      // Normalize
      // If we have a collapsed edge, the dA will be 0, so just set the normal to 0
      // (A normal vector at a point doesn't make sense anyways)
      //if (std::fabs(faces->dA(gfpt, slot)) < 1e-10)
      //{
      //  faces->dA(gfpt, slot) = 0.;
      //  for (uint dim = 0; dim < nDims; dim++)
      //    faces->norm(gfpt,dim) = 0;
      //}
      //else
      //{
      //  for (uint dim = 0; dim < nDims; dim++)
      //    faces->norm(gfpt,dim) /= faces->dA(gfpt);
      //}
      
      if (slot == 0)
      {
        for (uint dim = 0; dim < nDims; dim++)
          faces->norm(gfpt,dim) /= faces->dA(gfpt, 0);
      }
    }
  }

  /* Set jacobian matrix and determinant at quadrature points */
  for (unsigned int e = 0; e < nEles; e++)
  {
    for (unsigned int qpt = 0; qpt < nQpts; qpt++)
    {
      if (nDims == 2)
      {
        // Determinant of transformation matrix
        jaco_det_qpts(qpt,e) = jaco_qpts(qpt,e,0,0)*jaco_qpts(qpt,e,1,1)-jaco_qpts(qpt,e,0,1)*jaco_qpts(qpt,e,1,0);
      }
      else if (nDims == 3)
      {
        double xr = jaco_qpts(qpt,e,0,0);   double xs = jaco_qpts(qpt,e,0,1);   double xt = jaco_qpts(qpt,e,0,2);
        double yr = jaco_qpts(qpt,e,1,0);   double ys = jaco_qpts(qpt,e,1,1);   double yt = jaco_qpts(qpt,e,1,2);
        double zr = jaco_qpts(qpt,e,2,0);   double zs = jaco_qpts(qpt,e,2,1);   double zt = jaco_qpts(qpt,e,2,2);
        jaco_det_qpts(qpt,e) = xr*(ys*zt - yt*zs) - xs*(yr*zt - yt*zr) + xt*(yr*zs - ys*zr);
      }
      if (jaco_det_qpts(qpt,e)<0) ThrowException("Negative Jacobian at quadrature point.");
    }
  }
}

void Elements::set_inverse_transforms(const mdvector<double> &jaco,
               mdvector<double> &inv_jaco, mdvector<double> &jaco_det,
               unsigned int nPts, unsigned int nDims)
{
#pragma omp parallel for collapse(2)
  for (unsigned int e = 0; e < nEles; e++)
  {
    for (unsigned int pt = 0; pt < nPts; pt++)
    {
      if (nDims == 2)
      {
        // Determinant of transformation matrix
        if (jaco_det.size()) jaco_det(pt,e) = jaco(pt,e,0,0)*jaco(pt,e,1,1)-jaco(pt,e,0,1)*jaco(pt,e,1,0);

        // Inverse of transformation matrix (times its determinant)
        inv_jaco(pt,e,0,0) = jaco(pt,e,1,1);  inv_jaco(pt,e,0,1) =-jaco(pt,e,0,1);
        inv_jaco(pt,e,1,0) =-jaco(pt,e,1,0);  inv_jaco(pt,e,1,1) = jaco(pt,e,0,0);
      }
      else if (nDims == 3)
      {
        double xr = jaco(pt,e,0,0);   double xs = jaco(pt,e,0,1);   double xt = jaco(pt,e,0,2);
        double yr = jaco(pt,e,1,0);   double ys = jaco(pt,e,1,1);   double yt = jaco(pt,e,1,2);
        double zr = jaco(pt,e,2,0);   double zs = jaco(pt,e,2,1);   double zt = jaco(pt,e,2,2);
        if (jaco_det.size()) jaco_det(pt,e) = xr*(ys*zt - yt*zs) - xs*(yr*zt - yt*zr) + xt*(yr*zs - ys*zr);

        inv_jaco(pt,e,0,0) = ys*zt - yt*zs;  inv_jaco(pt,e,0,1) = xt*zs - xs*zt;  inv_jaco(pt,e,0,2) = xs*yt - xt*ys;
        inv_jaco(pt,e,1,0) = yt*zr - yr*zt;  inv_jaco(pt,e,1,1) = xr*zt - xt*zr;  inv_jaco(pt,e,1,2) = xt*yr - xr*yt;
        inv_jaco(pt,e,2,0) = yr*zs - ys*zr;  inv_jaco(pt,e,2,1) = xs*zr - xr*zs;  inv_jaco(pt,e,2,2) = xr*ys - xs*yr;
      }

      if (jaco_det.size() and jaco_det(pt,e) < 0) ThrowException("Negative Jacobian at solution points.");
    }
  }
}

void Elements::initialize_U()
{
  /* Initialize solution */
  if (input->equation == AdvDiff)
  {
    if (input->ic_type == 0)
    {
      // Do nothing for now
    }
    else if (input->ic_type == 1)
    {
      if (input->nDims == 2)
      {
        for (unsigned int ele = 0; ele < nEles; ele++)
        {
          for (unsigned int spt = 0; spt < nSpts; spt++)
          {
            double x = coord_spts(spt, ele, 0);
            double y = coord_spts(spt, ele, 1);

            U_spts(spt, ele, 0) = compute_U_init(x, y, 0, 0, input);
          }
        }
      }
      else if (input->nDims == 3)
      {
        for (unsigned int ele = 0; ele < nEles; ele++)
        {
          for (unsigned int spt = 0; spt < nSpts; spt++)
          {
            double x = coord_spts(spt, ele, 0);
            double y = coord_spts(spt, ele, 1);
            double z = coord_spts(spt, ele, 2);

            U_spts(spt, ele, 0) = compute_U_init(x, y, z, 0, input);

          }
        }
      }
    }
    else
    {
      ThrowException("ic_type not recognized!");
    }
  }
  else if (input->equation == EulerNS)
  {
    if (input->ic_type == 0)
    {
      for (unsigned int ele = 0; ele < nEles; ele++)
      {
        for (unsigned int spt = 0; spt < nSpts; spt++)
        {
          U_spts(spt, ele, 0)  = input->rho_fs;

          double Vsq = 0.0;
          for (unsigned int dim = 0; dim < nDims; dim++)
          {
            U_spts(spt, ele, dim+1)  = input->rho_fs * input->V_fs(dim);
            Vsq += input->V_fs(dim) * input->V_fs(dim);
          }

          U_spts(spt, ele, nDims + 1)  = input->P_fs/(input->gamma-1.0) +
            0.5*input->rho_fs * Vsq;
        }
      }

    }
    else if (input->ic_type == 1)
    {
      for (unsigned int n = 0; n < nVars; n++)
      {
        for (unsigned int ele = 0; ele < nEles; ele++)
        {
          for (unsigned int spt = 0; spt < nSpts; spt++)
          {
            double x = coord_spts(spt, ele, 0);
            double y = coord_spts(spt, ele, 1);

            U_spts(spt, ele, n) = compute_U_init(x, y, 0, n, input);
          }
        }
      }
    }
  }
  else
  {
    ThrowException("Solution initialization not recognized!");
  }
}

void Elements::setup_filter()
{
  /* Compute 1D vandermonde matrices and inverse */
  mdvector<double> vand1D({nSpts1D, order + 1});
  for (unsigned int j = 0; j <= order; j++)
  {
    double normC = std::sqrt(2.0 / (2.0 * j + 1.0));
    for (unsigned int spt = 0; spt < nSpts1D; spt++)
      vand1D(spt, j) = Legendre(j, loc_spts_1D[spt]) / normC;
  }
  
  vand1D.calc_LU();
  mdvector<double> inv_vand1D({nSpts1D, order + 1});
  mdvector<double> eye({nSpts1D, order + 1});
  for (unsigned int j = 0; j <= order; j++)
    eye(j,j) = 1.0;

  vand1D.solve(inv_vand1D, eye);
  
  /* Compute 1D vandermonde matrix for the derivative */
  mdvector<double> vand1D_d1({nSpts1D, order + 1});
  for (unsigned int j = 0; j <= order; j++)
  {
    double normC = std::sqrt(2.0 / (2.0 * j + 1.0));
    for (unsigned int spt = 0; spt < nSpts1D; spt++)
      vand1D_d1(spt, j) = Legendre_d1(j, loc_spts_1D[spt]) / normC;
  }

  /* Form concentration sensor matrix */
  // Form 1D operator for tensor product line
  oppS_1D.assign({nSpts1D, order + 1});
  mdvector<double> conc({nSpts1D, order + 1}, 0.0);
  
  if (order > 0) 
  {
    for (unsigned int j = 0; j <= order; j++)
    {
      for (unsigned int spt = 0; spt < nSpts1D; spt++)
      {
        double x = loc_spts_1D[spt];
        conc(spt, j) = (M_PI / order) * std::sqrt(1.0 - x*x) * vand1D_d1(spt, j);
      }
    }
  }

  auto &A = conc(0, 0);
  auto &B = inv_vand1D(0, 0);
  auto &C = oppS_1D(0, 0);
  cblas_dgemm(CblasColMajor, CblasNoTrans, CblasNoTrans, 
    nSpts1D, nSpts1D, nSpts1D, 1.0, &A, conc.ldim(), &B, inv_vand1D.ldim(), 0.0, &C, oppS_1D.ldim());

  // Form multidimensional operator
  // Note: This operator is constructed for tensor product elements. Application to tris/tets requires
  // additional multiplication by interpolation operator to "collapsed" tensor product solution points, done later.
  if (nDims == 2) // Quads, Tris
  {
    int nSpts2D = nSpts1D * nSpts1D;
    oppS.assign({nDims * nSpts2D, nSpts2D});

    // xi lines
    for (unsigned int k = 0; k < nSpts1D; k++)
      for (unsigned int j = 0; j < nSpts1D; j++)
        for (unsigned int i = 0; i < nSpts1D; i++)
          oppS(i + k*nSpts1D, j + k*nSpts1D) = oppS_1D(i,j);
      
    // eta lines
    for (unsigned int k = 0; k < nSpts1D; k++)
      for (unsigned int j = 0; j < nSpts1D; j++)
        for (unsigned int i = 0; i < nSpts1D; i++)
          oppS(nSpts2D + i + k*nSpts1D, j*nSpts1D + k) = oppS_1D(i,j);   
  } 
  else // Hexes, Tets
  {
    int nSpts2D = nSpts1D * nSpts1D;
    int nSpts3D = nSpts1D * nSpts1D * nSpts1D;
    oppS.assign({nDims * nSpts3D, nSpts3D});

    // xi lines
    for (unsigned int k = 0; k < nSpts2D; k++)
      for (unsigned int j = 0; j < nSpts1D; j++)
        for (unsigned int i = 0; i < nSpts1D; i++)
          oppS(i + k*nSpts1D, j + k*nSpts1D) = oppS_1D(i,j);

    // eta lines
    for(unsigned int l = 0; l < nSpts1D; l++)
      for (unsigned int k = 0; k < nSpts1D; k++)
        for (unsigned int j = 0; j < nSpts1D; j++)
          for (unsigned int i = 0; i < nSpts1D; i++)
            oppS(nSpts3D + i + k*nSpts1D + l*nSpts2D, j*nSpts1D + k + l*nSpts2D) = oppS_1D(i,j);

    // zeta lines
    for(unsigned int l = 0; l < nSpts1D; l++)
      for (unsigned int k = 0; k < nSpts1D; k++)
        for (unsigned int j = 0; j < nSpts1D; j++)
          for (unsigned int i = 0; i < nSpts1D; i++)
            oppS(2*nSpts3D + i + k*nSpts1D + l*nSpts2D, j*nSpts2D + k + l*nSpts1D) = oppS_1D(i,j);
  }

  modify_sensor(); // multiply by additional matrix for tri/tet

  /* Form exponential filter matrix */
  oppF.assign({nSpts, nSpts});
  mdvector<double> temp({nSpts, nSpts});

  for (unsigned int i = 0; i < nSpts; i++)
  {
    double sigma = calc_expfilter_coeffs(order, nSpts, input->alpha, input->filtexp, nDims, i);

    for (unsigned int j = 0; j < nSpts; j++)
      temp(i,j) = sigma * inv_vand(i,j);
  }

  cblas_dgemm(CblasColMajor, CblasNoTrans, CblasNoTrans, nSpts, nSpts, nSpts, 1.0, 
      vand.data(), vand.ldim(), temp.data(), temp.ldim(), 0.0, oppF.data(), oppF.ldim());

#ifdef _GPU
  /* Copy operators to GPU */
  oppS_d = oppS;
  oppF_d = oppF;
#endif

}

void Elements::extrapolate_U()
{
#ifdef _CPU
  auto &A = oppE(0,0);
  auto &B = U_spts(0, 0, 0);
  auto &C = U_fpts(0, 0, 0);

#ifdef _OMP
  omp_blocked_dgemm(CblasColMajor, CblasNoTrans, CblasNoTrans, nFpts, nEles * nVars,
        nSpts, 1.0, &A, oppE.ldim(), &B, U_spts.ldim(), 0.0, &C, U_fpts.ldim());
#else
  cblas_dgemm(CblasColMajor, CblasNoTrans, CblasNoTrans, nFpts, nEles * nVars,
        nSpts, 1.0, &A, oppE.ldim(), &B, U_spts.ldim(), 0.0, &C, U_fpts.ldim());
#endif

#endif

#ifdef _GPU
  auto *A = oppE_d.data();
  auto *B = U_spts_d.data();
  auto *C = U_fpts_d.data();
  cublasDGEMM_wrapper(nFpts, nEles * nVars, nSpts, 1.0,
      A, oppE_d.ldim(), B, U_spts_d.ldim(), 0.0, C, U_fpts_d.ldim());

  event_record(0, 0); // record event for MPI comms

  check_error();
#endif

}

void Elements::extrapolate_dU()
{
#ifdef _CPU
  for (unsigned int dim = 0; dim < nDims; dim++)
  {
    auto &A = oppE(0,0);
    auto &B = dU_spts(0, 0, 0, dim);
    auto &C = dU_fpts(0, 0, 0, dim);

#ifdef _OMP
    omp_blocked_dgemm(CblasColMajor, CblasNoTrans, CblasNoTrans, nFpts, 
        nEles * nVars, nSpts, 1.0, &A, oppE.ldim(), &B, dU_spts.ldim(), 0.0, &C, dU_fpts.ldim());
#else
    cblas_dgemm(CblasColMajor, CblasNoTrans, CblasNoTrans, nFpts, nEles * nVars,
        nSpts, 1.0, &A, oppE.ldim(), &B, dU_spts.ldim(), 0.0, &C, dU_fpts.ldim());
#endif
  }
#endif

#ifdef _GPU
  for (unsigned int dim = 0; dim < nDims; dim++)
  {
    auto *A = oppE_d.get_ptr(0,0);
    auto *B = dU_spts_d.get_ptr(0, 0, 0, dim);
    auto *C = dU_fpts_d.get_ptr(0, 0, 0, dim);

    cublasDGEMM_wrapper(nFpts, nEles * nVars, nSpts, 1.0, A, oppE_d.ldim(), 
        B, dU_spts_d.ldim(), 0.0, C, dU_fpts_d.ldim());
  }

  event_record(0, 0); // record event for MPI comms
  check_error();
#endif
}

void Elements::extrapolate_Fn(std::shared_ptr<Faces> faces)
{
#ifdef _CPU
  dFn_fpts = Fcomm;

  if (input->motion)
  {
    for (unsigned int dim = 0; dim < nDims; dim++)
    {
      for (unsigned int var = 0; var < nVars; var++)
      {
        auto &A = oppE(0, 0);
        auto &B = F_spts(0, 0, var, dim);
        auto &C = tempF_fpts(0, 0);

  #ifdef _OMP
        omp_blocked_dgemm(CblasColMajor, CblasNoTrans, CblasNoTrans, nFpts, nEles,
            nSpts, 1.0, &A, oppE.ldim(), &B, F_spts.ldim(), 0.0, &C, tempF_fpts.ldim());
  #else
        cblas_dgemm(CblasColMajor, CblasNoTrans, CblasNoTrans, nFpts, nEles,
            nSpts, 1.0, &A, oppE.ldim(), &B, F_spts.ldim(), 0.0, &C, tempF_fpts.ldim());
  #endif
        for (unsigned int ele = 0; ele < nEles; ele++)
        {
          for (unsigned int fpt = 0; fpt < nFpts; fpt++)
          {
            int gfpt = geo->fpt2gfptBT[etype](fpt,ele);

<<<<<<< HEAD
            unsigned int slot = geo->fpt2gfpt_slotBT[etype](fpt,ele);
=======
            unsigned int slot = geo->fpt2gfpt_slot(fpt,ele);
>>>>>>> 6c4e4b42
            double fac = (slot == 1) ? -1 : 1; // factor to negate normal if "right" element (slot = 1)
            dFn_fpts(fpt,ele,var) -= tempF_fpts(fpt,ele) * fac * faces->norm(gfpt,dim) * faces->dA(gfpt);
          }
        }
      }
    }
  }
  else
  {
    for (unsigned int dim = 0; dim < nDims; dim++)
    {
      for (unsigned int var = 0; var < nVars; var++)
      {
        auto &A = oppE_Fn(0, 0, dim);
        auto &B = F_spts(0, 0, var, dim);
        auto &C = dFn_fpts(0, 0, var);

  #ifdef _OMP
        omp_blocked_dgemm(CblasColMajor, CblasNoTrans, CblasNoTrans, nFpts, nEles,
            nSpts, 1.0, &A, oppE.ldim(), &B, F_spts.ldim(), -1.0, &C, dFn_fpts.ldim());
  #else
        cblas_dgemm(CblasColMajor, CblasNoTrans, CblasNoTrans, nFpts, nEles,
            nSpts, 1.0, &A, oppE.ldim(), &B, F_spts.ldim(), -1.0, &C, dFn_fpts.ldim());
  #endif
      }
    }
  }
#endif

#ifdef _GPU
  cudaDeviceSynchronize();
  check_error();

  device_copy(dFn_fpts_d, Fcomm_d, Fcomm_d.size());
cudaDeviceSynchronize();
  check_error();

  extrapolate_Fn_wrapper(oppE_d, F_spts_d, tempF_fpts_d, dFn_fpts_d,
      faces->norm_d, faces->dA_d, geo->fpt2gfptBT_d[etype], geo->fpt2gfpt_slotBT_d[etype], nSpts,
      nFpts, nEles, nDims, nVars, input->motion);

  check_error();
#endif
}

void Elements::compute_dU_spts()
{
#ifdef _CPU
  /* Compute contribution to derivative from solution at solution points */
    for (unsigned int dim = 0; dim < nDims; dim++)
    {
        auto &A = oppD(0, 0, dim);
        auto &B = U_spts(0, 0, 0);
        auto &C = dU_spts(0, 0, 0, dim);

#ifdef _OMP
        omp_blocked_dgemm(CblasColMajor, CblasNoTrans, CblasNoTrans, nSpts, 
            nEles * nVars, nSpts, 1.0, &A, oppD.ldim(), &B, U_spts.ldim(), 
            0.0, &C, dU_spts.ldim());
#else
        cblas_dgemm(CblasColMajor, CblasNoTrans, CblasNoTrans, nSpts, 
            nEles * nVars, nSpts, 1.0, &A, oppD.ldim(), &B, U_spts.ldim(), 
            0.0, &C, dU_spts.ldim());
#endif
    }

#endif

#ifdef _GPU
  for (unsigned int dim = 0; dim < nDims; dim++)
  {
    auto *A = oppD_d.get_ptr(0, 0, dim);
    auto *B = U_spts_d.get_ptr(0, 0, 0);
    auto *C = dU_spts_d.get_ptr(0, 0, 0, dim);

    /* Compute contribution to derivative from solution at solution points */
    cublasDGEMM_wrapper(nSpts, nEles * nVars, nSpts, 1.0, A, oppD_d.ldim(), 
        B, U_spts_d.ldim(), 0.0, C, dU_spts_d.ldim());

    check_error();
  }
#endif

}

void Elements::compute_dU_fpts()
{
#ifdef _CPU
    /* Compute contribution to derivative from common solution at flux points */
    for (unsigned int dim = 0; dim < nDims; dim++)
    {
      auto &A = oppD_fpts(0, 0, dim);
      auto &B = Ucomm(0, 0, 0);
      auto &C = dU_spts(0, 0, 0, dim);

#ifdef _OMP
      omp_blocked_dgemm(CblasColMajor, CblasNoTrans, CblasNoTrans, nSpts, 
          nEles * nVars, nFpts, 1.0, &A, oppD_fpts.ldim(), &B, Ucomm.ldim(), 
          1.0, &C, dU_spts.ldim());
#else
      cblas_dgemm(CblasColMajor, CblasNoTrans, CblasNoTrans, nSpts, 
          nEles * nVars, nFpts, 1.0, &A, oppD_fpts.ldim(), &B, Ucomm.ldim(), 
          1.0, &C, dU_spts.ldim());
#endif
    }

#endif

#ifdef _GPU
  for (unsigned int dim = 0; dim < nDims; dim++)
  {
    auto *A = oppD_fpts_d.get_ptr(0, 0, dim);
    auto *B = Ucomm_d.get_ptr(0, 0, 0);
    auto *C = dU_spts_d.get_ptr(0, 0, 0, dim);

    /* Compute contribution to derivative from common solution at flux points */
    cublasDGEMM_wrapper(nSpts, nEles * nVars, nFpts, 1.0,
        A, oppD_fpts_d.ldim(), B, Ucomm_d.ldim(), 1.0, C, dU_spts_d.ldim());

    check_error();
  }
#endif

}

void Elements::compute_divF_spts(unsigned int stage)
{
#ifdef _CPU
  /* Compute contribution to divergence from flux at solution points */
  for (unsigned int dim = 0; dim < nDims; dim++)
  {
    double fac = (dim == 0) ? 0.0 : 1.0;

    auto &A = oppD(0, 0, dim);
    auto &B = F_spts(0, 0, 0, dim);
    auto &C = divF_spts(0, 0, 0, stage);


#ifdef _OMP
    omp_blocked_dgemm(CblasColMajor, CblasNoTrans, CblasNoTrans, nSpts, 
        nEles * nVars, nSpts, 1.0, &A, oppD.ldim(), &B, F_spts.ldim(), fac, &C, divF_spts.ldim());
#else
    cblas_dgemm(CblasColMajor, CblasNoTrans, CblasNoTrans, nSpts, nEles * nVars,
          nSpts, 1.0, &A, oppD.ldim(), &B, F_spts.ldim(), fac, &C, divF_spts.ldim());
#endif
  }
#endif

#ifdef _GPU
  for (unsigned int dim = 0; dim < nDims; dim++)
  {
    double fac = (dim == 0) ? 0.0 : 1.0;

    auto *A = oppD_d.get_ptr(0, 0, dim);
    auto *B = F_spts_d.get_ptr(0, 0, 0, dim);
    auto *C = divF_spts_d.get_ptr(0, 0, 0, stage);

    /* Compute contribution to derivative from solution at solution points */
    cublasDGEMM_wrapper(nSpts, nEles * nVars, nSpts, 1.0,
        A, oppD_d.ldim(), B, F_spts_d.ldim(), fac, C, divF_spts_d.ldim(), 0);
  }
  check_error();
#endif
}

void Elements::compute_divF_fpts(unsigned int stage)
{
#ifdef _CPU
  /* Compute contribution to divergence from common flux at flux points */
  auto &A = oppDiv_fpts(0, 0);
  auto &B = Fcomm(0, 0, 0);
  auto &C = divF_spts(0, 0, 0, stage);

#ifdef _OMP
  omp_blocked_dgemm(CblasColMajor, CblasNoTrans, CblasNoTrans, nSpts, 
      nEles * nVars, nFpts, 1.0, &A, oppDiv_fpts.ldim(), &B, Fcomm.ldim(), 1.0, &C, divF_spts.ldim());
#else
  cblas_dgemm(CblasColMajor, CblasNoTrans, CblasNoTrans, nSpts, nEles * nVars,
      nFpts, 1.0, &A, oppDiv_fpts.ldim(), &B, Fcomm.ldim(), 1.0, &C, divF_spts.ldim());
#endif
#endif

#ifdef _GPU
  /* Compute contribution to derivative from common solution at flux points */
  auto *A = oppDiv_fpts_d.get_ptr(0, 0);
  auto *B = Fcomm_d.get_ptr(0, 0, 0);
  auto *C = divF_spts_d.get_ptr(0, 0, 0, stage);

  cublasDGEMM_wrapper(nSpts, nEles * nVars,  nFpts, 1.0,
      A, oppDiv_fpts_d.ldim(), B, Fcomm_d.ldim(), 1.0, C, divF_spts_d.ldim(), 0);

  check_error();
#endif
}

void Elements::compute_dU0()
{
  /* If running a viscous simulation, use dU that was already computed
   * NOTE: the point is to keep a copy of dU wrt reference domain coords */
  if (input->viscous)
  {
#ifdef _CPU
    std::copy(dU_spts.data(),dU_spts.data()+dU_spts.size(),dUr_spts.data());
#endif

#ifdef _GPU
    device_copy(dUr_spts_d, dU_spts_d, dU_spts_d.size());
    check_error();
#endif

    return;
  }

  /* Compute derivative of solution at solution points (Order-P FR basis) */
#ifdef _CPU
  for (unsigned int dim = 0; dim < nDims; dim++)
  {
    for (unsigned int var = 0; var < nVars; var++)
    {
      auto &A = oppD0(0, 0, dim);
      auto &B = U_spts(0, 0, var);
      auto &C = dUr_spts(0, 0, var, dim);

#ifdef _OMP
      omp_blocked_dgemm(CblasColMajor, CblasNoTrans, CblasNoTrans, nSpts,
                        nEles, nSpts, 1.0, &A, oppD.ldim(), &B, U_spts.ldim(),
                        0.0, &C, dU_spts.ldim());
#else
      cblas_dgemm(CblasColMajor, CblasNoTrans, CblasNoTrans, nSpts,
                  nEles, nSpts, 1.0, &A, oppD0.ldim(), &B, U_spts.ldim(),
                  0.0, &C, dUr_spts.ldim());
#endif
    }
  }
#endif

#ifdef _GPU
  for (unsigned int dim = 0; dim < nDims; dim++)
  {
    for (unsigned int var = 0; var < nVars; var++)
    {
      auto *A = oppD0_d.get_ptr(0, 0, dim);
      auto *B = U_spts_d.get_ptr(0, 0, var);
      auto *C = dUr_spts_d.get_ptr(0, 0, var, dim);

      cublasDGEMM_wrapper(nSpts, nEles, nSpts, 1.0, A, oppD0_d.ldim(), B,
          U_spts_d.ldim(), 0.0, C, dUr_spts_d.ldim());
    }
  }
  check_error();
#endif
}

void Elements::compute_gradF_spts()
{
  int m = nSpts;
  int n = nEles;
  int k = nSpts;

#ifdef _CPU
  /* Compute contribution to divergence from flux at solution points */
  for (unsigned int dim2 = 0; dim2 < nDims; dim2++)
  {
    for (unsigned int dim1 = 0; dim1 < nDims; dim1++)
    {
      for (unsigned int var = 0; var < nVars; var++)
      {
        auto &A = oppD0(0, 0, dim2);
        auto &B = F_spts(0, 0, var, dim1);
        auto &C = dF_spts(0, 0, var, dim1, dim2);

#ifdef _OMP
        omp_blocked_dgemm(CblasColMajor, CblasNoTrans, CblasNoTrans, m, n, k,
                          1.0, &A, oppD.ldim(), &B, F_spts.ldim(), 0., &C, dF_spts.ldim());
#else
        cblas_dgemm(CblasColMajor, CblasNoTrans, CblasNoTrans, m, n, k,
                    1.0, &A, oppD0.ldim(), &B, F_spts.ldim(), 0., &C, dF_spts.ldim());
#endif
      }
    }
  }
#endif

#ifdef _GPU
  // nSpts, nEles, nVars, nDims, nDims
  for (unsigned int dim1 = 0; dim1 < nDims; dim1++)
  {
    for (unsigned int dim2 = 0; dim2 < nDims; dim2++)
    {
      for (unsigned int var = 0; var < nVars; var++)
      {
        auto *A = oppD0_d.get_ptr(0, 0, dim2);
        auto *B = F_spts_d.get_ptr(0, 0, var, dim1);
        auto *C = dF_spts_d.get_ptr(0, 0, var, dim1, dim2);

        /* Compute contribution to derivative from solution at solution points */
        cublasDGEMM_wrapper(m, n, k, 1.0, A, oppD0_d.ldim(), B, F_spts_d.ldim(),
            0., C, dF_spts_d.ldim());
      }
    }
  }
  check_error();
#endif
}

void Elements::transform_gradF_spts(unsigned int stage)
{
#ifdef _CPU
  if (nDims == 2)
  {
#pragma omp parallel for collapse(2)
    for (uint spt = 0; spt < nSpts; spt++)
    {
      for (uint e = 0; e < nEles; e++)
      {
        double A = grid_vel_spts(spt,e,1)*jaco_spts(spt,e,0,1) - grid_vel_spts(spt,e,0)*jaco_spts(spt,e,1,1);
        double B = grid_vel_spts(spt,e,0)*jaco_spts(spt,e,1,0) - grid_vel_spts(spt,e,1)*jaco_spts(spt,e,0,0);
        for (uint k = 0; k < nVars; k++)
        {
          divF_spts(spt,e,k,stage) =  dF_spts(spt,e,k,0,0)*jaco_spts(spt,e,1,1) - dF_spts(spt,e,k,1,0)*jaco_spts(spt,e,0,1) + dUr_spts(spt,e,k,0)*A;
          divF_spts(spt,e,k,stage)+= -dF_spts(spt,e,k,0,1)*jaco_spts(spt,e,1,0) + dF_spts(spt,e,k,1,1)*jaco_spts(spt,e,0,0) + dUr_spts(spt,e,k,1)*B;
        }
      }
    }
  }
  else
  {
#pragma omp parallel for collapse(2)
    for (uint spt = 0; spt < nSpts; spt++)
    {
      for (uint e = 0; e < nEles; e++)
      {
        for (uint k = 0; k < nVars; k++)
          divF_spts(spt,e,k,stage) = 0;

        mdvector<double> Jacobian({nDims+1,nDims+1});
        Jacobian(nDims,nDims) = 1;
        for (uint i = 0; i < nDims; i++)
        {
          for (uint j = 0; j < nDims; j++)
            Jacobian(i,j) = jaco_spts(spt,e,i,j);
          Jacobian(i,nDims) = grid_vel_spts(spt,e,i);
        }

        if (tmp_S.size() != 16)
          tmp_S.resize({4,4});
        adjoint_4x4(Jacobian.data(), tmp_S.data());

        for (uint dim1 = 0; dim1 < nDims; dim1++)
          for (uint dim2 = 0; dim2 < nDims; dim2++)
            for (uint k = 0; k < nVars; k++)
              divF_spts(spt,e,k,stage) += dF_spts(spt,e,k,dim1,dim2)*tmp_S(dim2,dim1);

        for (uint dim = 0; dim < nDims; dim++)
          for (uint k = 0; k < nVars; k++)
            divF_spts(spt,e,k,stage) += dUr_spts(spt,e,k,dim)*tmp_S(dim,nDims);
      }
    }
  }
#endif

#ifdef _GPU
  if (nDims == 2)
  {
    transform_gradF_quad_wrapper(divF_spts_d, dF_spts_d, jaco_spts_d, grid_vel_spts_d,
        dUr_spts_d, nSpts, nEles, stage, input->equation, input->overset,
        geo->iblank_cell_d.data());
  }
  else
  {
    transform_gradF_hexa_wrapper(divF_spts_d, dF_spts_d, jaco_spts_d, grid_vel_spts_d,
        dUr_spts_d, nSpts, nEles, stage, input->equation, input->overset,
        geo->iblank_cell_d.data());
  }
  check_error();
#endif
}


void Elements::add_source(unsigned int stage, double flow_time)
{
#ifdef _CPU
#pragma omp parallel for collapse(2)
  for (unsigned int n = 0; n < nVars; n++)
  {
    for (unsigned int ele = 0; ele < 0; ele++)
    {
      if (input->overset && geo->iblank_cell(ele) != NORMAL) continue;
      for (unsigned int spt = 0; spt < nSpts; spt++)
      {
          double x = coord_spts(spt, ele, 0);
          double y = coord_spts(spt, ele, 1);
          double z = 0;
          if (nDims == 3)
            z = coord_spts(spt, ele, 2);

          divF_spts(spt, ele, n, stage) += compute_source_term(x, y, z, flow_time, n, input) * 
            jaco_det_spts(spt, ele);
      }
    }
  }

#endif

#ifdef _GPU
  add_source_wrapper(divF_spts_d, jaco_det_spts_d, coord_spts_d, nSpts, nEles,
      nVars, nDims, input->equation, flow_time, stage);
  check_error();
#endif
}

void Elements::compute_dU_spts_via_divF(unsigned int dim)
{
#ifdef _CPU
  /* Compute contribution to divergence from flux at solution points */
  for (unsigned int dim1 = 0; dim1 < nDims; dim1++)
  {
    double fac = (dim1 == 0) ? 0.0 : 1.0;

    auto &A = oppD(0, 0, dim1);
    auto &B = F_spts(0, 0, 0, dim1);
    auto &C = dU_spts(0, 0, 0, dim);


#ifdef _OMP
    omp_blocked_dgemm(CblasColMajor, CblasNoTrans, CblasNoTrans, nSpts, 
        nEles * nVars, nSpts, 1.0, &A, oppD.ldim(), &B, F_spts.ldim(), fac, &C, divF_spts.ldim());
#else
    cblas_dgemm(CblasColMajor, CblasNoTrans, CblasNoTrans, nSpts, nEles * nVars,
          nSpts, 1.0, &A, oppD.ldim(), &B, F_spts.ldim(), fac, &C, dU_spts.ldim());
#endif
  }
#endif

#ifdef _GPU
  for (unsigned int dim1 = 0; dim1 < nDims; dim1++)
  {
    double fac = (dim1 == 0) ? 0.0 : 1.0;

    auto *A = oppD_d.get_ptr(0, 0, dim1);
    auto *B = F_spts_d.get_ptr(0, 0, 0, dim1);
    auto *C = dU_spts_d.get_ptr(0, 0, 0, dim);

    /* Compute contribution to derivative from solution at solution points */
    cublasDGEMM_wrapper(nSpts, nEles * nVars, nSpts, 1.0,
        A, oppD_d.ldim(), B, F_spts_d.ldim(), fac, C, dU_spts_d.ldim(), 0);
  }
  check_error();
#endif
}

void Elements::compute_dU_fpts_via_divF(unsigned int dim)
{
#ifdef _CPU
  /* Compute contribution to divergence from common flux at flux points */
  auto &A = oppDiv_fpts(0, 0);
  auto &B = Fcomm(0, 0, 0);
  auto &C = dU_spts(0, 0, 0, dim);

#ifdef _OMP
  omp_blocked_dgemm(CblasColMajor, CblasNoTrans, CblasNoTrans, nSpts, 
      nEles * nVars, nFpts, 1.0, &A, oppDiv_fpts.ldim(), &B, Fcomm.ldim(), 1.0, &C, divF_spts.ldim());
#else
  cblas_dgemm(CblasColMajor, CblasNoTrans, CblasNoTrans, nSpts, nEles * nVars,
      nFpts, 1.0, &A, oppDiv_fpts.ldim(), &B, Fcomm.ldim(), 1.0, &C, dU_spts.ldim());
#endif
#endif

#ifdef _GPU
  /* Compute contribution to derivative from common solution at flux points */
  auto *A = oppDiv_fpts_d.get_ptr(0, 0);
  auto *B = Fcomm_d.get_ptr(0, 0, 0);
  auto *C = dU_spts_d.get_ptr(0, 0, 0, dim);

  cublasDGEMM_wrapper(nSpts, nEles * nVars,  nFpts, 1.0,
      A, oppDiv_fpts_d.ldim(), B, Fcomm_d.ldim(), 1.0, C, dU_spts_d.ldim(), 0);

  check_error();
#endif

}

void Elements::correct_divF_spts(unsigned int stage)
{
#ifdef _CPU
/* Compute contribution to divergence from common flux at flux points */
  auto &A = oppDiv_fpts(0, 0); // Identical to FR-DG correction operator
  auto &B = dFn_fpts(0, 0, 0);
  auto &C = divF_spts(0, 0, 0, stage);

#ifdef _OMP
  omp_blocked_dgemm(CblasColMajor, CblasNoTrans, CblasNoTrans, nSpts,
      nEles * nVars, nFpts, 1.0, &A, oppDiv_fpts.ldim(), &B, dFn_fpts.ldim(), 1.0, &C, divF_spts.ldim());
#else
  cblas_dgemm(CblasColMajor, CblasNoTrans, CblasNoTrans, nSpts, nEles * nVars,
      nFpts, 1.0, &A, oppDiv_fpts.ldim(), &B, dFn_fpts.ldim(), 1.0, &C, divF_spts.ldim());
#endif
#endif

#ifdef _GPU
  /* Compute contribution to derivative from common solution at flux points */
  auto *A = oppDiv_fpts_d.get_ptr(0, 0); // Identical to FR-DG correction operator
  auto *B = dFn_fpts_d.get_ptr(0, 0, 0);
  auto *C = divF_spts_d.get_ptr(0, 0, 0, stage);

  cublasDGEMM_wrapper(nSpts, nEles * nVars,  nFpts, 1.0,
      A, oppDiv_fpts_d.ldim(), B, dFn_fpts_d.ldim(), 1.0, C, divF_spts_d.ldim(), 0);

  check_error();
#endif
}

template<unsigned int nVars, unsigned int nDims, unsigned int equation>
void Elements::compute_F()
{
  double U[nVars];
  double F[nVars][nDims];
  double tdU[nVars][nDims];
  double inv_jaco[nDims][nDims];

  for (unsigned int ele = 0; ele < nEles; ele++)
  {
    for (unsigned int spt = 0; spt < nSpts; spt++)
    {

      /* Get state variables and reference space gradients */
      for (unsigned int var = 0; var < nVars; var++)
      {
        U[var] = U_spts(spt, ele, var);

        if(input->viscous) 
        {
          for(unsigned int dim = 0; dim < nDims; dim++)
          {
            tdU[var][dim] = dU_spts(spt, ele, var, dim);
          }
        }
      }

      /* Get metric terms */
      double inv_jaco[nDims][nDims];

      for (int dim1 = 0; dim1 < nDims; dim1++)
        for (int dim2 = 0; dim2 < nDims; dim2++)
          inv_jaco[dim1][dim2] = inv_jaco_spts(spt, ele, dim1, dim2);

      double dU[nVars][nDims] = {{0.0}};

      if (input->viscous)
      {
        double inv_jaco_det = 1.0 / jaco_det_spts(spt,ele);

        /* Transform gradient to physical space */
        for (unsigned int var = 0; var < nVars; var++)
        {
          for (int dim1 = 0; dim1 < nDims; dim1++)
          {
            if (!input->grad_via_div)
            {
              for (int dim2 = 0; dim2 < nDims; dim2++)
              {
                dU[var][dim1] += (tdU[var][dim2] * inv_jaco[dim2][dim1]);
              }

              dU[var][dim1] *= inv_jaco_det;

            }
            else
            {
              dU[var][dim1] = tdU[var][dim1] * inv_jaco_det;
            }

            /* Write physical gradient to global memory */
            dU_spts(spt, ele, var, dim1) = dU[var][dim1];

          }
        }
      }

      /* Compute fluxes */
      if (equation == AdvDiff)
      {
        double A[nDims];
        for(unsigned int dim = 0; dim < nDims; dim++)
          A[dim] = input->AdvDiff_A(dim);

        compute_Fconv_AdvDiff<nVars, nDims>(U, F, A);
        if(input->viscous) compute_Fvisc_AdvDiff_add<nVars, nDims>(dU, F, input->AdvDiff_D);

      }
      else if (equation == EulerNS)
      {
        double P;
        compute_Fconv_EulerNS<nVars, nDims>(U, F, P, input->gamma);
        if(input->viscous) compute_Fvisc_EulerNS_add<nVars, nDims>(U, dU, F, input->gamma, input->prandtl, input->mu,
            input->rt, input->c_sth, input->fix_vis);
      }

      if (!input->motion)
      {
        /* Transform flux to reference space */
        double tF[nVars][nDims] = {{0.0}};;

        for (unsigned int var = 0; var < nVars; var++)
        {
          for (unsigned int dim1 = 0; dim1 < nDims; dim1++)
          {
            for (unsigned int dim2 = 0; dim2 < nDims; dim2++)
            {
              tF[var][dim1] += F[var][dim2] * inv_jaco[dim1][dim2];
            }
          }
        }

        /* Write out transformed fluxes */
        for (unsigned int var = 0; var < nVars; var++)
        {
          for(unsigned int dim = 0; dim < nDims; dim++)
          {
            F_spts(spt, ele, var, dim) = tF[var][dim];
          }
        }
      }
      else
      {
        /* Write out physical fluxes */
        for (unsigned int var = 0; var < nVars; var++)
        {
          for(unsigned int dim = 0; dim < nDims; dim++)
          {
            F_spts(spt, ele, var, dim) = F[var][dim];
          }
        }
      }
    }
  }

}

void Elements::compute_F()
{
#ifdef _CPU
  if (input->equation == AdvDiff)
  {
    if (nDims == 2)
      compute_F<1, 2, AdvDiff>();
    else if (nDims == 3)
      compute_F<1, 3, AdvDiff>();
  }
  else if (input->equation == EulerNS)
  {
    if (nDims == 2)
      compute_F<4, 2, EulerNS>();
    else if (nDims == 3)
      compute_F<5, 3, EulerNS>();
  }
#endif

#ifdef _GPU
  compute_F_wrapper(F_spts_d, U_spts_d, dU_spts_d, inv_jaco_spts_d, jaco_det_spts_d, nSpts, nEles, nDims, input->equation, input->AdvDiff_A_d, 
      input->AdvDiff_D, input->gamma, input->prandtl, input->mu, input->c_sth, input->rt, 
      input->fix_vis, input->viscous, input->grad_via_div, input->overset, geo->iblank_cell_d.data(), input->motion);

  check_error();
#endif
}

template<unsigned int nVars, unsigned int nDims>
void Elements::compute_unit_advF(unsigned int dim)
{
  double U[nVars];
  double inv_jaco[nDims];

  for (unsigned int ele = 0; ele < nEles; ele++)
  {
    for (unsigned int spt = 0; spt < nSpts; spt++)
    {
      /* Get state variables */
      for (unsigned int var = 0; var < nVars; var++)
      {
        U[var] = U_spts(spt, ele, var);
      }

      /* Get required metric terms */
      for (unsigned int dim1 = 0; dim1 < nDims; dim1++)
      {
          inv_jaco[dim1] = inv_jaco_spts(spt, ele, dim1, dim);
      }

      /* Compute transformed unit advection flux along provided dimension */
      for (unsigned int var = 0; var < nVars; var++)
      {
        for (unsigned int dim1 = 0; dim1 < nDims; dim1++)
        {
            F_spts(spt, ele, var, dim1) = U[var] * inv_jaco[dim1];
        }
      }
    }
  }

}

void Elements::compute_unit_advF(unsigned int dim)
{
#ifdef _CPU
  if (input->equation == AdvDiff)
  {
    if (nDims == 2)
      compute_unit_advF<1, 2>(dim);
    else if (nDims == 3)
      compute_unit_advF<1, 3>(dim);
  }
  else if (input->equation == EulerNS)
  {
    if (nDims == 2)
      compute_unit_advF<4, 2>(dim);
    else if (nDims == 3)
      compute_unit_advF<5, 3>(dim);
  }
#endif

#ifdef _GPU
  compute_unit_advF_wrapper(F_spts_d, U_spts_d, inv_jaco_spts_d, nSpts, nEles, nDims, input->equation, dim);

  check_error();
#endif
}


#ifdef _CPU
void Elements::compute_localLHS(mdvector<double> &dt, unsigned int startEle, unsigned int endEle, unsigned int color)
#endif
#ifdef _GPU
void Elements::compute_localLHS(mdvector_gpu<double> &dt_d, unsigned int startEle, unsigned int endEle, unsigned int color)
#endif
{

#ifdef _CPU
  /* Compute LHS */
  for (unsigned int nj = 0; nj < nVars; nj++)
  {
    for (unsigned int ni = 0; ni < nVars; ni++)
    {
      int idx = 0; /* Index for color local LHS */
      for (unsigned int ele = startEle; ele < endEle; ele++)
      {
        /* Compute center inviscid LHS implicit Jacobian */
        for (unsigned int dim = 0; dim < nDims; dim++)
        {
          auto *A = &oppD(0, 0, dim);
          auto *B = &dFdU_spts(0, ele, ni, nj, dim);
          auto *C = &LHSs[color - 1](0, ni, 0, nj, idx);

          double fac = (dim == 0) ? 0.0 : 1.0;

          dgmm(nSpts, nSpts, 1, A, oppD.ldim(), B, 0, fac, C, nSpts*nVars);
        }

        auto *A = &oppDiv_fpts(0, 0);
        auto *B = &dFcdU_fpts(0, ele, ni, nj, 0);
        auto *C = &CtempSF(0, 0);
        dgmm(nSpts, nFpts, 1, A, oppDiv_fpts.ldim(), B, 0, 0, C, nSpts);

        A = &CtempSF(0, 0);
        B = &oppE(0, 0);
        C = &LHSs[color - 1](0, ni, 0, nj, idx);
        gemm(nSpts, nSpts, nFpts, 1, A, nSpts, B, oppE.ldim(), 1, C, nSpts*nVars);

        /* Compute center viscous LHS implicit Jacobian */
        if (input->viscous)
        {
          /* Compute center viscous supplementary matrix */
          Cvisc0.fill(0);       
          CtempFS.fill(0);
          for (unsigned int j = 0; j < nSpts; j++)
          {
            for (unsigned int i = 0; i < nFpts; i++)
            {
              CtempFS(i, j) = dUcdU_fpts(i, ele, ni, nj, 0) * oppE(i, j);
            }
          }

          for (unsigned int dim = 0; dim < nDims; dim++)
          {
            for (unsigned int j = 0; j < nSpts; j++)
            {
              for (unsigned int i = 0; i < nSpts; i++)
              {
                Cvisc0(i, j, dim) += oppD(i, j, dim);
                for (unsigned int k = 0; k < nFpts; k++)
                {
                  Cvisc0(i, j, dim) += oppD_fpts(i, k, dim) * CtempFS(k, j);
                }
              }
            }
          }

          /* Add contribution from solution boundary condition to Cvisc0 */
          for (unsigned int face = 0; face < nFaces; face++)
          {
            /* Neighbor element */
            int eleN = geo->ele_adj(face, ele);
            if (eleN == -1)
            {
              CtempFSN.fill(0);
              for (unsigned int j = 0; j < nSpts; j++)
              {
                for (unsigned int i = 0; i < nSpts1D; i++)
                {
                  unsigned int ind = face * nSpts1D + i;
                  CtempFSN(i, j) = dUcdU_fpts(ind, ele, ni, nj, 1) * oppE(ind, j);
                }
              }

              for (unsigned int dim = 0; dim < nDims; dim++)
              {
                for (unsigned int j = 0; j < nSpts; j++)
                {
                  for (unsigned int i = 0; i < nSpts; i++)
                  {
                    for (unsigned int k = 0; k < nSpts1D; k++)
                    {
                      unsigned int ind = face * nSpts1D + k;
                      Cvisc0(i, j, dim) += oppD_fpts(i, ind, dim) * CtempFSN(k, j);
                    }
                  }
                }
              }
            }
          }

          /* Transform center viscous supplementary matrices (2D) */
          for (unsigned int j = 0; j < nSpts; j++)
          {
            for (unsigned int i = 0; i < nSpts; i++)
            {
              double Cvisc0temp = Cvisc0(i, j, 0);

              Cvisc0(i, j, 0) = Cvisc0(i, j, 0) * jaco_spts(i, ele, 1, 1) -
                                Cvisc0(i, j, 1) * jaco_spts(i, ele, 1, 0);

              Cvisc0(i, j, 1) = Cvisc0(i, j, 1) * jaco_spts(i, ele, 0, 0) -
                                Cvisc0temp * jaco_spts(i, ele, 0, 1);

              Cvisc0(i, j, 0) /= jaco_det_spts(i, ele);
              Cvisc0(i, j, 1) /= jaco_det_spts(i, ele);
            }
          }

          /* Compute center dFddU */
          CdFddU0.fill(0);
          for (unsigned int dimj = 0; dimj < nDims; dimj++)
          {
            for (unsigned int dimi = 0; dimi < nDims; dimi++)
            {
              for (unsigned int j = 0; j < nSpts; j++)
              {
                for (unsigned int i = 0; i < nSpts; i++)
                {
                  CdFddU0(i, j, dimi) += dFddU_spts(i, ele, ni, nj, dimi, dimj) * Cvisc0(i, j, dimj);
                }
              }
            }
          }

          /* Transform center dFddU (2D) */
          for (unsigned int j = 0; j < nSpts; j++)
          {
            for (unsigned int i = 0; i < nSpts; i++)
            {
              double CdFddU0temp = CdFddU0(i, j, 0);

              CdFddU0(i, j, 0) = CdFddU0(i, j, 0) * jaco_spts(i, ele, 1, 1) -
                                 CdFddU0(i, j, 1) * jaco_spts(i, ele, 0, 1);

              CdFddU0(i, j, 1) = CdFddU0(i, j, 1) * jaco_spts(i, ele, 0, 0) -
                                 CdFddU0temp * jaco_spts(i, ele, 1, 0);
            }
          }

          /* (Center) Term 1 */
          for (unsigned int dim = 0; dim < nDims; dim++)
          {
            CtempSS.fill(0);
            for (unsigned int j = 0; j < nSpts; j++)
            {
              for (unsigned int i = 0; i < nSpts; i++)
              {
                CtempSS(i, j) += CdFddU0(i, j, dim);
              }
            }

            for (unsigned int j = 0; j < nSpts; j++)
            {
              for (unsigned int i = 0; i < nSpts; i++)
              {
                double val = 0;
                for (unsigned int k = 0; k < nSpts; k++)
                {
                  val += oppD(i, k, dim) * CtempSS(k, j);
                }
                LHSs[color - 1](i, ni, j, nj, idx) += val;
              }
            }
          }

          /* (Center) Term 2 */
          CtempFS.fill(0);
          for (unsigned int dim = 0; dim < nDims; dim++)
          {
            CtempFS2.fill(0);
            for (unsigned int j = 0; j < nSpts; j++)
            {
              for (unsigned int i = 0; i < nFpts; i++)
              {
                CtempFS2(i, j) += dFcddU_fpts(i, ele, ni, nj, dim, 0) * oppE(i, j);
              }
            }

            for (unsigned int j = 0; j < nSpts; j++)
            {
              for (unsigned int i = 0; i < nFpts; i++)
              {
                for (unsigned int k = 0; k < nSpts; k++)
                {
                  CtempFS(i, j) += CtempFS2(i, k) * Cvisc0(k, j, dim);
                }
              }
            }
          }

          for (unsigned int j = 0; j < nSpts; j++)
          {
            for (unsigned int i = 0; i < nSpts; i++)
            {
              double val = 0;
              for (unsigned int k = 0; k < nFpts; k++)
              {
                val += oppDiv_fpts(i, k) * CtempFS(k, j);
              }
              LHSs[color - 1](i, ni, j, nj, idx) += val;
            }
          }

          /* Add center contribution to Neighbor gradient */
          for (unsigned int face = 0; face < nFaces; face++)
          {
            /* Neighbor element */
            int eleN = geo->ele_adj(face, ele);
            if (eleN != -1)
            {
              /* Neighbor face */
              unsigned int faceN = 0;
              while (geo->ele_adj(faceN, eleN) != (int)ele)
                faceN++;

              /* (2nd Neighbors) */
              for (unsigned int face2 = 0; face2 < nFaces; face2++)
              {
                /* 2nd Neighbor element */
                int eleN2 = geo->ele_adj(face2, eleN);
                if (eleN2 == (int)ele)
                {
                  /* 2nd Neighbor face */
                  unsigned int faceN2 = face;

                  /* Compute 2nd Neighbor viscous supplementary matrix */
                  // Note: Only need to zero out face2
                  CviscN.fill(0);
                  CtempFSN.fill(0);
                  for (unsigned int j = 0; j < nSpts; j++)
                  {
                    for (unsigned int i = 0; i < nSpts1D; i++)
                    {
                      unsigned int ind = face2 * nSpts1D + i;
                      unsigned int indN = (faceN2+1) * nSpts1D - (i+1);
                      CtempFSN(i, j) = dUcdU_fpts(ind, eleN, ni, nj, 1) * oppE(indN, j);
                    }
                  }

                  for (unsigned int dim = 0; dim < nDims; dim++)
                  {
                    for (unsigned int j = 0; j < nSpts; j++)
                    {
                      for (unsigned int i = 0; i < nSpts; i++)
                      {
                        for (unsigned int k = 0; k < nSpts1D; k++)
                        {
                          unsigned int ind = face2 * nSpts1D + k;
                          CviscN(i, j, dim, face2) += oppD_fpts(i, ind, dim) * CtempFSN(k, j);
                        }
                      }
                    }
                  }

                  /* Transform 2nd Neighbor viscous supplementary matrices (2D) */
                  for (unsigned int j = 0; j < nSpts; j++)
                  {
                    for (unsigned int i = 0; i < nSpts; i++)
                    {
                      double CviscNtemp = CviscN(i, j, 0, face2);

                      CviscN(i, j, 0, face2) = CviscN(i, j, 0, face2) * jaco_spts(i, eleN, 1, 1) -
                                               CviscN(i, j, 1, face2) * jaco_spts(i, eleN, 1, 0);

                      CviscN(i, j, 1, face2) = CviscN(i, j, 1, face2) * jaco_spts(i, eleN, 0, 0) -
                                               CviscNtemp * jaco_spts(i, eleN, 0, 1);

                      CviscN(i, j, 0, face2) /= jaco_det_spts(i, eleN);
                      CviscN(i, j, 1, face2) /= jaco_det_spts(i, eleN);
                    }
                  }

                  /* (2nd Neighbors) Term 1 */
                  CtempFSN.fill(0);
                  for (unsigned int dim = 0; dim < nDims; dim++)
                  {
                    CtempFSN2.fill(0);
                    for (unsigned int j = 0; j < nSpts; j++)
                    {
                      for (unsigned int i = 0; i < nSpts1D; i++)
                      {
                        unsigned int ind = face * nSpts1D + i;
                        unsigned int indN = (faceN+1) * nSpts1D - (i+1);
                        CtempFSN2(i, j) += dFcddU_fpts(ind, ele, ni, nj, dim, 1) * oppE(indN, j);
                      }
                    }

                    for (unsigned int j = 0; j < nSpts; j++)
                    {
                      for (unsigned int i = 0; i < nSpts1D; i++)
                      {
                        for (unsigned int k = 0; k < nSpts; k++)
                        {
                          CtempFSN(i, j) += CtempFSN2(i, k) * CviscN(k, j, dim, face2);
                        }
                      }
                    }
                  }

                  for (unsigned int j = 0; j < nSpts; j++)
                  {
                    for (unsigned int i = 0; i < nSpts; i++)
                    {
                      double val = 0;
                      for (unsigned int k = 0; k < nSpts1D; k++)
                      {
                        unsigned int ind = face * nSpts1D + k;
                        val += oppDiv_fpts(i, ind) * CtempFSN(k, j);
                      }
                      LHSs[color - 1](i, ni, j, nj, idx) += val;
                    }
                  }
                }
              }
            }
          }
        }

        /* Compute center LHS implicit Jacobian */
        // TODO: Create a new function for this operation
        for (unsigned int j = 0; j < nSpts; j++)
        {
          for (unsigned int i = 0; i < nSpts; i++)
          {
            if (input->dt_type != 2)
            {
              LHSs[color - 1](i, ni, j, nj, idx) = dt(0) * LHSs[color - 1](i, ni, j, nj, idx) / jaco_det_spts(i, ele);
            }

            else
            {
              LHSs[color - 1](i, ni, j, nj, idx) = dt(ele) * LHSs[color - 1](i, ni, j, nj, idx) / jaco_det_spts(i, ele);
            }

            if (i == j && ni == nj)
            {
              LHSs[color - 1](i, ni, j, nj, idx) += 1;
            }
          }
        }
        idx++;
      }
    }
  }
#endif

}

void Elements::compute_Uavg()
{
#ifdef _CPU
#pragma omp parallel for collapse(2)
  /* Compute average solution using quadrature */
  for (unsigned int n = 0; n < nVars; n++)
  {
    for (unsigned int ele = 0; ele < nEles; ele++)
    {
      double sum = 0.0;

      for (unsigned int spt = 0; spt < nSpts; spt++)
      {
        sum += weights_spts(spt) * jaco_det_spts(spt, ele) * U_spts(spt, ele, n);
      }

      Uavg(ele, n) = sum / vol(ele); 

    }
  }
#endif

#ifdef _GPU
  compute_Uavg_wrapper(U_spts_d, Uavg_d, jaco_det_spts_d, weights_spts_d, vol_d, nSpts, nEles, nVars, nDims, order);
#endif
}

void Elements::poly_squeeze()
{
#ifdef _CPU
  double V[3]; 

  /* For each element, check for negative density at solution and flux points */
  double tol = 1e-10;
#pragma omp parallel for 
  for (unsigned int ele = 0; ele < nEles; ele++)
  {
    bool negRho = false;
    double minRho = U_spts(0, ele, 0);

    for (unsigned int spt = 0; spt < nSpts; spt++)
    {
      if (U_spts(spt, ele, 0) < 0)
      {
        negRho = true;
        minRho = std::min(minRho, U_spts(spt, ele, 0));
      }
    }
    
    for (unsigned int fpt = 0; fpt < nFpts; fpt++)
    {
      if (U_fpts(fpt, ele, 0) < 0)
      {
        negRho = true;
        minRho = std::min(minRho, U_fpts(fpt, ele, 0));
      }
    }

    /* If negative density found, squeeze density */
    if (negRho)
    {
      double theta = (Uavg(ele, 0) - tol) / (Uavg(ele , 0) - minRho); 
      //double theta = 1.0;

      for (unsigned int spt = 0; spt < nSpts; spt++)
        U_spts(spt, ele, 0) = theta * U_spts(spt, ele, 0) + (1.0 - theta) * Uavg(ele, 0);

      for (unsigned int fpt = 0; fpt < nFpts; fpt++)
        U_fpts(fpt, ele, 0) = theta * U_fpts(fpt, ele, 0) + (1.0 - theta) * Uavg(ele, 0);
      
    }
  }


#pragma omp parallel for 
  /* For each element, check for entropy loss */
  for (unsigned int ele = 0; ele < nEles; ele++)
  {
    double minTau = 1.0;

    /* Get minimum tau value */
    for (unsigned int spt = 0; spt < nSpts; spt++)
    {
      double rho = U_spts(spt, ele, 0);
      double momF = 0.0;
      for (unsigned int dim = 0; dim < nDims; dim++)
        momF += U_spts(spt, ele, dim + 1) * U_spts(spt, ele, dim + 1);

      momF /= U_spts(spt, ele, 0);

      double P = (input->gamma - 1.0) * (U_spts(spt, ele, nDims + 1) - 0.5 * momF);

      double tau = P - input->exps0 * std::pow(rho, input->gamma);
      minTau = std::min(minTau, tau);

    }
    
    for (unsigned int fpt = 0; fpt < nFpts; fpt++)
    {
      double rho = U_fpts(fpt, ele, 0);
      double momF = 0.0;
      for (unsigned int dim = 0; dim < nDims; dim++)
        momF += U_fpts(fpt, ele, dim + 1) * U_fpts(fpt, ele, dim + 1);

      momF /= U_fpts(fpt, ele, 0);
      double P = (input->gamma - 1.0) * (U_fpts(fpt, ele, nDims + 1) - 0.5 * momF);

      double tau = P - input->exps0 * std::pow(rho, input->gamma);
      minTau = std::min(minTau, tau);

    }

    /* If minTau is negative, squeeze solution */
    if (minTau < 0)
    {
      double rho = Uavg(ele, 0);
      double Vsq = 0.0;
      for (unsigned int dim = 0; dim < nDims; dim++)
      {
        V[dim] = Uavg(ele, dim+1) / rho;
        Vsq += V[dim] * V[dim];
      }

      double e = Uavg(ele, nDims + 1);
      double P = (input->gamma - 1.0) * (e - 0.5 * rho * Vsq);

      double eps = minTau / (minTau - P + input->exps0 * std::pow(rho, input->gamma));

//      if (P < input->exps0 * std::pow(rho, input->gamma))
//        std::cout << "Constraint violated. Lower CFL?" << std::endl;

      for (unsigned int n = 0; n < nVars; n++)
      {
        for (unsigned int spt = 0; spt < nSpts; spt++)
        {
          U_spts(spt, ele, n) = eps * Uavg(ele, n) + (1.0 - eps) * U_spts(spt, ele, n);
        }
      }

      for (unsigned int n = 0; n < nVars; n++)
      {
        for (unsigned int fpt = 0; fpt < nFpts; fpt++)
        {
          U_fpts(fpt, ele, n) = eps * Uavg(ele, n) + (1.0 - eps) * U_fpts(fpt, ele, n);
        }
      }

    }

  }
#endif

#ifdef _GPU
  poly_squeeze_wrapper(U_spts_d, U_fpts_d, Uavg_d, input->gamma, input->exps0, nSpts, nFpts,
      nEles, nVars, nDims);
#endif

}

void Elements::poly_squeeze_ppts()
{
  double V[3]; 

  /* For each element, check for negative density at plot points */
  double tol = 1e-10;
#pragma omp parallel for 
  for (unsigned int ele = 0; ele < nEles; ele++)
  {
    bool negRho = false;
    double minRho = U_ppts(0, ele, 0);

    for (unsigned int ppt = 0; ppt < nPpts; ppt++)
    {
      if (U_ppts(ppt, ele, 0) < 0)
      {
        negRho = true;
        minRho = std::min(minRho, U_ppts(ppt, ele, 0));
      }
    }
    
    /* If negative density found, squeeze density */
    if (negRho)
    {
      double theta = std::abs(Uavg(ele, 0) - tol) / (Uavg(ele , 0) - minRho); 

      for (unsigned int ppt = 0; ppt < nPpts; ppt++)
        U_ppts(ppt, ele, 0) = theta * U_ppts(ppt, ele, 0) + (1.0 - theta) * Uavg(ele, 0);
    }
  }

#pragma omp parallel for 
  /* For each element, check for entropy loss */
  for (unsigned int ele = 0; ele < nEles; ele++)
  {
    double minTau = 1.0;

    /* Get minimum tau value */
    for (unsigned int ppt = 0; ppt < nPpts; ppt++)
    {
      double rho = U_ppts(ppt, ele, 0);
      double momF = (U_ppts(ppt, ele, 1) * U_ppts(ppt,ele,1) + U_ppts(ppt, ele, 2) * 
          U_ppts(ppt, ele,2)) / U_ppts(ppt, ele, 0);
      double P = (input->gamma - 1.0) * (U_ppts(ppt, ele, 3) - 0.5 * momF);

      double tau = P - input->exps0 * std::pow(rho, input->gamma);
      minTau = std::min(minTau, tau);
    }
    
    /* If minTau is negative, squeeze solution */
    if (minTau < 0)
    {
      double rho = Uavg(ele, 0);
      double Vsq = 0.0;
      for (unsigned int dim = 0; dim < nDims; dim++)
      {
        V[dim] = Uavg(ele, dim+1) / rho;
        Vsq += V[dim] * V[dim];
      }

      double e = Uavg(ele, 3);
      double P = (input->gamma - 1.0) * (e - 0.5 * rho * Vsq);

      double eps = minTau / (minTau - P + input->exps0 * std::pow(rho, input->gamma));

      for (unsigned int n = 0; n < nVars; n++)
      {
        for (unsigned int ppt = 0; ppt < nPpts; ppt++)
        {
          U_ppts(ppt, ele, n) = eps * Uavg(ele, n) + (1.0 - eps) * U_ppts(ppt, ele, n);
          //U_ppts(ppt, ele, n) = (1.0 - eps) * Uavg(ele, n) + eps * U_ppts(ppt, ele, n);
        }
      }

    }

  }

}

void Elements::move(std::shared_ptr<Faces> faces)
{
#ifdef _CPU
  if (input->motion_type == RIGID_BODY)
  {
    // Update grid position based on rigid-body motion: CG offset + rotation
    for (unsigned int i = 0; i < geo->nNodes; i++)
      for (unsigned int d = 0; d < nDims; d++)
        geo->coord_nodes(d,i) = geo->x_cg(d);

    auto &A = geo->Rmat(0,0);
    auto &B = geo->coords_init(0,0);
    auto &C = geo->coord_nodes(0,0);

#ifdef _OMP
    omp_blocked_dgemm(CblasColMajor, CblasNoTrans, CblasNoTrans, nDims, geo->nNodes, nDims,
                      1.0, &A, nDims, &B, nDims, 1.0, &C, nDims);
#else
    cblas_dgemm(CblasColMajor, CblasNoTrans, CblasNoTrans, nDims, geo->nNodes, nDims,
                1.0, &A, nDims, &B, nDims, 1.0, &C, nDims);
#endif

    // Update grid velocity based on 'spin' matrix (omega cross r)
    for (unsigned int i = 0; i < geo->nNodes; i++)
      for (unsigned int d = 0; d < nDims; d++)
        geo->grid_vel_nodes(d,i) = geo->vel_cg(d);

    auto &Av = geo->Wmat(0,0);
    auto &Bv = geo->coords_init(0,0);
    auto &Cv = geo->grid_vel_nodes(0,0);

#ifdef _OMP
    omp_blocked_dgemm(CblasColMajor, CblasNoTrans, CblasNoTrans, nDims, geo->nNodes, nDims,
                      1.0, &Av, nDims, &Bv, nDims, 1.0, &Cv, nDims);
#else
    cblas_dgemm(CblasColMajor, CblasNoTrans, CblasNoTrans, nDims, geo->nNodes, nDims,
                1.0, &Av, nDims, &Bv, nDims, 1.0, &Cv, nDims);
#endif
  }

  update_point_coords(faces);
  update_grid_velocities(faces);
  if (input->motion_type != CIRCULAR_TRANS) // don't do for rigid translation
    calc_transforms(faces);  /// TODO: copy over GPU algo for rigid-body (to save cost)
#endif

#ifdef _GPU
  if (input->motion_type == RIGID_BODY)
  {
    // Positions
    update_nodes_rigid_wrapper(geo->coords_init_d, geo->coord_nodes_d, geo->Rmat_d,
        geo->x_cg_d, geo->nNodes, geo->nDims);

    // Velocities -- DOUBLE CHECK THIS IS CORRECT!
    update_nodes_rigid_wrapper(geo->coords_init_d, geo->grid_vel_nodes_d, geo->Wmat_d,
        geo->vel_cg_d, geo->nNodes, geo->nDims);
  }

  update_coords_wrapper(nodes_d, geo->coord_nodes_d, shape_spts_d,
      shape_fpts_d, coord_spts_d, coord_fpts_d, faces->coord_d,
      geo->ele2nodesBT_d[etype], geo->fpt2gfptBT_d[etype], nSpts, nFpts, nNodes, nEles, nDims);

  update_coords_wrapper(grid_vel_nodes_d, geo->grid_vel_nodes_d, shape_spts_d,
      shape_fpts_d, grid_vel_spts_d, grid_vel_fpts_d, faces->Vg_d,
      geo->ele2nodesBT_d[etype], geo->fpt2gfptBT_d[etype], nSpts, nFpts, nNodes, nEles, nDims);

<<<<<<< HEAD
  calc_transforms_wrapper(nodes_d, jaco_spts_d, jaco_fpts_d, inv_jaco_spts_d,
      inv_jaco_fpts_d, jaco_det_spts_d, dshape_spts_d, dshape_fpts_d, nSpts,
      nFpts, nNodes, nEles, nDims);

  calc_normals_wrapper(faces->norm_d, faces->dA_d, inv_jaco_fpts_d, tnorm_d,
      geo->fpt2gfptBT_d[etype], geo->fpt2gfpt_slotBT_d[etype], nFpts, nEles, nDims);
=======
  if (input->motion_type == RIGID_BODY)
  {
    /// TODO: kernels that take in 'body-coords' transforms and applies rotation matrix
    /* At times 1 and 2, jaco_1 = R_1 * jaco_0;  jaco_2 = R_2 * jaco_0
     * So to update from 1 to 2, jaco_2 = R_2 * R_1^inv * jaco_1
     * Where R is the matrix form of the body's roation quaternion */
    update_transforms_rigid_wrapper(jaco_spts_init_d, inv_jaco_spts_init_d, jaco_spts_d, inv_jaco_spts_d,
        faces->norm_init_d, faces->norm_d, geo->Rmat_d, nSpts, faces->nFpts, nEles, nDims, input->viscous);
  }
  else
  {
    calc_transforms_wrapper(nodes_d, jaco_spts_d, jaco_fpts_d, inv_jaco_spts_d,
                            inv_jaco_fpts_d, jaco_det_spts_d, dshape_spts_d, dshape_fpts_d, nSpts,
                            nFpts, nNodes, nEles, nDims);
>>>>>>> 6c4e4b42

    calc_normals_wrapper(faces->norm_d, faces->dA_d, inv_jaco_fpts_d, tnorm_d,
                         geo->fpt2gfpt_d, geo->fpt2gfpt_slot_d, nFpts, nEles, nDims);

    if (input->CFL_type == 2)
      update_h_ref_wrapper(h_ref_d, coord_fpts_d, nEles, nFpts, nSpts1D, nDims);
  }
#endif
}

void Elements::update_point_coords(std::shared_ptr<Faces> faces)
{
#ifdef _GPU
  // Copy back, since updated only on GPU
  geo->coord_nodes = geo->coord_nodes_d;
#endif

#pragma omp parallel for collapse(3)
  for (uint node = 0; node < nNodes; node++)
    for (uint ele = 0; ele < nEles; ele++)
      for (uint dim = 0; dim < nDims; dim++)
        nodes(node, ele, dim) = geo->coord_nodes(dim,geo->ele2nodesBT[etype](node,ele));

  int ms = nSpts;
  int mf = nFpts;
  int mp = nPpts;
  int mq = nQpts;
  int k = nNodes;
  int n = nEles * nDims;

  auto &B = nodes(0,0,0);

  /* Setup physical coordinates at solution points */
  auto &As = shape_spts(0,0);
  auto &Cs = coord_spts(0,0,0);
#ifdef _OMP
  omp_blocked_dgemm(CblasColMajor, CblasTrans, CblasNoTrans, ms, n, k,
              1.0, &As, k, &B, k, 0.0, &Cs, ms);
#else
  cblas_dgemm(CblasColMajor, CblasTrans, CblasNoTrans, ms, n, k,
              1.0, &As, k, &B, k, 0.0, &Cs, ms);
#endif

  /* Setup physical coordinates at flux points */
  auto &Af = shape_fpts(0,0);
  auto &Cf = coord_fpts(0,0,0);
#ifdef _OMP
  omp_blocked_dgemm(CblasColMajor, CblasTrans, CblasTrans, mf, n, k,
              1.0, &Af, k, &B, n, 0.0, &Cf, mf);
#else
  cblas_dgemm(CblasColMajor, CblasTrans, CblasNoTrans, mf, n, k,
              1.0, &Af, k, &B, k, 0.0, &Cf, mf);
#endif

  /* Setup physical coordinates at flux points [in faces class] */
  for (unsigned int dim = 0; dim < nDims; dim++)
  {
    for (unsigned int ele = 0; ele < nEles; ele++)
    {
      for (unsigned int fpt = 0; fpt < nFpts; fpt++)
      {
        int gfpt = geo->fpt2gfptBT[etype](fpt,ele);

        faces->coord(gfpt, dim) = coord_fpts(fpt,ele,dim);
      }
    }
  }

  if (input->CFL_type == 2)
  {
    /* Compute tensor-line lengths */
    for (unsigned int ele = 0; ele < nEles; ele++)
    {
      for (unsigned int fpt = 0; fpt < nFpts/2; fpt++)
      {
        if (nDims == 2)
        {
          /* Some indexing to pair up opposing flux points in 2D (on Quad) */
          unsigned int idx = fpt % nSpts1D;
          unsigned int fpt1 = fpt;
          unsigned int fpt2 =  (fpt / nSpts1D + 3) * nSpts1D - idx - 1;

          double dx = coord_fpts(fpt1, ele, 0) - coord_fpts(fpt2, ele, 0);
          double dy = coord_fpts(fpt1, ele, 1) - coord_fpts(fpt2, ele, 1);
          double dist = std::sqrt(dx*dx + dy*dy);

          h_ref(fpt1, ele) = dist;
          h_ref(fpt2, ele) = dist;
        }
        else
        {
          ThrowException("h_ref computation not setup in 3D yet!");
        }
      }
    }
  }
}

void Elements::update_plot_point_coords(void)
{
#ifdef _GPU
  // Copy back, since updated only on GPU
<<<<<<< HEAD
  geo->coord_nodes = geo->coord_nodes_d;

#pragma omp parallel for collapse(3)
  for (uint node = 0; node < nNodes; node++)
    for (uint ele = 0; ele < nEles; ele++)
      for (uint dim = 0; dim < nDims; dim++)
        nodes(node, ele, dim) = geo->coord_nodes(dim,geo->ele2nodesBT[etype](node,ele));
=======
  nodes = nodes_d;
>>>>>>> 6c4e4b42
#endif

  int mp = nPpts;
  int mq = nQpts;
  int k = nNodes;
  int n = nEles * nDims;

  auto &B = nodes(0,0,0);

  /* Setup physical coordinates at plot points */
  auto &Ap = shape_ppts(0,0);
  auto &Cp = coord_ppts(0,0,0);
#ifdef _OMP
  omp_blocked_dgemm(CblasColMajor, CblasTrans, CblasNoTrans, mp, n, k,
              1.0, &Ap, k, &B, n, 0.0, &Cp, mp);
#else
  cblas_dgemm(CblasColMajor, CblasTrans, CblasNoTrans, mp, n, k,
              1.0, &Ap, k, &B, k, 0.0, &Cp, mp);
#endif

  /* Setup physical coordinates at quadrature points */
  auto &Aq = shape_qpts(0,0);
  auto &Cq = coord_qpts(0,0,0);
#ifdef _OMP
  omp_blocked_dgemm(CblasColMajor, CblasTrans, CblasNoTrans, mq, n, k,
              1.0, &Aq, k, &B, k, 0.0, &Cq, mq);
#else
  cblas_dgemm(CblasColMajor, CblasTrans, CblasNoTrans, mq, n, k,
              1.0, &Aq, k, &B, k, 0.0, &Cq, mq);
#endif
}

void Elements::update_grid_velocities(std::shared_ptr<Faces> faces)
{
#pragma omp parallel for collapse(3)
  for (uint node = 0; node < nNodes; node++)
    for (uint ele = 0; ele < nEles; ele++)
      for (uint dim = 0; dim < nDims; dim++)
        grid_vel_nodes(node, ele, dim) = geo->grid_vel_nodes(dim, geo->ele2nodesBT[etype](node,ele));

  int ms = nSpts;
  int mf = nFpts;
  int k = nNodes;
  int n = nEles * nDims;

  auto &B = grid_vel_nodes(0,0,0);

  /* Interpolate grid velocities to solution points */
  auto &As = shape_spts(0,0);
  auto &Cs = grid_vel_spts(0,0,0);
#ifdef _OMP
  omp_blocked_dgemm(CblasColMajor, CblasTrans, CblasNoTrans, ms, n, k,
              1.0, &As, k, &B, k, 0.0, &Cs, ms);
#else
  cblas_dgemm(CblasColMajor, CblasTrans, CblasNoTrans, ms, n, k,
              1.0, &As, k, &B, k, 0.0, &Cs, ms);
#endif

  /* Interpolate grid velocities to flux points */
  auto &Af = shape_fpts(0,0);
  auto &Cf = grid_vel_fpts(0,0,0);
#ifdef _OMP
  omp_blocked_dgemm(CblasColMajor, CblasTrans, CblasNoTrans, mf, n, k,
              1.0, &Af, k, &B, k, 0.0, &Cf, mf);
#else
  cblas_dgemm(CblasColMajor, CblasTrans, CblasNoTrans, mf, n, k,
              1.0, &Af, k, &B, k, 0.0, &Cf, mf);
#endif

  /* Store grid velocity in face class */
#pragma omp parallel for collapse(2)
  for (unsigned int ele = 0; ele < nEles; ele++)
  {
    for (unsigned int fpt = 0; fpt < nFpts; fpt++)
    {
      int gfpt = geo->fpt2gfptBT[etype](fpt,ele);
      unsigned int slot = geo->fpt2gfpt_slotBT[etype](fpt,ele);

      if (slot != 0)
        continue;

      for (uint dim = 0; dim < nDims; dim++)
      {
        faces->Vg(gfpt, dim) = grid_vel_fpts(fpt, ele, dim);
      }
    }
  }
}

void Elements::get_grid_velocity_ppts(void)
{
  int m = nPpts;
  int k = nNodes;
  int n = nEles * nDims;

  /* Interpolate grid velocities to plot points */
  auto &A = shape_ppts(0,0);
  auto &B = grid_vel_nodes(0,0,0);
  auto &C = grid_vel_ppts(0,0,0);

#ifdef _OMP
  omp_blocked_dgemm(CblasColMajor, CblasTrans, CblasNoTrans, m, n, k,
              1.0, &A, k, &B, k, 0.0, &C, m);
#else
  cblas_dgemm(CblasColMajor, CblasTrans, CblasNoTrans, m, n, k,
              1.0, &A, k, &B, k, 0.0, &C, m);
#endif
}

std::vector<double> Elements::getBoundingBox(int ele)
{
  std::vector<double> bbox = { INFINITY, INFINITY, INFINITY,
                              -INFINITY,-INFINITY,-INFINITY};

  for (unsigned int node = 0; node < nNodes; node++)
  {
    unsigned int nd = geo->ele2nodesBT[etype](node, ele);
    for (int dim = 0; dim < nDims; dim++)
    {
      double pos = geo->coord_nodes(dim,nd);
      bbox[dim]   = std::min(bbox[dim],  pos);
      bbox[dim+3] = std::max(bbox[dim+3],pos);
    }
  }

  if (nDims == 2)
  {
    bbox[2] = 0;
    bbox[5] = 0;
  }

  return bbox;
}

void Elements::getBoundingBox(int ele, double bbox[6])
{
  for (unsigned int i = 0; i < 3; i++)
  {
    bbox[i]   =  INFINITY;
    bbox[i+3] = -INFINITY;
  }

  for (unsigned int node = 0; node < nNodes; node++)
  {
    unsigned int nd = geo->ele2nodes(node, ele);
    for (int dim = 0; dim < nDims; dim++)
    {
      double pos = geo->coord_nodes(dim,nd);
      bbox[dim]   = std::min(bbox[dim],  pos);
      bbox[dim+3] = std::max(bbox[dim+3],pos);
    }
  }

  if (nDims == 2)
  {
    bbox[2] = 0;
    bbox[5] = 0;
  }
}

bool Elements::getRefLoc(int ele, double* xyz, double* rst)
{
  double xmin, ymin, zmin;
  double xmax, ymax, zmax;
  xmin = ymin = zmin =  1e15;
  xmax = ymax = zmax = -1e15;
  double eps = 1e-10;

  double box[6];
  getBoundingBox(ele,box);
  xmin = box[0];  ymin = box[1];  zmin = box[2];
  xmax = box[3];  ymax = box[4];  zmax = box[5];

  if (xyz[0] < xmin-eps || xyz[1] < ymin-eps || xyz[2] < zmin-eps ||
      xyz[0] > xmax+eps || xyz[1] > ymax+eps || xyz[2] > zmax+eps) {
    // Point does not lie within cell - return an obviously bad ref position
    rst[0] = 99.; rst[1] = 99.; rst[2] = 99.;
    return false;
  }

  // Use a relative tolerance to handle extreme grids
  double h = std::min(xmax-xmin,ymax-ymin);
  if (nDims==3) h = std::min(h,zmax-zmin);

  double tol = 1e-12*h;

  if (tmp_shape.size() != nNodes)
  {
    tmp_shape.resize({nNodes});
    tmp_dshape.resize({nNodes, nDims});
    tmp_grad.resize({nDims, nDims});
    tmp_ginv.resize({nDims, nDims});
    tmp_coords.resize({nDims, nNodes});
  }

  int iter = 0;
  int iterMax = 20;
  double norm = 1;
  double norm_prev = 2;

  bool restart_rst = true;
  for (int i = 0; i < 3; i++)
  {
    if (std::abs(rst[i]) > 1.)
    {
      restart_rst = false;
      break;
    }
  }

  if (!restart_rst)
  {
    rst[0] = 0.; rst[1] = 0.; rst[2] = 0.;
  }

  for (int nd = 0; nd < nNodes; nd++)
    for (int d = 0; d < 3; d++)
      tmp_coords(d,nd) = geo->coord_nodes(d, geo->ele2nodes(nd, ele));

  while (norm > tol && iter < iterMax)
  {
<<<<<<< HEAD
    shape = calc_shape(std::vector<double>{rst[0], rst[1], rst[2]});
    dshape = calc_d_shape(std::vector<double>{rst[0], rst[1], rst[2]});
=======
    calc_shape(tmp_shape, shape_order, rst);
    calc_d_shape(tmp_dshape, shape_order, rst);

    point dx(xyz[0],xyz[1],xyz[2]);

    cblas_dgemm(CblasColMajor, CblasNoTrans, CblasNoTrans, nDims, nDims, nNodes,
        1.0, tmp_coords.data(), nDims, tmp_dshape.data(), nNodes, 0.0, tmp_grad.data(), nDims);
>>>>>>> 6c4e4b42

    for (int node = 0; node < nNodes; node++)
<<<<<<< HEAD
    {
      int nd = geo->ele2nodesBT[etype](node, ele);
      for (int i = 0; i < nDims; i++)
      {
        for (int j = 0; j < nDims; j++)
        {
          grad(i,j) += geo->coord_nodes(i,nd)*dshape(node,j);
        }
        dx[i] -= shape(node)*geo->coord_nodes(i,nd);
      }
    }
=======
      for (int i = 0; i < 3; i++)
        dx[i] -= tmp_shape(node)*tmp_coords(i,node);
>>>>>>> 6c4e4b42

    double detJ = det_3x3(tmp_grad.data());

    adjoint_3x3(tmp_grad.data(),tmp_ginv.data());

    double delta[3] = {0,0,0};
    for (int i = 0; i < 3; i++)
      for (int j = 0; j < 3; j++)
        delta[i] += tmp_ginv(i,j)*dx[j]/detJ;

    norm = dx.norm();
    for (int i = 0; i < 3; i++)
      rst[i] = std::max(std::min(rst[i]+delta[i],1.),-1.);

    if (iter > 1 && norm > .99*norm_prev) // If it's clear we're not converging
      break;

    norm_prev = norm;

    iter++;
  }

  if (norm <= tol)
    return true;
  else
    return false;
}

void Elements::get_interp_weights(double* rst, double* weights, int& nweights, int buffSize)
{
  assert(nSpts <= buffSize);

  nweights = nSpts;
  for (unsigned int spt = 0; spt < nSpts; spt++)
    weights[spt] = this->calc_nodal_basis(spt, rst);
}

#ifdef _GPU
void Elements::donor_u_from_device(int* donorIDs_in, int nDonors_in)
{
  if (nDonors_in == 0) return;

  if (nDonors != nDonors_in)
  {
    if (nDonors > 0)
      free_device_data(donorIDs_d);

    nDonors = nDonors_in;

    U_donors.resize({nSpts,nDonors,nVars});
    U_donors_d.set_size(U_donors);

    if (input->viscous)
    {
      dU_donors.resize({nSpts,nDonors,nVars,nDims});
      dU_donors_d.set_size(dU_donors);
      dU_donors = dU_donors_d;
    }

    donorIDs.assign(donorIDs_in, donorIDs_in+nDonors);
    allocate_device_data(donorIDs_d, nDonors);
    copy_to_device(donorIDs_d, donorIDs_in, nDonors);
  }
  else
  {
    bool sameIDs = true;
    for (int i = 0; i < nDonors; i++)
    {
      if (donorIDs[i] != donorIDs_in[i])
      {
        sameIDs = false;
        break;
      }
    }

    if (!sameIDs)
    {
      donorIDs.assign(donorIDs_in, donorIDs_in+nDonors);
      copy_to_device(donorIDs_d, donorIDs_in, nDonors_in);
    }
  }

  pack_donor_u_wrapper(U_spts_d,U_donors_d,donorIDs_d,nDonors,nSpts,nVars);

  check_error();

  U_donors = U_donors_d;

  for (int var = 0; var < nVars; var++)
  {
    for (int donor = 0; donor < nDonors; donor++)
    {
      unsigned int ele = donorIDs[donor];
      for (int spt = 0; spt < nSpts; spt++)
      {
        U_spts(spt,ele,var) = U_donors(spt,donor,var);
      }
    }
  }
}

void Elements::donor_grad_from_device(int* donorIDs_in, int nDonors_in)
{
  if (nDonors_in == 0) return;

  if (nDonors_in != nDonors)
    ThrowException("Invalid nDonors/nDonors_in - should have been set up in donor_u_from_device!");

  pack_donor_grad_wrapper(dU_spts_d,dU_donors_d,donorIDs_d,nDonors_in,nSpts,nVars,nDims);

  check_error();

  dU_donors = dU_donors_d;

  for (int dim = 0; dim < nDims; dim++)
  {
    for (int var = 0; var < nVars; var++)
    {
      for (int donor = 0; donor < nDonors; donor++)
      {
        unsigned int ele = donorIDs[donor];
        for (int spt = 0; spt < nSpts; spt++)
        {
          dU_spts(spt,ele,var,dim) = dU_donors(spt,donor,var,dim);
        }
      }
    }
  }
}

void Elements::unblank_u_to_device(int *cellIDs, int nCells, double *data)
{
  if (nCells == 0) return;

  U_unblank_d.assign({nVars, nSpts, nCells}, data, 3);

  if (input->motion || input->iter <= input->initIter+1) /// TODO: double-check
    unblankIDs_d.assign({nCells}, cellIDs, 3);

  unpack_unblank_u_wrapper(U_unblank_d,U_spts_d,unblankIDs_d,nCells,nSpts,nVars);

  check_error();
}

#endif<|MERGE_RESOLUTION|>--- conflicted
+++ resolved
@@ -149,13 +149,8 @@
       loc[dim] = loc_spts(spt,dim);
 
 
-<<<<<<< HEAD
-    auto shape_val = calc_shape(loc);
-    auto dshape_val = calc_d_shape(loc);
-=======
-    calc_shape(shape_val, shape_order, loc);
-    calc_d_shape(dshape_val, shape_order, loc);
->>>>>>> 6c4e4b42
+    calc_shape(shape_val, loc);
+    calc_d_shape(dshape_val, loc);
 
     for (unsigned int node = 0; node < nNodes; node++)
     {
@@ -172,13 +167,8 @@
     for (unsigned int dim = 0; dim < nDims; dim++)
       loc[dim] = loc_fpts(fpt,dim);
 
-<<<<<<< HEAD
-    auto shape_val = calc_shape(loc);
-    auto dshape_val = calc_d_shape(loc);
-=======
-    calc_shape(shape_val, shape_order, loc);
-    calc_d_shape(dshape_val, shape_order, loc);
->>>>>>> 6c4e4b42
+    calc_shape(shape_val, loc);
+    calc_d_shape(dshape_val, loc);
 
     for (unsigned int node = 0; node < nNodes; node++)
     {
@@ -195,13 +185,8 @@
     for (unsigned int dim = 0; dim < nDims; dim++)
       loc[dim] = loc_ppts(ppt,dim);
 
-<<<<<<< HEAD
-    auto shape_val = calc_shape(loc);
-    auto dshape_val = calc_d_shape(loc);
-=======
-    calc_shape(shape_val, shape_order, loc);
-    calc_d_shape(dshape_val, shape_order, loc);
->>>>>>> 6c4e4b42
+    calc_shape(shape_val, loc);
+    calc_d_shape(dshape_val, loc);
 
     for (unsigned int node = 0; node < nNodes; node++)
     {
@@ -215,13 +200,8 @@
     for (unsigned int dim = 0; dim < nDims; dim++)
       loc[dim] = loc_qpts(qpt,dim);
 
-<<<<<<< HEAD
-    auto shape_val = calc_shape(loc);
-    auto dshape_val = calc_d_shape(loc);
-=======
-    calc_shape(shape_val, shape_order, loc);
-    calc_d_shape(dshape_val, shape_order, loc);
->>>>>>> 6c4e4b42
+    calc_shape(shape_val, loc);
+    calc_d_shape(dshape_val, loc);
 
     for (unsigned int node = 0; node < nNodes; node++)
     {
@@ -252,14 +232,10 @@
     for (unsigned int dim = 0; dim < nDims; dim++)
       for (unsigned int ele = 0; ele < nEles; ele++)
         for (unsigned int node = 0; node < nNodes; node++)
-<<<<<<< HEAD
         {
           nodes(node, ele, dim) = geo->coord_nodes(dim,geo->ele2nodesBT[etype](node,ele));
         }
-=======
-          nodes(node, ele, dim) = geo->coord_nodes(dim,geo->ele2nodes(node,ele));
-  }
->>>>>>> 6c4e4b42
+  }
 
   int ms = nSpts;
   int mf = nFpts;
@@ -1025,11 +1001,7 @@
           {
             int gfpt = geo->fpt2gfptBT[etype](fpt,ele);
 
-<<<<<<< HEAD
             unsigned int slot = geo->fpt2gfpt_slotBT[etype](fpt,ele);
-=======
-            unsigned int slot = geo->fpt2gfpt_slot(fpt,ele);
->>>>>>> 6c4e4b42
             double fac = (slot == 1) ? -1 : 1; // factor to negate normal if "right" element (slot = 1)
             dFn_fpts(fpt,ele,var) -= tempF_fpts(fpt,ele) * fac * faces->norm(gfpt,dim) * faces->dA(gfpt);
           }
@@ -2411,7 +2383,6 @@
     update_nodes_rigid_wrapper(geo->coords_init_d, geo->coord_nodes_d, geo->Rmat_d,
         geo->x_cg_d, geo->nNodes, geo->nDims);
 
-    // Velocities -- DOUBLE CHECK THIS IS CORRECT!
     update_nodes_rigid_wrapper(geo->coords_init_d, geo->grid_vel_nodes_d, geo->Wmat_d,
         geo->vel_cg_d, geo->nNodes, geo->nDims);
   }
@@ -2424,14 +2395,6 @@
       shape_fpts_d, grid_vel_spts_d, grid_vel_fpts_d, faces->Vg_d,
       geo->ele2nodesBT_d[etype], geo->fpt2gfptBT_d[etype], nSpts, nFpts, nNodes, nEles, nDims);
 
-<<<<<<< HEAD
-  calc_transforms_wrapper(nodes_d, jaco_spts_d, jaco_fpts_d, inv_jaco_spts_d,
-      inv_jaco_fpts_d, jaco_det_spts_d, dshape_spts_d, dshape_fpts_d, nSpts,
-      nFpts, nNodes, nEles, nDims);
-
-  calc_normals_wrapper(faces->norm_d, faces->dA_d, inv_jaco_fpts_d, tnorm_d,
-      geo->fpt2gfptBT_d[etype], geo->fpt2gfpt_slotBT_d[etype], nFpts, nEles, nDims);
-=======
   if (input->motion_type == RIGID_BODY)
   {
     /// TODO: kernels that take in 'body-coords' transforms and applies rotation matrix
@@ -2446,10 +2409,9 @@
     calc_transforms_wrapper(nodes_d, jaco_spts_d, jaco_fpts_d, inv_jaco_spts_d,
                             inv_jaco_fpts_d, jaco_det_spts_d, dshape_spts_d, dshape_fpts_d, nSpts,
                             nFpts, nNodes, nEles, nDims);
->>>>>>> 6c4e4b42
 
     calc_normals_wrapper(faces->norm_d, faces->dA_d, inv_jaco_fpts_d, tnorm_d,
-                         geo->fpt2gfpt_d, geo->fpt2gfpt_slot_d, nFpts, nEles, nDims);
+                         geo->fpt2gfptBT_d[etype], geo->fpt2gfpt_slotBT_d[etype], nFpts, nEles, nDims);
 
     if (input->CFL_type == 2)
       update_h_ref_wrapper(h_ref_d, coord_fpts_d, nEles, nFpts, nSpts1D, nDims);
@@ -2549,17 +2511,7 @@
 {
 #ifdef _GPU
   // Copy back, since updated only on GPU
-<<<<<<< HEAD
-  geo->coord_nodes = geo->coord_nodes_d;
-
-#pragma omp parallel for collapse(3)
-  for (uint node = 0; node < nNodes; node++)
-    for (uint ele = 0; ele < nEles; ele++)
-      for (uint dim = 0; dim < nDims; dim++)
-        nodes(node, ele, dim) = geo->coord_nodes(dim,geo->ele2nodesBT[etype](node,ele));
-=======
   nodes = nodes_d;
->>>>>>> 6c4e4b42
 #endif
 
   int mp = nPpts;
@@ -2704,7 +2656,7 @@
 
   for (unsigned int node = 0; node < nNodes; node++)
   {
-    unsigned int nd = geo->ele2nodes(node, ele);
+    unsigned int nd = geo->ele2nodesBT[etype](node, ele);
     for (int dim = 0; dim < nDims; dim++)
     {
       double pos = geo->coord_nodes(dim,nd);
@@ -2777,40 +2729,21 @@
 
   for (int nd = 0; nd < nNodes; nd++)
     for (int d = 0; d < 3; d++)
-      tmp_coords(d,nd) = geo->coord_nodes(d, geo->ele2nodes(nd, ele));
+      tmp_coords(d,nd) = geo->coord_nodes(d, geo->ele2nodesBT[etype](nd, ele));
 
   while (norm > tol && iter < iterMax)
   {
-<<<<<<< HEAD
-    shape = calc_shape(std::vector<double>{rst[0], rst[1], rst[2]});
-    dshape = calc_d_shape(std::vector<double>{rst[0], rst[1], rst[2]});
-=======
-    calc_shape(tmp_shape, shape_order, rst);
-    calc_d_shape(tmp_dshape, shape_order, rst);
+    calc_shape(tmp_shape, rst);
+    calc_d_shape(tmp_dshape, rst);
 
     point dx(xyz[0],xyz[1],xyz[2]);
 
     cblas_dgemm(CblasColMajor, CblasNoTrans, CblasNoTrans, nDims, nDims, nNodes,
         1.0, tmp_coords.data(), nDims, tmp_dshape.data(), nNodes, 0.0, tmp_grad.data(), nDims);
->>>>>>> 6c4e4b42
 
     for (int node = 0; node < nNodes; node++)
-<<<<<<< HEAD
-    {
-      int nd = geo->ele2nodesBT[etype](node, ele);
-      for (int i = 0; i < nDims; i++)
-      {
-        for (int j = 0; j < nDims; j++)
-        {
-          grad(i,j) += geo->coord_nodes(i,nd)*dshape(node,j);
-        }
-        dx[i] -= shape(node)*geo->coord_nodes(i,nd);
-      }
-    }
-=======
       for (int i = 0; i < 3; i++)
         dx[i] -= tmp_shape(node)*tmp_coords(i,node);
->>>>>>> 6c4e4b42
 
     double detJ = det_3x3(tmp_grad.data());
 
