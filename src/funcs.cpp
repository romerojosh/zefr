--- conflicted
+++ resolved
@@ -203,15 +203,6 @@
       return 0.2351;
 
     case 3:
-<<<<<<< HEAD
-      return 0.14539;
-
-    case 4:
-      return 0.10003;
-
-    case 5:
-      return 0.07363;
-=======
       return 0.1453;
 
     case 4:
@@ -219,7 +210,6 @@
 
     case 5:
       return 0.0736;
->>>>>>> 3ca2c0d0
 
     default:
       ThrowException("CFL limit no available for this order!");
