--- conflicted
+++ resolved
@@ -854,19 +854,8 @@
     }
   }
 
-<<<<<<< HEAD
-=======
-  /* 8-node Serendipity Element */
-  else
-  {
-    gmsh_to_ijk[0] = 0; gmsh_to_ijk[1] = 2;  gmsh_to_ijk[2] = 7;
-    gmsh_to_ijk[3] = 5; gmsh_to_ijk[4] = 1;  gmsh_to_ijk[5] = 3;
-    gmsh_to_ijk[6] = 4; gmsh_to_ijk[7] = 6;
-  }
-
   ijk_maps_quad[nNodes] = gmsh_to_ijk;
 
->>>>>>> 6c4e4b42
   return gmsh_to_ijk;
 }
 
@@ -1176,11 +1165,11 @@
   return list;
 }
 
-<<<<<<< HEAD
 unsigned int tri_nodes_to_order(unsigned int nNodes)
 {
   return (-3 + std::sqrt(1 + 8 * nNodes))/2;
-=======
+}
+
 mdvector<double> quat_mul(const mdvector<double> &p, const mdvector<double> &q)
 {
   // Assuming real part is last value [ i, j, k, real ]
@@ -1269,5 +1258,4 @@
   for (unsigned int i = 0; i < 4; i++)
     c[i] = a*b[i];
   return c;
->>>>>>> 6c4e4b42
 }