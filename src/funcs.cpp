/*!
 * \file funcs.cpp
 * \author J. Romero, Stanford University
 * \brief This file contains several miscellaneous functions used in the code.
 */

#include <cmath>

#include "cblas.h"

#ifdef _OMP
#include "omp.h"
#endif

#include "input.hpp"
#include "funcs.hpp"

double compute_U_true(double x, double y, double z, double t, unsigned int var, const InputStruct *input)
{
   
  double val = 0.0;

  if (input->equation == AdvDiff)
  {
    if (input->nDims == 2)
    {
      
      /*
      val =  std::exp(-2. * input->AdvDiff_D * M_PI * M_PI * t) * 
             std::sin(M_PI * (x - input->AdvDiff_A(0) * t))* 
             std::sin(M_PI * (y - input->AdvDiff_A(1) * t));
      */
<<<<<<< HEAD
      //val =  std::sin(2 * M_PI * x) + std::sin(2 * M_PI * y);
      if(x*x + y*y <= 0.09)
        val = 1;
=======
      
      val =  std::sin(2 * M_PI * x) + std::sin(2 * M_PI * y);
>>>>>>> 3ca2c0d0
    }
    else if (input->nDims == 3)
    {
      
      val =  std::exp(-2. * input->AdvDiff_D * M_PI * M_PI * t) * 
             std::sin(M_PI * (x - input->AdvDiff_A(0) * t))* 
             std::sin(M_PI * (y - input->AdvDiff_A(1) * t))*
             std::sin(M_PI * (z - input->AdvDiff_A(2) * t));
      
      //val =  std::sin(2 * M_PI * x) + std::sin(2 * M_PI * y) + std::sin(2 * M_PI * z);
    }
  }
  else if (input->equation == EulerNS)
  {
    if (!input->viscous)
    {
      double G = 5.0;
      double R = 1.;

      double f = (1.0 - x*x - y*y)/R;

      double rho = std::pow(1.0 - (G * G * (input->gamma - 1.))/(8.0 * input->gamma * 
                M_PI * M_PI) * std::exp(f), 1.0/(input->gamma - 1.0)); 
      double Vx = 1.0 - G * y / (2.0*M_PI) * std::exp(0.5 * f); 
      double Vy = 1.0 + G * x / (2.0*M_PI) * std::exp(0.5 * f);
      double P = std::pow(rho, input->gamma);

      if (input->nDims == 2)
      {
        switch (var)
        {
          case 0:
            val = rho; break;
          case 1:
            val = rho * Vx; break;
          case 2:
            val = rho * Vy; break;
          case 3:
            val = P/(input->gamma - 1.0) + 0.5 * rho * (Vx * Vx + Vy * Vy); break;
        }
      }
      else
      {
        switch (var)
        {
          case 0:
            val = rho; break;
          case 1:
            val = rho * Vx; break;
          case 2:
            val = rho * Vy; break;
          case 3:
            val = 0; break;
          case 4:
            val = P/(input->gamma - 1.0) + 0.5 * rho * (Vx * Vx + Vy * Vy); break;
        }
      }
    }
    else
    {
      val = 1.0246950765959597 * y;
    }
  }
  else
  {
    ThrowException("Under construction!");
  }

  return val;
}

double compute_dU_true(double x, double y, double z, double t, unsigned int var, 
    unsigned int dim, const InputStruct *input)
{
   
  double val = 0.0;

  if (input->equation == AdvDiff)
  {
    if (input->nDims == 2)
    {
      if (dim == 0)
      {
        val =  std::exp(-2. * input->AdvDiff_D * M_PI * M_PI * t) * 
               std::sin(M_PI * (y - input->AdvDiff_A(1) * t)) *
               M_PI * std::cos(M_PI * (x - input->AdvDiff_A(0) * t));

      }
      else
      {
        val =  std::exp(-2. * input->AdvDiff_D * M_PI * M_PI * t) * 
               std::sin(M_PI * (x - input->AdvDiff_A(0) * t)) *
               M_PI * std::cos(M_PI * (y - input->AdvDiff_A(1) * t));
      }
    }
    else if (input->nDims == 3)
    {
      ThrowException("Under construction!");
    }
  }
  else if (input->equation == EulerNS)
  {
    if (!input->viscous)
    {
      val = 0.0; // Just a placeholder value for now.
    }
    else
    {
      if (dim == 0)
      {
        val = 0.0;
      }
      else
      {
        val = 1.0246950765959597;
      }
    }
  }
  else
  {
    ThrowException("Under construction!");
  }

  return val;
}


double compute_source_term(double x, double y, double z, double t, unsigned int var, const InputStruct *input)
{
  double val = 0.;
  if (input->equation == AdvDiff)
  {
    if (input->nDims == 2)
    {
      val =  -M_PI * (std::cos(M_PI * x) + M_PI * std::sin(M_PI * x) + 
             std::cos(M_PI * y) + M_PI * std::sin(M_PI * y));
    }
    else
    {
      val =  -M_PI * (std::cos(M_PI * x) + M_PI * std::sin(M_PI * x) + 
             std::cos(M_PI * y) + M_PI * std::sin(M_PI * y) + 
             std::cos(M_PI * z) + M_PI * std::sin(M_PI * z));
    }
  }
  else
  {
    ThrowException("No source defined for EulerNS!");
  }

  return val;
}

double get_cfl_limit(int order)
{
  switch(order)
  {
    case 0:
      return 1.392;

    case 1:
      return 0.4642; 

    case 2:
      return 0.2351;

    case 3:
      return 0.1453;

    case 4:
      return 0.1000;

    case 5:
      return 0.0736;

    default:
      ThrowException("CFL limit no available for this order!");
  }
}

#ifdef _OMP
void omp_blocked_dgemm(CBLAS_ORDER mode, CBLAS_TRANSPOSE transA, 
    CBLAS_TRANSPOSE transB, int M, int N, int K, double alpha, double* A, int lda, 
    double* B, int ldb, double beta, double* C, int ldc)
{
#pragma omp parallel
    {
      int nThreads = omp_get_num_threads();
      int thread_idx = omp_get_thread_num();

      int block_size = N / nThreads;
      int start_idx = block_size * thread_idx;

      if (thread_idx == nThreads-1)
        block_size += N % (block_size);

      cblas_dgemm(mode, transA, transB, M, block_size, K, alpha, A, lda, 
          B + ldb * start_idx, ldb, beta, C + ldc * start_idx, ldc);
  }
}
#endif
<|MERGE_RESOLUTION|>--- conflicted
+++ resolved
@@ -30,14 +30,11 @@
              std::sin(M_PI * (x - input->AdvDiff_A(0) * t))* 
              std::sin(M_PI * (y - input->AdvDiff_A(1) * t));
       */
-<<<<<<< HEAD
+
       //val =  std::sin(2 * M_PI * x) + std::sin(2 * M_PI * y);
       if(x*x + y*y <= 0.09)
         val = 1;
-=======
-      
-      val =  std::sin(2 * M_PI * x) + std::sin(2 * M_PI * y);
->>>>>>> 3ca2c0d0
+      
     }
     else if (input->nDims == 3)
     {
