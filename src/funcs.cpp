/*!
 * \file funcs.cpp
 * \author J. Romero, Stanford University
 * \brief This file contains several miscellaneous functions used in the code.
 */

#include <cmath>

#include "cblas.h"

#ifdef _OMP
#include "omp.h"
#endif

#include "funcs.hpp"
#include "input.hpp"
#include "funcs.hpp"

double compute_U_true(double x, double y, double z, double t, unsigned int var, const InputStruct *input)
{
   
  double val = 0.0;

  if (input->equation == AdvDiff)
  {
    if (input->nDims == 2)
    {
<<<<<<< HEAD
      /* val =  std::exp(-2. * input->AdvDiff_D * M_PI * M_PI * t) * 
             std::sin(M_PI * (x - input->AdvDiff_A(0) * t))* 
             std::sin(M_PI * (y - input->AdvDiff_A(1) * t)); */
      val =  step((x - input->AdvDiff_A(0) * t));
=======
      
      /*
      val =  std::exp(-2. * input->AdvDiff_D * M_PI * M_PI * t) * 
             std::sin(M_PI * (x - input->AdvDiff_A(0) * t))* 
             std::sin(M_PI * (y - input->AdvDiff_A(1) * t));
      */
      
      val =  std::sin(2 * M_PI * x) + std::sin(2 * M_PI * y);
>>>>>>> 7418bef1
    }
    else if (input->nDims == 3)
    {
      
      val =  std::exp(-2. * input->AdvDiff_D * M_PI * M_PI * t) * 
             std::sin(M_PI * (x - input->AdvDiff_A(0) * t))* 
             std::sin(M_PI * (y - input->AdvDiff_A(1) * t))*
             std::sin(M_PI * (z - input->AdvDiff_A(2) * t));
      
      //val =  std::sin(2 * M_PI * x) + std::sin(2 * M_PI * y) + std::sin(2 * M_PI * z);
    }
  }
  else if (input->equation == EulerNS)
  {
    if (!input->viscous)
    {
      double G = 5.0;
      double R = 1.;

      double f = (1.0 - x*x - y*y)/R;

      double rho = std::pow(1.0 - (G * G * (input->gamma - 1.))/(8.0 * input->gamma * 
                M_PI * M_PI) * std::exp(f), 1.0/(input->gamma - 1.0)); 
      double Vx = 1.0 - G * y / (2.0*M_PI) * std::exp(0.5 * f); 
      double Vy = 1.0 + G * x / (2.0*M_PI) * std::exp(0.5 * f);
      double P = std::pow(rho, input->gamma);

      if (input->nDims == 2)
      {
        switch (var)
        {
          case 0:
            val = rho; break;
          case 1:
            val = rho * Vx; break;
          case 2:
            val = rho * Vy; break;
          case 3:
            val = P/(input->gamma - 1.0) + 0.5 * rho * (Vx * Vx + Vy * Vy); break;
        }
      }
      else
      {
        switch (var)
        {
          case 0:
            val = rho; break;
          case 1:
            val = rho * Vx; break;
          case 2:
            val = rho * Vy; break;
          case 3:
            val = 0; break;
          case 4:
            val = P/(input->gamma - 1.0) + 0.5 * rho * (Vx * Vx + Vy * Vy); break;
        }
      }
    }
    else
    {
      val = 1.0246950765959597 * y;
    }
  }
  else
  {
    ThrowException("Under construction!");
  }

  return val;
}

// TODO: Complete implementation of derivative for Euler vortex
double compute_dU_true(double x, double y, double z, double t, unsigned int var, 
    unsigned int dim, const InputStruct *input)
{
   
  double val = 0.0;

  if (input->equation == AdvDiff)
  {
    if (input->nDims == 2)
    {
      if (dim == 0)
      {
        val =  std::exp(-2. * input->AdvDiff_D * M_PI * M_PI * t) * 
               std::sin(M_PI * (y - input->AdvDiff_A(1) * t)) *
               M_PI * std::cos(M_PI * (x - input->AdvDiff_A(0) * t));

      }
      else
      {
        val =  std::exp(-2. * input->AdvDiff_D * M_PI * M_PI * t) * 
               std::sin(M_PI * (x - input->AdvDiff_A(0) * t)) *
               M_PI * std::cos(M_PI * (y - input->AdvDiff_A(1) * t));
      }
    }
    else if (input->nDims == 3)
    {
      ThrowException("Under construction!");
    }
  }
  else if (input->equation == EulerNS)
  {
    if (!input->viscous)
    {
      val = 0.0; // Just a placeholder value for now.
    }
    else
    {
      if (dim == 0)
      {
        val = 0.0;
      }
      else
      {
        val = 1.0246950765959597;
      }
    }
  }
  else
  {
    ThrowException("Under construction!");
  }

  return val;
}

<<<<<<< HEAD
// TODO: Can have a best-fit curve for higher P of the form 'a + b/P + c/P^2'
=======

double compute_source_term(double x, double y, double z, double t, unsigned int var, const InputStruct *input)
{
  double val = 0.;
  if (input->equation == AdvDiff)
  {
    if (input->nDims == 2)
    {
      val =  -M_PI * (std::cos(M_PI * x) + M_PI * std::sin(M_PI * x) + 
             std::cos(M_PI * y) + M_PI * std::sin(M_PI * y));
    }
    else
    {
      val =  -M_PI * (std::cos(M_PI * x) + M_PI * std::sin(M_PI * x) + 
             std::cos(M_PI * y) + M_PI * std::sin(M_PI * y) + 
             std::cos(M_PI * z) + M_PI * std::sin(M_PI * z));
    }
  }
  else
  {
    ThrowException("No source defined for EulerNS!");
  }

  return val;
}

>>>>>>> 7418bef1
double get_cfl_limit(int order)
{
  switch(order)
  {
    case 0:
      return 1.392;

    case 1:
      return 0.4642; 

    case 2:
      return 0.2351;

    case 3:
      return 0.1453;

    case 4:
      return 0.1000;

    case 5:
<<<<<<< HEAD
      return 0.068;
      
    case 6:
      return 0.048639193282486;
    
    case 7:
      return 0.034554530245757;
    
    case 8:
      return 0.023910375650672;
    
    case 9:
      return 0.015583791814472;
      
    case 10:
      return 0.008892412680298;
=======
      return 0.0736;
>>>>>>> 7418bef1

    default:
      ThrowException("CFL limit no available for this order!");
  }
}

#ifdef _OMP
void omp_blocked_dgemm(CBLAS_ORDER mode, CBLAS_TRANSPOSE transA, 
    CBLAS_TRANSPOSE transB, int M, int N, int K, double alpha, double* A, int lda, 
    double* B, int ldb, double beta, double* C, int ldc)
{
#pragma omp parallel
    {
      int nThreads = omp_get_num_threads();
      int thread_idx = omp_get_thread_num();

      int block_size = N / nThreads;
      int start_idx = block_size * thread_idx;

      if (thread_idx == nThreads-1)
        block_size += N % (block_size);

      cblas_dgemm(mode, transA, transB, M, block_size, K, alpha, A, lda, 
          B + ldb * start_idx, ldb, beta, C + ldc * start_idx, ldc);
  }
}
#endif
<|MERGE_RESOLUTION|>--- conflicted
+++ resolved
@@ -25,12 +25,6 @@
   {
     if (input->nDims == 2)
     {
-<<<<<<< HEAD
-      /* val =  std::exp(-2. * input->AdvDiff_D * M_PI * M_PI * t) * 
-             std::sin(M_PI * (x - input->AdvDiff_A(0) * t))* 
-             std::sin(M_PI * (y - input->AdvDiff_A(1) * t)); */
-      val =  step((x - input->AdvDiff_A(0) * t));
-=======
       
       /*
       val =  std::exp(-2. * input->AdvDiff_D * M_PI * M_PI * t) * 
@@ -39,7 +33,8 @@
       */
       
       val =  std::sin(2 * M_PI * x) + std::sin(2 * M_PI * y);
->>>>>>> 7418bef1
+
+      //val =  step((x - input->AdvDiff_A(0) * t));
     }
     else if (input->nDims == 3)
     {
@@ -167,10 +162,6 @@
   return val;
 }
 
-<<<<<<< HEAD
-// TODO: Can have a best-fit curve for higher P of the form 'a + b/P + c/P^2'
-=======
-
 double compute_source_term(double x, double y, double z, double t, unsigned int var, const InputStruct *input)
 {
   double val = 0.;
@@ -196,7 +187,6 @@
   return val;
 }
 
->>>>>>> 7418bef1
 double get_cfl_limit(int order)
 {
   switch(order)
@@ -217,8 +207,7 @@
       return 0.1000;
 
     case 5:
-<<<<<<< HEAD
-      return 0.068;
+      return 0.0736;
       
     case 6:
       return 0.048639193282486;
@@ -234,9 +223,6 @@
       
     case 10:
       return 0.008892412680298;
-=======
-      return 0.0736;
->>>>>>> 7418bef1
 
     default:
       ThrowException("CFL limit no available for this order!");
