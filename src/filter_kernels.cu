--- conflicted
+++ resolved
@@ -90,7 +90,7 @@
     unsigned int order, double& max_sensor, mdvector_gpu<unsigned int>& sensor_bool, double threshJ,
     unsigned int nSpts, unsigned int nEles, unsigned int nVars, unsigned int nDims, double Q)
 {
-  unsigned int threads = 128;
+  unsigned int threads = 192;
   unsigned int blocks = (nEles + threads - 1)/threads;
 
   compute_max_sensor<<<blocks, threads>>>(KS, sensor, sensor_bool, threshJ, order, nSpts, nEles, nVars, nDims, Q);
@@ -122,8 +122,6 @@
     mdvector_gpu<double>& sensor, double threshJ, unsigned int nSpts, unsigned int nEles, unsigned int nVars)
 {
   unsigned int threads = 128;
-<<<<<<< HEAD
-=======
   unsigned int blocks = (nEles + threads - 1)/threads;
 
   copy_filtered_solution_ka<<<blocks, threads>>>(U_spts_filt, U_spts, sensor, threshJ, nSpts, nEles, nVars);
@@ -151,7 +149,6 @@
     mdvector_gpu<double>& sensor, double threshJ, unsigned int nSpts, unsigned int nEles, unsigned int nVars, int type)
 {
   unsigned int threads = 192;
->>>>>>> de74bd8c
   unsigned int blocks = (nEles + threads - 1)/threads;
 
   copy_filtered_solution<<<blocks, threads>>>(U_spts_limited, U_spts, sensor, threshJ, nSpts, nEles, nVars, type);
