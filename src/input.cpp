/* Copyright (C) 2016 Aerospace Computing Laboratory (ACL).
 * See AUTHORS for contributors to this source code.
 *
 * This file is part of ZEFR.
 *
 * ZEFR is free software: you can redistribute it and/or modify
 * it under the terms of the GNU General Public License as published by
 * the Free Software Foundation, either version 3 of the License, or
 * (at your option) any later version.
 *
 * ZEFR is distributed in the hope that it will be useful,
 * but WITHOUT ANY WARRANTY; without even the implied warranty of
 * MERCHANTABILITY or FITNESS FOR A PARTICULAR PURPOSE.  See the
 * GNU General Public License for more details.
 *
 * You should have received a copy of the GNU General Public License
 * along with ZEFR.  If not, see <http://www.gnu.org/licenses/>.
 */

#include <algorithm>
#include <cmath>
#include <fstream>
#include <stdexcept>
#include <string>

#include "input.hpp"
#include "macros.hpp"

double pi = 3.141592653589793;

std::map<std::string,int> bcStr2Num = {
  {"none", NONE},
  {"fluid", NONE},
  {"periodic", PERIODIC},
  {"char_p", CHAR_P},
  {"char", CHAR},
  {"farfield", SUP_IN},
  {"inlet_sup", SUP_IN},
  {"outlet_sup", SUP_OUT},
  {"inlet_sub", SUB_IN},
  {"outlet_sub", SUB_OUT},
  {"wall_slip_p", SLIP_WALL_P},
  {"wall_slip_g", SLIP_WALL_G},
  {"wall_ns_iso_p", ISOTHERMAL_NOSLIP_P},
  {"wall_ns_iso_g", ISOTHERMAL_NOSLIP_G},
  {"wall_ns_iso_move_p", ISOTHERMAL_NOSLIP_MOVING_P},
  {"wall_ns_iso_move_g", ISOTHERMAL_NOSLIP_MOVING_G},
  {"wall_ns_adi_p", ADIABATIC_NOSLIP_P},
  {"wall_ns_adi_g", ADIABATIC_NOSLIP_G},
  {"wall_ns_adi_move_p", ADIABATIC_NOSLIP_MOVING_P},
  {"wall_ns_adi_move_g", ADIABATIC_NOSLIP_MOVING_G},
  {"overset", OVERSET},
  {"symmetry_p", SYMMETRY_P},
  {"symmetry_g", SYMMETRY_G},
  {"wall_closure", WALL_CLOSURE},
  {"overset_closure", OVERSET_CLOSURE},
};

InputStruct read_input_file(std::string inputfile)
{
  std::ifstream f(inputfile);

  InputStruct input;
  std::string str;

  read_param(f, "nDims", input.nDims);
  read_param(f, "meshfile", input.meshfile);

  // Get mesh boundaries and boundary conditions, then convert to lowercase
  std::map<std::string, std::string> meshBndTmp;
  read_map(f, "mesh_bound", meshBndTmp);
  for (auto& B:meshBndTmp) {
    std::string tmp1, tmp2;
    tmp1 = B.first; tmp2 = B.second;
    std::transform(tmp1.begin(), tmp1.end(), tmp1.begin(), ::tolower);
    std::transform(tmp2.begin(), tmp2.end(), tmp2.begin(), ::tolower);
    input.meshBounds[tmp1] = tmp2;
  }

  read_param(f, "order", input.order);
  read_param(f, "equation", str);

  if (str == "AdvDiff")
    input.equation = AdvDiff;
  else if (str == "EulerNS")
    input.equation = EulerNS;
  else
    ThrowException("Equation not recognized!");

  read_param(f, "viscous", input.viscous);
  read_param(f, "grad_via_div", input.grad_via_div, false);
  read_param(f, "disable_nondim", input.disable_nondim, false);
  read_param(f, "source", input.source, false);
  read_param(f, "squeeze", input.squeeze, false);
  read_param(f, "s_factor", input.s_factor, 0.0);

  read_param(f, "n_steps", input.n_steps);
  read_param(f, "tfinal", input.tfinal, 1e15);
  read_param(f, "res_tol", input.res_tol, 1e-18);
  read_param(f, "dt_scheme", input.dt_scheme);
  read_param(f, "dt", input.dt);
  read_param(f, "dt_type", input.dt_type);
  read_param(f, "CFL_type", input.CFL_type, (unsigned int) 1);
  if (input.dt_type != 0)
    read_param(f, "CFL", input.CFL);

  read_param(f, "adapt_CFL", input.adapt_CFL, (unsigned int) 0);
  read_param(f, "CFL_max", input.CFL_max, 1.0);
  read_param(f, "CFL_ratio", input.CFL_ratio, 1.0);

  // NOTE: to reduce time step size (generally speaking), reduce atol and rtol
  read_param(f, "err_atol", input.atol, 0.00001);
  read_param(f, "err_rtol", input.rtol, 0.00001);
  read_param(f, "pi_alpha", input.pi_alpha, 0.7);
  read_param(f, "pi_beta", input.pi_beta, 0.4);

  read_param(f, "safety_factor", input.sfact, 0.8);
  read_param(f, "max_factor", input.maxfac, 2.5);
  read_param(f, "min_factor", input.minfac, 0.3);

  read_param(f, "restart", input.restart, false);
  read_param(f, "restart_file", input.restart_file, std::string(""));
  read_param(f, "restart_case", input.restart_case, std::string(""));
  read_param(f, "restart_type", input.restart_type, (unsigned int)0);
  read_param(f, "restart_iter", input.restart_iter, (unsigned int)0);

  read_param(f, "mg_cycle", input.mg_cycle, std::string("V"));
  read_param(f, "FMG_vcycles", input.FMG_vcycles, (unsigned int) 1);
  read_param(f, "p_multi", input.p_multi, false);
  read_param(f, "rel_fac", input.rel_fac, 1.0);
  read_param_vec(f, "mg_levels", input.mg_levels);
  read_param_vec(f, "mg_steps", input.mg_steps);

  read_param(f, "SER", input.SER, false);
  read_param(f, "inv_mode", input.inv_mode, true);
  read_param(f, "stream_mode", input.stream_mode, false);
  read_param(f, "backsweep", input.backsweep, false);
  read_param(f, "Jfreeze_freq", input.Jfreeze_freq, (unsigned int) 1);
  read_param(f, "nColors", input.nColors, (unsigned int) 4);
  read_param(f, "n_LHS_blocks", input.n_LHS_blocks, (unsigned int) 1);
  read_param(f, "LU_pivot", input.LU_pivot, false);

  read_param(f, "catch_signals", input.catch_signals, false);
  read_param(f, "output_prefix", input.output_prefix);
  read_param(f, "write_paraview", input.write_paraview, (short)1);
  read_param(f, "write_pyfr", input.write_pyfr, (short)0);
  read_param(f, "plot_surfaces", input.plot_surfaces, (short)0);
  read_param(f, "plot_overset", input.plot_overset, (short)0);
  read_param(f, "write_LHS", input.write_LHS, (short)0);
  read_param(f, "write_freq", input.write_freq);
  read_param(f, "report_freq", input.report_freq);
  read_param(f, "res_type", input.res_type);
  read_param(f, "force_freq", input.force_freq);
  read_param(f, "error_freq", input.error_freq);
  read_param(f, "test_case", input.test_case, (unsigned int) 0);
  read_param(f, "err_field", input.err_field, (unsigned int) 0);
  read_param(f, "nQpts1D", input.nQpts1D);

  read_param(f, "fconv_type", str);
  if (str == "Rusanov")
    input.fconv_type = Rusanov;
  else
    ThrowException("Equation not recognized!");

  read_param(f, "fvisc_type", str);
  if (str == "LDG")
    input.fvisc_type = LDG;
  else
    ThrowException("Equation not recognized!");

  read_param(f, "rus_k", input.rus_k);
  read_param(f, "ldg_b", input.ldg_b);
  read_param(f, "ldg_tau", input.ldg_tau);
  read_param(f, "spt_type", input.spt_type);

  read_param(f, "ic_type", input.ic_type);

  input.AdvDiff_A.assign({3});
  read_param(f, "AdvDiff_Ax", input.AdvDiff_A(0), 1.0);
  read_param(f, "AdvDiff_Ay", input.AdvDiff_A(1), 1.0);
  read_param(f, "AdvDiff_Az", input.AdvDiff_A(2), 1.0);
  if (input.viscous)
    read_param(f, "AdvDiff_D", input.AdvDiff_D, 0.1);
  else
    input.AdvDiff_D = 0;

  read_param(f, "T_gas", input.T_gas, 291.15);
  read_param(f, "gamma", input.gamma, 1.4);
  read_param(f, "R", input.R, 286.9);
  read_param(f, "mu", input.mu, 1.827E-5);
  read_param(f, "prandtl", input.prandtl, 0.72);
  read_param(f, "S", input.S, 120.0);

  read_param(f, "rho_fs", input.rho_fs, 1.0);
  read_param(f, "v_mag_fs", input.v_fs, 1.0);
  input.V_fs.assign({3});
  read_param(f, "u_fs", input.V_fs(0), 0.2);
  read_param(f, "v_fs", input.V_fs(1), 0.0);
  read_param(f, "w_fs", input.V_fs(2), 0.0); 
  read_param(f, "P_fs", input.P_fs, .71428571428);


  read_param(f, "fix_vis", input.fix_vis, false);
  read_param(f, "mach_fs", input.mach_fs, 0.2);
  read_param(f, "Re_fs", input.Re_fs, 200.0);
  read_param(f, "L_fs", input.L_fs, 1.0);
  read_param(f, "T_fs", input.T_fs, 300.0);
  input.norm_fs.assign({3});
  read_param(f, "nx_fs", input.norm_fs(0), 1.0);
  read_param(f, "ny_fs", input.norm_fs(1), 0.0);

  read_param(f, "mach_wall", input.mach_wall, 0.0);
  read_param(f, "T_wall", input.T_wall, 300.0);
  input.norm_wall.assign({3});
  input.V_wall.assign({3});
  read_param(f, "nx_wall", input.norm_wall(0), 1.0);
  read_param(f, "ny_wall", input.norm_wall(1), 0.0);
  
  read_param(f, "filt_on", input.filt_on, (unsigned int) 0);
  read_param(f, "sen_write", input.sen_write, (unsigned int) 1);
  read_param(f, "sen_norm", input.sen_norm, (unsigned int) 1);
  read_param(f, "sen_Jfac", input.sen_Jfac, 1.0);
  read_param(f, "alpha", input.alpha, 1.0);
  read_param(f, "filtexp", input.filtexp, 2.0);
  read_param(f, "nonlin_exp", input.nonlin_exp, 2.0);

  if (input.filt_on && input.order <= 1)
  {
    std::cout << "WARNING: requesting filtering yet P <= 1. Filtering will not be used." << std::endl;
    input.filt_on = 0;
  }


  read_param(f, "overset", input.overset, false);
  read_param_vec(f, "overset_grids", input.oversetGrids);

  read_param(f, "motion", input.motion, false);
  if (input.motion)
  {
    read_param(f, "motion_type", input.motion_type);
    if (input.motion_type == CIRCULAR_TRANS)
    {
      read_param(f, "moveAx", input.moveAx);
      read_param(f, "moveAy", input.moveAy);
      read_param(f, "moveFx", input.moveFx);
      read_param(f, "moveFy", input.moveFy);
      if (input.nDims == 3)
      {
        read_param(f, "moveAz", input.moveAz, 0.0);
        read_param(f, "moveFz", input.moveFz, 0.0);
      }
    }
    else if (input.motion_type == RIGID_BODY)
    {
      if (input.nDims != 3)
        ThrowException("Rigid-Body motion implemented in 3D only");

      // Acceleration due to gravity [NOTE: assumed along -z axis]
      read_param(f, "g", input.g, 0.);

      // Do fully dynamic 6DOF simulation by computing forces & moments on body
      read_param(f, "full_6dof", input.full_6dof, false);

      // Initial translational velocity
      read_param(f, "vx0", input.v0[0], 0.);
      read_param(f, "vy0", input.v0[1], 0.);
      read_param(f, "vz0", input.v0[2], 0.);

      // Initial angular velocity
      read_param(f, "wx0", input.w0[0], 0.);
      read_param(f, "wy0", input.w0[1], 0.);
      read_param(f, "wz0", input.w0[2], 0.);

      // Mass of moving body
      read_param(f, "mass", input.mass);

      // Diagonal components of inertia tensor [in initial 'world' coordinates]
      read_param(f, "Ixx", input.Imat[0]);
      read_param(f, "Iyy", input.Imat[4]);
      read_param(f, "Izz", input.Imat[8]);

      // Off-diagonal components
      read_param(f, "Ixy", input.Imat[1], 0.);
      read_param(f, "Ixz", input.Imat[2], 0.);
      read_param(f, "Iyz", input.Imat[5], 0.);

      // Apply symmetry
      input.Imat[3] = input.Imat[1];
      input.Imat[6] = input.Imat[2];
      input.Imat[7] = input.Imat[5];
    }
  }
  else
  {
    input.motion_type = 0;
  }

  f.close();

  /* If running Navier-Stokes, nondimensionalize */
  if (input.viscous && input.equation == EulerNS)
    apply_nondim(input);

  /* If using polynomial squeezing, set entropy bound */
  /* NOTES: This bound seems to play a large role in convergence. */
  if (input.squeeze)
  {
    input.exps0 = input.s_factor * (input.P_fs / std::pow(input.rho_fs, input.gamma));
  }

  return input;
}

void apply_nondim(InputStruct &input)
{
  if (input.disable_nondim) 
  { 
    /* Run with dimensional quantities from input file:
     * ++ Re, Ma, rho, V, L, p, gamma specified
     * ++ Remaining parameters calculated for consistency */
    input.R = 1.;  // Free parameter (only R*T important to us)
    input.mu = input.rho_fs * input.v_fs * input.L_fs  / input.Re_fs; // Re -> mu
    input.T_fs = input.P_fs / (input.rho_fs * input.R); // Ideal gas law -> T

    input.R_ref = input.R;

    input.T_tot_fs = input.T_fs * (1.0 + 0.5*(input.gamma - 1.0)*input.mach_fs*input.mach_fs);
    input.P_tot_fs = input.P_fs * std::pow(1.0 + 0.5*(input.gamma - 1.0)*input.mach_fs*input.mach_fs,
        input.gamma / (input.gamma - 1.0));

    for (unsigned int dim = 0; dim < input.nDims; dim++)
      input.V_fs(dim) = input.v_fs * input.norm_fs(dim);

    double V_wall_mag = input.mach_wall * std::sqrt(input.gamma * input.R * input.T_wall);
    for (unsigned int n = 0; n < input.nDims; n++)
      input.V_wall(n) = V_wall_mag * input.norm_wall(n) / input.v_fs;
    
    /// TODO: update Sutherland's Law, or disable it here
<<<<<<< HEAD
    printf("Re: %f, Ma: %f, Pr: %f, mu: %f, rho: %f, V: %f, p: %f, L: %f\n",
        input.Re_fs,input.mach_fs,input.prandtl,input.mu,input.rho_fs,input.v_fs,input.P_fs,input.L_fs);
=======

    //printf("Re: %f, Ma: %f, Pr: %f, L: %f, rho: %f, v: %f, p: %f, mu: %.4e\n",
    //    input.Re_fs,input.mach_fs,input.prandtl,input.L_fs,input.rho_fs,input.v_fs,input.P_fs,input.mu);

>>>>>>> d35299ef
    return;
  }

  /* Compute dimensional freestream quantities */
  double V_fs_mag = input.mach_fs * std::sqrt(input.gamma * input.R * input.T_fs);
  for (unsigned int dim = 0; dim < input.nDims; dim++)
    input.V_fs(dim) = V_fs_mag * input.norm_fs(dim);

  /* If using Sutherland's law, update viscosity */
  if (!input.fix_vis)
  {
    input.mu = input.mu * std::pow(input.T_fs / input.T_gas, 1.5) * ((input.T_gas + input.S)/
        (input.T_fs + input.S));
  }

  input.rho_fs = input.mu * input.Re_fs / (V_fs_mag * input.L_fs);
  input.P_fs = input.rho_fs * input.R * input.T_fs;
  input.rt = input.T_gas * input.R / (V_fs_mag * V_fs_mag);
  input.c_sth = input.S / input.T_gas;

  /* -- Set reference quantities for nondimensionalization --
   * Note that we are setting rho_ref s.t. we get a 'normalized' density of 2.
   * This is for performance, to avoid taking an exponent of a number close to 1
   * in the characteristic boundary condition. */
  input.T_ref = input.T_fs;
  input.rho_ref = input.rho_fs;
  input.P_ref = input.rho_fs * V_fs_mag * V_fs_mag;
  input.mu_ref = input.rho_fs * V_fs_mag * input.L_fs;
  input.R_ref = input.R * input.T_fs / (V_fs_mag * V_fs_mag);

  /* Nondimensionalize freestream quantities */
  input.mu = input.mu/input.mu_ref;
  input.rho_fs = input.rho_fs/input.rho_ref;
  for (unsigned int n = 0; n < input.nDims; n++)
    input.V_fs(n) = input.V_fs(n) / V_fs_mag;
  input.P_fs = input.P_fs / input.P_ref;
  input.T_tot_fs = (input.T_fs / input.T_ref) * (1.0 + 0.5 * (input.gamma - 1.0) * 
      input.mach_fs * input.mach_fs);
  input.P_tot_fs = input.P_fs * std::pow(1.0 + 0.5 * (input.gamma - 1.0) * input.mach_fs * 
      input.mach_fs, input.gamma /
      (input.gamma - 1.0));

  /* Compute and nondimensionalize wall quantities */
  double V_wall_mag = input.mach_wall * std::sqrt(input.gamma * input.R * input.T_wall);
  for (unsigned int n = 0; n < input.nDims; n++)
    input.V_wall(n) = V_wall_mag * input.norm_wall(n) / V_fs_mag;

  input.T_wall = input.T_wall / input.T_ref;

  input.v_fs = 1.0;
  input.T_fs = 1.0;
  input.R = input.R_ref; /// TODO: replace all usage of "R_ref"
}<|MERGE_RESOLUTION|>--- conflicted
+++ resolved
@@ -336,15 +336,7 @@
       input.V_wall(n) = V_wall_mag * input.norm_wall(n) / input.v_fs;
     
     /// TODO: update Sutherland's Law, or disable it here
-<<<<<<< HEAD
-    printf("Re: %f, Ma: %f, Pr: %f, mu: %f, rho: %f, V: %f, p: %f, L: %f\n",
-        input.Re_fs,input.mach_fs,input.prandtl,input.mu,input.rho_fs,input.v_fs,input.P_fs,input.L_fs);
-=======
-
-    //printf("Re: %f, Ma: %f, Pr: %f, L: %f, rho: %f, v: %f, p: %f, mu: %.4e\n",
-    //    input.Re_fs,input.mach_fs,input.prandtl,input.L_fs,input.rho_fs,input.v_fs,input.P_fs,input.mu);
-
->>>>>>> d35299ef
+
     return;
   }
 
