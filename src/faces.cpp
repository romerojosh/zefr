--- conflicted
+++ resolved
@@ -779,7 +779,6 @@
 #pragma omp parallel for
   for (unsigned int fpt = geo->nGfpts_int; fpt < geo->nGfpts_int + geo->nGfpts_bnd; fpt++)
   {
-<<<<<<< HEAD
     unsigned int bnd_id = geo->gfpt2bnd(fpt - geo->nGfpts_int);
 
     /* TODO: Move setup */
@@ -799,20 +798,9 @@
             dFdURconv(ni, nj, dim) = dFdUconv(fpt, ni, nj, dim, 1);
           }
         }
-=======
-#ifdef _CPU
-#pragma omp parallel for collapse(2)
-    for (unsigned int fpt = startFpt; fpt < endFpt; fpt++)
-    {
-      for (unsigned int dim = 0; dim < nDims; dim++)
-      {
-        Fconv(fpt, 0, dim, 0) = input->AdvDiff_A(dim) * U(fpt, 0, 0);
-        Fconv(fpt, 0, dim, 1) = input->AdvDiff_A(dim) * U(fpt, 0, 1);
->>>>>>> 62d8277e
-      }
-    }
-
-<<<<<<< HEAD
+      }
+    }
+
     /* TODO: Move setup */
     mdvector<double> dUcdUR, dFdURvisc, dFddURvisc, ddURddUL;
     if (input->viscous)
@@ -824,22 +812,6 @@
 
       /* Copy right state dUcdU */
       if (bnd_id != 2)
-=======
-#ifdef _GPU
-    compute_Fconv_fpts_AdvDiff_wrapper(Fconv_d, U_d, nFpts, nDims, input->AdvDiff_A_d,
-        startFpt, endFpt);
-    check_error();
-#endif
-  }
-  else if (input->equation == EulerNS)
-  {
-#ifdef _CPU
-    if (nDims == 2)
-    {
-#pragma omp parallel for collapse(2)
-      //for (unsigned int fpt = 0; fpt < nFpts; fpt++)
-      for (unsigned int fpt = startFpt; fpt < endFpt; fpt++)
->>>>>>> 62d8277e
       {
         for (unsigned int nj = 0; nj < nVars; nj++)
         {
@@ -849,17 +821,9 @@
           }
         }
       }
-<<<<<<< HEAD
 
       /* Copy right state dFdUvisc */
       if (bnd_id != 2)
-=======
-    }
-    else if (nDims == 3)
-    {
-#pragma omp parallel for collapse(2)
-      for (unsigned int fpt = startFpt; fpt < endFpt; fpt++)
->>>>>>> 62d8277e
       {
         for (unsigned int dim = 0; dim < nDims; dim++)
         {
@@ -872,18 +836,6 @@
           }
         }
       }
-<<<<<<< HEAD
-=======
-    }
-#endif
-
-#ifdef _GPU
-      compute_Fconv_fpts_EulerNS_wrapper(Fconv_d, U_d, P_d, nFpts, nDims, input->gamma, 
-          startFpt, endFpt);
-      check_error();
-#endif
-  }
->>>>>>> 62d8277e
 
       /* Copy right state dFddUvisc */
       if (bnd_id == 11 || bnd_id == 12) /* Adiabatic Wall */
@@ -1498,17 +1450,13 @@
   if (input->equation == AdvDiff)
   {
 #ifdef _CPU
-#pragma omp parallel for collapse(3)
-    //for (unsigned int fpt = 0; fpt < nFpts; fpt++)
+#pragma omp parallel for collapse(2)
     for (unsigned int fpt = startFpt; fpt < endFpt; fpt++)
     {
       for (unsigned int dim = 0; dim < nDims; dim++)
       {
-        for (unsigned int n = 0; n < nVars; n++)
-        {
-          Fconv(fpt, n, dim, 0) = input->AdvDiff_A(dim) * U(fpt, n, 0);
-          Fconv(fpt, n, dim, 1) = input->AdvDiff_A(dim) * U(fpt, n, 1);
-        }
+        Fconv(fpt, 0, dim, 0) = input->AdvDiff_A(dim) * U(fpt, 0, 0);
+        Fconv(fpt, 0, dim, 1) = input->AdvDiff_A(dim) * U(fpt, 0, 1);
       }
     }
 #endif
@@ -1528,11 +1476,8 @@
     {
       for (unsigned int dim = 0; dim < nDims; dim++)
       {
-        for (unsigned int n = 0; n < nVars; n++)
-        {
-          Fconv(fpt, n, dim, 0) = 0.5 * U(fpt, n, 0) * U(fpt, n, 0);
-          Fconv(fpt, n, dim, 1) = 0.5 * U(fpt, n, 1) * U(fpt, n, 1);
-        }
+        Fconv(fpt, 0, dim, 0) = 0.5 * U(fpt, 0, 0) * U(fpt, 0, 0);
+        Fconv(fpt, 0, dim, 1) = 0.5 * U(fpt, 0, 1) * U(fpt, 0, 1);
       }
     }
 #endif
@@ -1545,9 +1490,9 @@
 
   else if (input->equation == EulerNS)
   {
+#ifdef _CPU
     if (nDims == 2)
     {
-#ifdef _CPU
 #pragma omp parallel for collapse(2)
       //for (unsigned int fpt = 0; fpt < nFpts; fpt++)
       for (unsigned int fpt = startFpt; fpt < endFpt; fpt++)
@@ -1577,12 +1522,9 @@
           Fconv(fpt, 3, 1, slot) = U(fpt, 2, slot) * H;
         }
       }
-#endif
-
     }
     else if (nDims == 3)
     {
-#ifdef _CPU
 #pragma omp parallel for collapse(2)
       for (unsigned int fpt = startFpt; fpt < endFpt; fpt++)
       {
@@ -1619,9 +1561,8 @@
           Fconv(fpt, 4, 2, slot) = U(fpt, 3, slot) * H;
         }
       }
-#endif
-
-    }
+    }
+#endif
 
 #ifdef _GPU
       compute_Fconv_fpts_EulerNS_wrapper(Fconv_d, U_d, P_d, nFpts, nDims, input->gamma, 
@@ -2392,20 +2333,14 @@
   if (input->equation == AdvDiff)
   {
 #ifdef _CPU
-#pragma omp parallel for collapse(5)
+#pragma omp parallel for collapse(3)
     for (unsigned int slot = 0; slot < 2; slot++)
     { 
       for (unsigned int dim = 0; dim < nDims; dim++)
       {
-        for (unsigned int nj = 0; nj < nVars; nj++)
-        {
-          for (unsigned int ni = 0; ni < nVars; ni++)
-          {
-            for (unsigned int fpt = startFpt; fpt < endFpt; fpt++)
-            {
-              dFdUconv(fpt, ni, nj, dim, slot) = input->AdvDiff_A(dim);
-            }
-          }
+        for (unsigned int fpt = startFpt; fpt < endFpt; fpt++)
+        {
+          dFdUconv(fpt, 0, 0, dim, slot) = input->AdvDiff_A(dim);
         }
       }
     }
@@ -2422,20 +2357,14 @@
   else if (input->equation == Burgers)
   {
 #ifdef _CPU
-#pragma omp parallel for collapse(5)
+#pragma omp parallel for collapse(3)
     for (unsigned int slot = 0; slot < 2; slot++)
     {
       for (unsigned int dim = 0; dim < nDims; dim++)
       {
-        for (unsigned int nj = 0; nj < nVars; nj++)
-        {
-          for (unsigned int ni = 0; ni < nVars; ni++)
-          {
-            for (unsigned int fpt = startFpt; fpt < endFpt; fpt++)
-            {
-              dFdUconv(fpt, ni, nj, dim, slot) = U(fpt, 0, slot);
-            }
-          }
+        for (unsigned int fpt = startFpt; fpt < endFpt; fpt++)
+        {
+          dFdUconv(fpt, 0, 0, dim, slot) = U(fpt, 0, slot);
         }
       }
     }
