--- conflicted
+++ resolved
@@ -1938,188 +1938,17 @@
       compute_Fvisc_EulerNS_add<nVars, nDims>(UR, dUR, FR, input->gamma, input->prandtl, input->mu, 
           input->rt, input->c_sth, input->fix_vis);
 
-<<<<<<< HEAD
-          double u = momx / rho;
-          double v = momy / rho;
-          double w = momz / rho;
-          double e_int = e / rho - 0.5 * (u*u + v*v + w*w);
-
-          /* Gradients */
-          double rho_dx = dU(fpt, 0, 0, slot);
-          double momx_dx = dU(fpt, 1, 0, slot);
-          double momy_dx = dU(fpt, 2, 0, slot);
-          double momz_dx = dU(fpt, 3, 0, slot);
-          double e_dx = dU(fpt, 4, 0, slot);
-          
-          double rho_dy = dU(fpt, 0, 1, slot);
-          double momx_dy = dU(fpt, 1, 1, slot);
-          double momy_dy = dU(fpt, 2, 1, slot);
-          double momz_dy = dU(fpt, 3, 1, slot);
-          double e_dy = dU(fpt, 4, 1, slot);
-
-          double rho_dz = dU(fpt, 0, 2, slot);
-          double momx_dz = dU(fpt, 1, 2, slot);
-          double momy_dz = dU(fpt, 2, 2, slot);
-          double momz_dz = dU(fpt, 3, 2, slot);
-          double e_dz = dU(fpt, 4, 2, slot);
-
-          /* Set viscosity */
-          double mu;
-          if (input->fix_vis)
-          {
-            mu = input->mu;
-          }
-          else
-          {
-            double rt_ratio = (input->gamma - 1.0) * e_int / (input->rt);
-            mu = input->mu * std::pow(rt_ratio,1.5) * (1. + input->c_sth) / (rt_ratio + input->c_sth);
-          }
-
-          double du_dx = (momx_dx - rho_dx * u) / rho;
-          double du_dy = (momx_dy - rho_dy * u) / rho;
-          double du_dz = (momx_dz - rho_dz * u) / rho;
-
-          double dv_dx = (momy_dx - rho_dx * v) / rho;
-          double dv_dy = (momy_dy - rho_dy * v) / rho;
-          double dv_dz = (momy_dz - rho_dz * v) / rho;
-
-          double dw_dx = (momz_dx - rho_dx * w) / rho;
-          double dw_dy = (momz_dy - rho_dy * w) / rho;
-          double dw_dz = (momz_dz - rho_dz * w) / rho;
-
-          double dke_dx = 0.5 * (u*u + v*v + w*w) * rho_dx + rho * (u * du_dx + v * dv_dx + w * dw_dx);
-          double dke_dy = 0.5 * (u*u + v*v + w*w) * rho_dy + rho * (u * du_dy + v * dv_dy + w * dw_dy);
-          double dke_dz = 0.5 * (u*u + v*v + w*w) * rho_dz + rho * (u * du_dz + v * dv_dz + w * dw_dz);
-
-          double de_dx = (e_dx - dke_dx - rho_dx * e_int) / rho;
-          double de_dy = (e_dy - dke_dy - rho_dy * e_int) / rho;
-          double de_dz = (e_dz - dke_dz - rho_dz * e_int) / rho;
-
-          double diag = (du_dx + dv_dy + dw_dz) / 3.0;
-
-          double tauxx = 2.0 * mu * (du_dx - diag);
-          double tauyy = 2.0 * mu * (dv_dy - diag);
-          double tauzz = 2.0 * mu * (dw_dz - diag);
-          double tauxy = mu * (du_dy + dv_dx);
-          double tauxz = mu * (du_dz + dw_dx);
-          double tauyz = mu * (dv_dz + dw_dy);
-
-          /* Set viscous flux values */
-          Fvisc(fpt, 0, 0, slot) = 0;
-          Fvisc(fpt, 1, 0, slot) = -tauxx;
-          Fvisc(fpt, 2, 0, slot) = -tauxy;
-          Fvisc(fpt, 3, 0, slot) = -tauxz;
-          Fvisc(fpt, 4, 0, slot) = -(u * tauxx + v * tauxy + w * tauxz + (mu / input->prandtl) *
-              input-> gamma * de_dx);
-
-          Fvisc(fpt, 0, 1, slot) = 0;
-          Fvisc(fpt, 1, 1, slot) = -tauxy;
-          Fvisc(fpt, 2, 1, slot) = -tauyy;
-          Fvisc(fpt, 3, 1, slot) = -tauyz;
-          Fvisc(fpt, 4, 1, slot) = -(u * tauxy + v * tauyy + w * tauyz + (mu / input->prandtl) *
-              input->gamma * de_dy);
-
-          Fvisc(fpt, 0, 2, slot) = 0;
-          Fvisc(fpt, 1, 2, slot) = -tauxz;
-          Fvisc(fpt, 2, 2, slot) = -tauyz;
-          Fvisc(fpt, 3, 2, slot) = -tauzz;
-          Fvisc(fpt, 4, 2, slot) = -(u * tauxz + v * tauyz + w * tauzz + (mu / input->prandtl) *
-              input->gamma * de_dz);
-        }
-      }
-    }
-#endif
-
-#ifdef _GPU
-    compute_Fvisc_fpts_EulerNS_wrapper(Fvisc_d, U_d, dU_d, nFpts, nDims, input->gamma, 
-        input->prandtl, input->mu, input->c_sth, input->rt, input->fix_vis,
-        startFpt, endFpt, input->overset, geo->iblank_fpts_d.data());
-    check_error();
-
-    //Fvisc = Fvisc_d;
-#endif
-  }
-}
-
-void Faces::compute_common_F(unsigned int startFpt, unsigned int endFpt)
-{
-  if (input->fconv_type == "Rusanov")
-  {
-#ifdef _CPU
-    rusanov_flux(startFpt, endFpt);
-#endif
-
-#ifdef _GPU
-    rusanov_flux_wrapper(U_d, Fconv_d, Fcomm_d, P_d, input->AdvDiff_A_d, norm_d, waveSp_d, LDG_bias_d,
-        dA_d, Vg_d, input->gamma, input->rus_k, nFpts, nVars, nDims, input->equation, startFpt, endFpt,
-        input->motion, input->overset, geo->iblank_fpts_d.data());
-
-    check_error();
-#endif
-  }
-  else if (input->fconv_type == "Roe")
-  {
-#ifdef _CPU
-    roe_flux(startFpt, endFpt);
-#endif
-
-#ifdef _GPU
-    roe_flux_wrapper(U_d, Fconv_d, Fcomm_d, norm_d, waveSp_d, dA_d, input->gamma, input->rus_k,
-        nFpts, nVars, nDims, input->equation, startFpt, endFpt);
-
-    check_error();
-#endif
-  }
-  else
-  {
-    ThrowException("Numerical convective flux type not recognized!");
-  }
-
-  if (input->viscous)
-  {
-    if (input->fvisc_type == "LDG" || input->fvisc_type == "CDG")
-    {
-#ifdef _CPU
-      LDG_flux(startFpt, endFpt);
-#endif
-
-#ifdef _GPU
-      LDG_flux_wrapper(U_d, Fvisc_d, Fcomm_d, Fcomm_temp_d, norm_d, diffCo_d, LDG_bias_d, dA_d, 
-          input->AdvDiff_D, input->gamma, input->mu, input->prandtl, input->ldg_b,
-          input->ldg_tau, nFpts, nVars, nDims, input->equation, startFpt, endFpt,
-          input->overset, geo->iblank_fpts_d.data());
-
-      check_error();
-#endif
-    }
-    else
-    {
-      ThrowException("Numerical viscous flux type not recognized!");
-=======
       // TODO: Add or store mu from Sutherland's law
       double diffCoL = std::max(input->mu / UL[0], input->gamma * input->mu / (input->prandtl * UL[0]));
       double diffCoR = std::max(input->mu / UR[0], input->gamma * input->mu / (input->prandtl * UR[0]));
       diffCo(fpt) = std::max(diffCoL, diffCoR);
->>>>>>> 365ba10e
     }
 
     double FnL[nVars] = {0.0};
     double FnR[nVars] = {0.0};
 
-<<<<<<< HEAD
-void Faces::compute_common_U(unsigned int startFpt, unsigned int endFpt)
-{
-  
-  /* Compute common solution */
-  if (input->fvisc_type == "LDG" || input->fvisc_type == "CDG")
-  {
-#ifdef _CPU
-#pragma omp parallel for 
-    for (unsigned int fpt = startFpt; fpt < endFpt; fpt++)
-=======
     /* Get interface-normal flux components  (from L to R)*/
     for (unsigned int n = 0; n < nVars; n++)
->>>>>>> 365ba10e
     {
       for (unsigned int dim = 0; dim < nDims; dim++)
       {
@@ -2200,7 +2029,7 @@
 
   if (input->viscous)
   {
-    if (input->fvisc_type == LDG)
+    if (input->fvisc_type == LDG || input->fvisc_type == CDG)
     {
       if (input->equation == AdvDiff)
       {
@@ -2758,11 +2587,7 @@
 
   if (input->viscous)
   {
-<<<<<<< HEAD
-    if (input->fvisc_type == "LDG" || input->fvisc_type == "CDG")
-=======
-    if (input->fvisc_type == LDG)
->>>>>>> 365ba10e
+    if (input->fvisc_type == LDG || input->fvisc_type == CDG)
     {
 #ifdef _CPU
       LDG_dFcdU(startFpt, endFpt);
@@ -2782,11 +2607,7 @@
 
 void Faces::compute_dUcdU(unsigned int startFpt, unsigned int endFpt)
 {
-<<<<<<< HEAD
-  if (input->fvisc_type == "LDG" || input->fvisc_type == "CDG")
-=======
-  if (input->fvisc_type == LDG)
->>>>>>> 365ba10e
+  if (input->fvisc_type == LDG || input->fvisc_type == CDG)
   {
     for (unsigned int fpt = startFpt; fpt < endFpt; fpt++)
     {
