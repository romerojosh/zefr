#include <cmath>

#include "faces.hpp"
#include "geometry.hpp"
#include "input.hpp"

#ifdef _MPI
#include "mpi.h"
#endif

#ifdef _GPU
#include "faces_kernels.h"
#include "solver_kernels.h"
#endif

Faces::Faces(GeoStruct *geo, InputStruct *input)
{
  this->input = input;
  this->geo = geo;
  nFpts = geo->nGfpts;
}

void Faces::setup(unsigned int nDims, unsigned int nVars)
{
  this->nVars = nVars;
  this->nDims = nDims;

  /* Allocate memory for solution structures */
  U.assign({nFpts, nVars, 2});
  dU.assign({nFpts, nVars, nDims, 2});
  Fconv.assign({nFpts, nVars, nDims, 2});
  Fvisc.assign({nFpts, nVars, nDims, 2});
  Fcomm.assign({nFpts, nVars, 2});

  /* Allocate memory for implicit method data structures */
  if (input->dt_scheme == "BDF1" || input->dt_scheme == "LUJac" || input->dt_scheme == "LUSGS")
  {
    dFdUconv.assign({nFpts, nVars, nVars, nDims, 2});

    dFcdU.assign({nFpts, nVars, nVars, 2, 2});

    dFndUL_temp.assign({nFpts, nVars, nVars});
    dFndUR_temp.assign({nFpts, nVars, nVars});

    if(input->viscous)
    {
      /* Note: nDimsi: Fx, Fy // nDimsj: dUdx, dUdy */
      dFdUvisc.assign({nFpts, nVars, nVars, nDims, 2});
      dFddUvisc.assign({nFpts, nVars, nVars, nDims, nDims, 2});

      dUcdU.assign({nFpts, nVars, nVars, 2});
      dFcddU.assign({nFpts, nVars, nVars, nDims, 2, 2});

      dFnddUL_temp.assign({nFpts, nVars, nVars, nDims});
      dFnddUR_temp.assign({nFpts, nVars, nVars, nDims});

      // TODO: May be able to remove these
      dFcdU_temp.assign({nFpts, nVars, nVars, 2});
      dFcddU_temp.assign({nFpts, nVars, nVars, nDims, 2});
    }
  }

  /* If viscous, allocate arrays used for LDG flux */
  //if(input->viscous)
  //{
    Fcomm_temp.assign({nFpts, nVars, nDims});
    LDG_bias.assign({nFpts}, 0);
    bc_bias.assign({nFpts}, 0);
  //}

  Ucomm.assign({nFpts, nVars, 2});

  /* If running Euler/NS, allocate memory for pressure */
  if (input->equation == EulerNS)
    P.assign({nFpts, 2});

  waveSp.assign({nFpts}, 0.0);
  diffCo.assign({nFpts}, 0.0);

  /* Allocate memory for geometry structures */
  norm.assign({nFpts, nDims, 2});
  dA.assign({nFpts},0.0);
  jaco.assign({nFpts, nDims, nDims , 2});

#ifdef _MPI
  /* Allocate memory for send/receive buffers */
  for (const auto &entry : geo->fpt_buffer_map)
  {
    int pairedRank = entry.first;
    const auto &fpts = entry.second;

    U_sbuffs[pairedRank].assign({(unsigned int) fpts.size(), nVars, nDims}, 0.0);
    U_rbuffs[pairedRank].assign({(unsigned int) fpts.size(), nVars, nDims}, 0.0);
  }

  sreqs.resize(geo->fpt_buffer_map.size());
  rreqs.resize(geo->fpt_buffer_map.size());
#endif

}

void Faces::apply_bcs()
{
#ifdef _CPU
  /* Create some useful variables outside loop */
  std::array<double, 3> VL, VR;

  /* Loop over boundary flux points */
#pragma omp parallel for private(VL,VR)
  //for (unsigned int fpt = geo->nGfpts_int; fpt < nFpts; fpt++)
  for (unsigned int fpt = geo->nGfpts_int; fpt < geo->nGfpts_int + geo->nGfpts_bnd; fpt++)
  {
    unsigned int bnd_id = geo->gfpt2bnd(fpt - geo->nGfpts_int);

    /* Apply specified boundary condition */
    switch(bnd_id)
    {
      case 1:/* Periodic */
      {
        unsigned int per_fpt = geo->per_fpt_list(fpt - geo->nGfpts_int);

        for (unsigned int n = 0; n < nVars; n++)
        {
          U(fpt, n, 1) = U(per_fpt, n, 0);
        }
        break;
      }
    
      case 2: /* Farfield and Supersonic Inlet */
      {
        if (input->equation == AdvDiff || input->equation == Burgers)
        {
          /* Set boundaries to zero */
          U(fpt, 0, 1) = 0;
        }
        else
        {
          /* Set boundaries to freestream values */
          U(fpt, 0, 1) = input->rho_fs;

          double Vsq = 0.0;
          for (unsigned int dim = 0; dim < nDims; dim++)
          {
            U(fpt, dim+1, 1) = input->rho_fs * input->V_fs(dim);
            Vsq += input->V_fs(dim) * input->V_fs(dim);
          }

          U(fpt, nDims + 1, 1) = input->P_fs/(input->gamma-1.0) + 0.5*input->rho_fs * Vsq; 
        }

        /* Set LDG bias */
        //LDG_bias(fpt) = -1;
        LDG_bias(fpt) = 0;
        bc_bias(fpt) = 1;

        break;
      }

      case 3: /* Supersonic Outlet */
      {
        /* Extrapolate boundary values from interior */
        for (unsigned int n = 0; n < nVars; n++)
          U(fpt, n, 1) = U(fpt, n, 0);

        /* Set LDG bias */
        //LDG_bias(fpt) = -1;
        LDG_bias(fpt) = 0;

        break;
      }

      case 4: /* Subsonic Inlet */
      {
        if (!input->viscous)
          ThrowException("Subsonic inlet only for viscous flows currently!");

        /* Get states for convenience */
        double rhoL = U(fpt, 0, 0);

        double Vsq = 0.0;
        for (unsigned int dim = 0; dim < nDims; dim++)
        {
          VL[dim] = U(fpt, dim+1, 0) / rhoL;
          Vsq += VL[dim] * VL[dim];
        }

        double eL = U(fpt, nDims + 1 ,0);
        double PL = (input->gamma - 1.0) * (eL - 0.5 * rhoL * Vsq);


        /* Compute left normal velocity and dot product of normal*/
        double VnL = 0.0;
        double alpha = 0.0;

        for (unsigned int dim = 0; dim < nDims; dim++)
        {
          VnL += VL[dim] * norm(fpt, dim, 0);
          alpha += input->norm_fs(dim) * norm(fpt, dim, 0);
        }

        /* Compute speed of sound */
        double cL = std::sqrt(input->gamma * PL / rhoL);

        /* Extrapolate Riemann invariant */
        double R_plus  = VnL + 2.0 * cL / (input->gamma - 1.0);

        /* Specify total enthalpy */
        double H_tot = input->gamma * input->R_ref / (input->gamma - 1.0) * input->T_tot_fs;

        /* Compute total speed of sound squared */
        double c_tot_sq = (input->gamma - 1.0) * (H_tot - (eL + PL) / rhoL + 0.5 * Vsq) + cL * cL;

        /* Coefficients of Quadratic equation */
        double aa = 1.0 + 0.5 * (input->gamma - 1.0) * alpha * alpha;
        double bb = -(input->gamma - 1.0) * alpha * R_plus;
        double cc = 0.5 * (input->gamma - 1.0) * R_plus * R_plus - 2.0 * c_tot_sq / (input->gamma - 1.0);

        /* Solve quadratic for right velocity */
        double dd = bb * bb  - 4.0 * aa * cc;
        dd = std::sqrt(std::max(dd, 0.0));  // Max to keep from producing NaN
        double VR_mag = (dd - bb) / (2.0 * aa);
        VR_mag = std::max(VR_mag, 0.0);
        double VR_mag_sq = VR_mag * VR_mag;

        /* Compute right speed of sound and Mach */
        /* Note: Need to verify what is going on here. */
        double cR_sq = c_tot_sq - 0.5 * (input->gamma - 1.0) * VR_mag_sq;
        double Mach_sq = VR_mag_sq / cR_sq;
        Mach_sq = std::min(Mach_sq, 1.0); // Clamp to Mach = 1
        VR_mag_sq = Mach_sq * cR_sq;
        VR_mag = std::sqrt(VR_mag_sq);
        cR_sq = c_tot_sq - 0.5 * (input->gamma - 1.0) * VR_mag_sq;

        /* Compute right states */

        double TR = cR_sq / (input->gamma * input->R_ref);
        double PR = input->P_tot_fs * std::pow(TR / input->T_tot_fs, input->gamma/ (input->gamma - 1.0));

        U(fpt, 0, 1) = PR / (input->R_ref * TR);

        Vsq = 0.0;
        for (unsigned int dim = 0; dim < nDims; dim++)
        {
          VR[dim] = VR_mag * input->norm_fs(dim);
          U(fpt, dim+1, 1) = U(fpt, 0, 1) * VR[dim];
          Vsq += VR[dim] * VR[dim];
        }

        U(fpt, nDims + 1, 1) = PR / (input->gamma - 1.0) + 0.5 * U(fpt, 0, 1) * Vsq;

        /* Set LDG bias */
        //LDG_bias(fpt) = -1;
        LDG_bias(fpt) = 0;

        break;
      }

      case 5: /* Subsonic Outlet */
      {
        if (!input->viscous)
          ThrowException("Subsonic outlet only for viscous flows currently!");

        /* Extrapolate Density */
        U(fpt, 0, 1) = U(fpt, 0, 0);

        /* Extrapolate Momentum */
        for (unsigned int dim = 0; dim < nDims; dim++)
        {
          U(fpt, dim+1, 1) =  U(fpt, dim+1, 0);
        }

        double momF = 0.0;
        for (unsigned int dim = 0; dim < nDims; dim++)
        {
          momF += U(fpt, dim + 1, 0) * U(fpt, dim + 1, 0);
        }

        momF /= U(fpt, 0, 0);

        /* Fix pressure */
        U(fpt, nDims + 1, 1) = input->P_fs/(input->gamma-1.0) + 0.5 * momF; 

        /* Set LDG bias */
        //LDG_bias(fpt) = -1;
        LDG_bias(fpt) = 0;
        bc_bias(fpt) = 1;

        break;
      }

      case 6: /* Characteristic (from HiFiLES) */
      {
        /* Compute wall normal velocities */
        double VnL = 0.0; double VnR = 0.0;

        for (unsigned int dim = 0; dim < nDims; dim++)
        {
          VnL += U(fpt, dim+1, 0) / U(fpt, 0, 0) * norm(fpt, dim, 0);
          VnR += input->V_fs(dim) * norm(fpt, dim, 0);
        }
      

        /* Compute pressure. TODO: Compute pressure once!*/
        double momF = 0.0;
        for (unsigned int dim = 0; dim < nDims; dim++)
        {
          momF += U(fpt, dim + 1, 0) * U(fpt, dim + 1, 0);
        }

        momF /= U(fpt, 0, 0);

        double PL = (input->gamma - 1.0) * (U(fpt, nDims + 1, 0) - 0.5 * momF);
        double PR = input->P_fs;

        /* Compute Riemann Invariants */
        double Rp = VnL + 2.0 / (input->gamma - 1) * std::sqrt(input->gamma * PL / 
            U(fpt, 0,0));
        double Rn = VnR - 2.0 / (input->gamma - 1) * std::sqrt(input->gamma * PR / 
            input->rho_fs);

        double cstar = 0.25 * (input->gamma - 1) * (Rp - Rn);
        double ustarn = 0.5 * (Rp + Rn);

        if (VnL < 0.0) /* Case 1: Inflow */
        {
          double s_inv = std::pow(input->rho_fs, input->gamma) / PR;

          double Vsq = 0.0;
          for (unsigned int dim = 0; dim < nDims; dim++)
            Vsq += input->V_fs(dim) * input->V_fs(dim);

          double H_fs = input->gamma / (input->gamma - 1.0) * PR / input->rho_fs +
              0.5 * Vsq;

          double rhoR = std::pow(1.0 / input->gamma * (s_inv * cstar * cstar), 1.0/ 
              (input-> gamma - 1.0));

          U(fpt, 0, 1) = rhoR;
          for (unsigned int dim = 0; dim < nDims; dim++)
            U(fpt, dim + 1, 1) = rhoR * (ustarn * norm(fpt, dim, 0) + input->V_fs(dim) - VnR * 
              norm(fpt, dim, 0));

          PR = rhoR / input->gamma * cstar * cstar;
          U(fpt, nDims + 1, 1) = rhoR * H_fs - PR;
          
        }
        else  /* Case 2: Outflow */
        {
          double rhoL = U(fpt, 0, 0);
          double s_inv = std::pow(rhoL, input->gamma) / PL;

          double rhoR = std::pow(1.0 / input->gamma * (s_inv * cstar * cstar), 1.0/ 
              (input-> gamma - 1.0));

          U(fpt, 0, 1) = rhoR;

          for (unsigned int dim = 0; dim < nDims; dim++)
          U(fpt, dim + 1, 1) = rhoR * (ustarn * norm(fpt, dim, 0) +(U(fpt, dim + 1, 0) / 
                U(fpt, 0, 0) - VnL * norm(fpt, dim, 0)));

          double PR = rhoR / input->gamma * cstar * cstar;

          double Vsq = 0.0;
          for (unsigned int dim = 0; dim < nDims; dim++)
            Vsq += U(fpt, dim+1, 1) * U(fpt, dim+1, 1) / (rhoR * rhoR) ;
          
          U(fpt, nDims + 1, 1) = PR / (input->gamma - 1.0) + 0.5 * rhoR * Vsq; 
        }

        /* Set LDG bias */
        //LDG_bias(fpt) = -1;
        LDG_bias(fpt) = 0;
        bc_bias(fpt) = 1;
 
        break;

      }
      case 7:
      case 8: /* Slip Wall */
      {
        double momN = 0.0;

        /* Compute wall normal momentum */
        for (unsigned int dim = 0; dim < nDims; dim++)
          momN += U(fpt, dim+1, 0) * norm(fpt, dim, 0);

        U(fpt, 0, 1) = U(fpt, 0, 0);

        for (unsigned int dim = 0; dim < nDims; dim++)
          /* Set boundary state to cancelled normal velocity (strong)*/
          //U(fpt, dim+1, 1) = U(fpt, dim+1, 0) - momN * norm(fpt, dim, 0);
          /* Set boundary state to reflect normal velocity */
          U(fpt, dim+1, 1) = U(fpt, dim+1, 0) - 2.0 * momN * norm(fpt, dim, 0);

        /* Set energy */
        //U(fpt, nDims + 1, 1) = U(fpt, nDims + 1, 0) - 0.5 * (momN * momN) / U(fpt, 0, 0);
        U(fpt, nDims + 1, 1) = U(fpt, nDims + 1, 0);

        /* Set LDG bias */
        //LDG_bias(fpt) = -1;
        LDG_bias(fpt) = 0;
        bc_bias(fpt) = 1;

        break;
      }

      case 9: /* No-slip Wall (isothermal) */
      {
        if (!input->viscous)
          ThrowException("No slip wall boundary only for viscous flows!");

        double momF = 0.0;
        for (unsigned int dim = 0; dim < nDims; dim++)
        {
          momF += U(fpt, dim + 1, 0) * U(fpt, dim + 1, 0);
        }

        momF /= U(fpt, 0, 0);

        double PL = (input->gamma - 1.0) * (U(fpt, nDims + 1 , 0) - 0.5 * momF);

        double PR = PL;
        double TR = input->T_wall;
        
        U(fpt, 0, 1) = PR / (input->R_ref * TR);

        /* Set velocity to zero */
        for (unsigned int dim = 0; dim < nDims; dim++)
          U(fpt, dim+1, 1) = 0.0;

        U(fpt, nDims + 1, 1) = PR / (input->gamma - 1.0);

        /* Set LDG bias */
        LDG_bias(fpt) = -1;


        break;
      }

      case 10: /* No-slip Wall (isothermal and moving) */
      {
        if (!input->viscous)
          ThrowException("No slip wall boundary only for viscous flows!");

        double momF = 0.0;
        for (unsigned int dim = 0; dim < nDims; dim++)
        {
          momF += U(fpt, dim + 1, 0) * U(fpt, dim + 1, 0);
        }

        momF /= U(fpt, 0, 0);

        double PL = (input->gamma - 1.0) * (U(fpt, nDims + 1, 0) - 0.5 * momF);

        double PR = PL;
        double TR = input->T_wall;
        
        U(fpt, 0, 1) = PR / (input->R_ref * TR);

        /* Set velocity to wall velocity */
        double V_wall_sq = 0.0;
        for (unsigned int dim = 0; dim < nDims; dim++)
        {
          U(fpt, dim+1, 1) = U(fpt, 0 , 1) * input->V_wall(dim);
          V_wall_sq += input->V_wall(dim) * input->V_wall(dim);
        }

        U(fpt, nDims + 1, 1) = PR / (input->gamma - 1.0) + 0.5 * U(fpt, 0 , 1) * V_wall_sq;

        /* Set LDG bias */
        LDG_bias(fpt) = -1;

        break;
      }

      case 11: /* No-slip Wall (adiabatic) */
      {
        if (!input->viscous)
          ThrowException("No slip wall boundary only for viscous flows!");

        /* Extrapolate density */
        U(fpt, 0, 1) = U(fpt, 0, 0);

        /* Extrapolate pressure */
        double momF = 0.0;
        for (unsigned int dim = 0; dim < nDims; dim++)
        {
          momF += U(fpt, dim + 1, 0) * U(fpt, dim + 1, 0);
        }

        momF /= U(fpt, 0, 0);

        double PL = (input->gamma - 1.0) * (U(fpt, nDims + 1, 0) - 0.5 * momF);
        double PR = PL; 

        /* Set right state (common) velocity to zero */
        for (unsigned int dim = 0; dim < nDims; dim++)
          U(fpt, dim+1, 1) = 0.0;
          //U(fpt, dim+1, 1) = -U(fpt, dim+1, 0);

        U(fpt, nDims + 1, 1) = PR / (input->gamma - 1.0);
        //U(fpt, 3, 1) = U(fpt, 3, 0);

        /* Set LDG bias */
        LDG_bias(fpt) = 1;

        break;
      }

      case 12: /* No-slip Wall (adiabatic and moving) */
      {
        if (!input->viscous)
          ThrowException("No slip wall boundary only for viscous flows!");

        /* Extrapolate density */
        U(fpt, 0, 1) = U(fpt, 0, 0);

        /* Extrapolate pressure */
        double momF = 0.0;
        for (unsigned int dim = 0; dim < nDims; dim++)
        {
          momF += U(fpt, dim + 1, 0) * U(fpt, dim + 1, 0);
        }

        momF /= U(fpt, 0, 0);

        double PL = (input->gamma - 1.0) * (U(fpt, nDims + 1, 0) - 0.5 * momF);
        double PR = PL; 

        /* Set velocity to wall velocity */
        double V_wall_sq = 0.0;
        for (unsigned int dim = 0; dim < nDims; dim++)
        {
          U(fpt, dim+1, 1) = U(fpt, 0 , 1) * input->V_wall(dim);
          V_wall_sq += input->V_wall(dim) * input->V_wall(dim);
        }

        U(fpt, nDims + 1, 1) = PR / (input->gamma - 1.0) + 0.5 * U(fpt, 0, 1) * V_wall_sq;

        /* Set LDG bias */
        LDG_bias(fpt) = 1;

        break;
      }
    
    } 
  }
#endif

#ifdef _GPU
  apply_bcs_wrapper(U_d, nFpts, geo->nGfpts_int, geo->nGfpts_bnd, nVars, nDims, input->rho_fs, input->V_fs_d, 
      input->P_fs, input->gamma, input->R_ref, input->T_tot_fs, input->P_tot_fs, input->T_wall, input->V_wall_d, 
      input->norm_fs_d, norm_d, geo->gfpt2bnd_d, geo->per_fpt_list_d, LDG_bias_d, bc_bias_d, input->equation);

  check_error();

  //U = U_d;
  //LDG_bias = LDG_bias_d;
#endif

}

void Faces::apply_bcs_dU()
{
#ifdef _CPU
  /* Apply boundaries to solution derivative */
#pragma omp parallel for 
  //for (unsigned int fpt = geo->nGfpts_int; fpt < nFpts; fpt++)
  for (unsigned int fpt = geo->nGfpts_int; fpt < geo->nGfpts_int + geo->nGfpts_bnd; fpt++)
  {
    unsigned int bnd_id = geo->gfpt2bnd(fpt - geo->nGfpts_int);

    /* Apply specified boundary condition */
    if (bnd_id == 1) /* Periodic */
    {
      for (unsigned int dim = 0; dim < nDims; dim++)
      {
        for (unsigned int n = 0; n < nVars; n++)
        {
            unsigned int per_fpt = geo->per_fpt_list(fpt - geo->nGfpts_int);
            dU(fpt, n, dim, 1) = dU(per_fpt, n, dim, 0);
        }
      }
    }
    else if(bnd_id == 11 || bnd_id == 12) /* Adibatic Wall */
    {
      /* Extrapolate density gradient */
      for (unsigned int dim = 0; dim < nDims; dim++)
      {
        dU(fpt, 0, dim, 1) = dU(fpt, 0, dim, 0);
      }

      if (nDims == 2)
      {
        /* Compute energy gradient */
        /* Get left states and velocity gradients*/
        double rho = U(fpt, 0, 0);
        double momx = U(fpt, 1, 0);
        double momy = U(fpt, 2, 0);
        double E = U(fpt, 3, 0);

        double u = momx / rho;
        double v = momy / rho;


        double rho_dx = dU(fpt, 0, 0, 0);
        double momx_dx = dU(fpt, 1, 0, 0);
        double momy_dx = dU(fpt, 2, 0, 0);
        double E_dx = dU(fpt, 3, 0, 0);
        
        double rho_dy = dU(fpt, 0, 1, 0);
        double momx_dy = dU(fpt, 1, 1, 0);
        double momy_dy = dU(fpt, 2, 1, 0);
        double E_dy = dU(fpt, 3, 1, 0);

        double du_dx = (momx_dx - rho_dx * u) / rho;
        double du_dy = (momx_dy - rho_dy * u) / rho;

        double dv_dx = (momy_dx - rho_dx * v) / rho;
        double dv_dy = (momy_dy - rho_dy * v) / rho;

        /* Option 1: Extrapolate momentum gradients */
        dU(fpt, 1, 0, 1) = dU(fpt, 1, 0, 0);
        dU(fpt, 1, 1, 1) = dU(fpt, 1, 1, 0);
        dU(fpt, 2, 0, 1) = dU(fpt, 2, 0, 0);
        dU(fpt, 2, 1, 1) = dU(fpt, 2, 1, 0);

        /* Option 2: Enforce constraint on tangential velocity gradient */
        //double du_dn = du_dx * norm(fpt, 0, 0) + du_dy * norm(fpt, 1, 0);
        //double dv_dn = dv_dx * norm(fpt, 0, 0) + dv_dy * norm(fpt, 1, 0);

        //dU(fpt, 1, 0, 1) = rho * du_dn * norm(fpt, 0, 0);
        //dU(fpt, 1, 1, 1) = rho * du_dn * norm(fpt, 1, 0);
        //dU(fpt, 2, 0, 1) = rho * dv_dn * norm(fpt, 0, 0);
        //dU(fpt, 2, 1, 1) =  rho * dv_dn * norm(fpt, 1, 0);

        // double dke_dx = 0.5 * (u*u + v*v) * rho_dx + rho * (u * du_dx + v * dv_dx);
        // double dke_dy = 0.5 * (u*u + v*v) * rho_dy + rho * (u * du_dy + v * dv_dy);

        /* Compute temperature gradient (actually C_v * rho * dT) */
        double dT_dx = E_dx - rho_dx * E/rho - rho * (u * du_dx + v * dv_dx);
        double dT_dy = E_dy - rho_dy * E/rho - rho * (u * du_dy + v * dv_dy);

        /* Compute wall normal temperature gradient */
        double dT_dn = dT_dx * norm(fpt, 0, 0) + dT_dy * norm(fpt, 1, 0);

        /* Option 1: Simply remove contribution of dT from total energy gradient */
        dU(fpt, 3, 0, 1) = E_dx - dT_dn * norm(fpt, 0, 0);
        dU(fpt, 3, 1, 1) = E_dy - dT_dn * norm(fpt, 1, 0);

        /* Option 2: Reconstruct energy gradient using right states (E = E_r, u = 0, v = 0, rho = rho_r = rho_l) */
        //dU(fpt, 3, 0, 1) = (dT_dx - dT_dn * norm(fpt, 0, 0)) + rho_dx * U(fpt, 3, 1) / rho; 
        //dU(fpt, 3, 1, 1) = (dT_dy - dT_dn * norm(fpt, 1, 0)) + rho_dy * U(fpt, 3, 1) / rho; 
      }
      else
      {
        /* Compute energy gradient */
        /* Get right states and velocity gradients*/
        double rho = U(fpt, 0, 0);
        double momx = U(fpt, 1, 0);
        double momy = U(fpt, 2, 0);
        double momz = U(fpt, 3, 0);
        double E = U(fpt, 4, 0);

        double u = momx / rho;
        double v = momy / rho;
        double w = momz / rho;

        /* Gradients */
        double rho_dx = dU(fpt, 0, 0, 0);
        double momx_dx = dU(fpt, 1, 0, 0);
        double momy_dx = dU(fpt, 2, 0, 0);
        double momz_dx = dU(fpt, 3, 0, 0);
        double E_dx = dU(fpt, 4, 0, 0);

        double rho_dy = dU(fpt, 0, 1, 0);
        double momx_dy = dU(fpt, 1, 1, 0);
        double momy_dy = dU(fpt, 2, 1, 0);
        double momz_dy = dU(fpt, 3, 1, 0);
        double E_dy = dU(fpt, 4, 1, 0);

        double rho_dz = dU(fpt, 0, 2, 0);
        double momx_dz = dU(fpt, 1, 2, 0);
        double momy_dz = dU(fpt, 2, 2, 0);
        double momz_dz = dU(fpt, 3, 2, 0);
        double E_dz = dU(fpt, 4, 2, 0);

        double du_dx = (momx_dx - rho_dx * u) / rho;
        double du_dy = (momx_dy - rho_dy * u) / rho;
        double du_dz = (momx_dz - rho_dz * u) / rho;

        double dv_dx = (momy_dx - rho_dx * v) / rho;
        double dv_dy = (momy_dy - rho_dy * v) / rho;
        double dv_dz = (momy_dz - rho_dz * v) / rho;

        double dw_dx = (momz_dx - rho_dx * w) / rho;
        double dw_dy = (momz_dy - rho_dy * w) / rho;
        double dw_dz = (momz_dz - rho_dz * w) / rho;

        /* Option 1: Extrapolate momentum gradients */
        dU(fpt, 1, 0, 1) = dU(fpt, 1, 0, 0);
        dU(fpt, 1, 1, 1) = dU(fpt, 1, 1, 0);
        dU(fpt, 1, 2, 1) = dU(fpt, 1, 2, 0);

        dU(fpt, 2, 0, 1) = dU(fpt, 2, 0, 0);
        dU(fpt, 2, 1, 1) = dU(fpt, 2, 1, 0);
        dU(fpt, 2, 2, 1) = dU(fpt, 2, 2, 0);

        dU(fpt, 3, 0, 1) = dU(fpt, 3, 0, 0);
        dU(fpt, 3, 1, 1) = dU(fpt, 3, 1, 0);
        dU(fpt, 3, 2, 1) = dU(fpt, 3, 2, 0);

        /* Option 2: Enforce constraint on tangential velocity gradient */
        //double du_dn = du_dx * norm(fpt, 0, 0) + du_dy * norm(fpt, 1, 0) + du_dz * norm(fpt, 2, 0);
        //double dv_dn = dv_dx * norm(fpt, 0, 0) + dv_dy * norm(fpt, 1, 0) + dv_dz * norm(fpt, 2, 0);
        //double dw_dn = dw_dx * norm(fpt, 0, 0) + dw_dy * norm(fpt, 1, 0) + dw_dz * norm(fpt, 2, 0);

        //dU(fpt, 1, 0, 1) = rho * du_dn * norm(fpt, 0, 0);
        //dU(fpt, 1, 1, 1) = rho * du_dn * norm(fpt, 1, 0);
        //dU(fpt, 1, 2, 1) = rho * du_dn * norm(fpt, 2, 0);
        //dU(fpt, 2, 0, 1) = rho * dv_dn * norm(fpt, 0, 0);
        //dU(fpt, 2, 1, 1) = rho * dv_dn * norm(fpt, 1, 0);
        //dU(fpt, 2, 2, 1) = rho * dv_dn * norm(fpt, 2, 0);
        //dU(fpt, 3, 0, 1) = rho * dw_dn * norm(fpt, 0, 0);
        //dU(fpt, 3, 1, 1) = rho * dw_dn * norm(fpt, 1, 0);
        //dU(fpt, 3, 2, 1) = rho * dw_dn * norm(fpt, 2, 0);

       // double dke_dx = 0.5 * (u*u + v*v + w*w) * rho_dx + rho * (u * du_dx + v * dv_dx + w * dw_dx);
       // double dke_dy = 0.5 * (u*u + v*v + w*w) * rho_dy + rho * (u * du_dy + v * dv_dy + w * dw_dy);
       // double dke_dz = 0.5 * (u*u + v*v + w*w) * rho_dz + rho * (u * du_dz + v * dv_dz + w * dw_dz);

        /* Compute temperature gradient (actually C_v * rho * dT) */
        double dT_dx = E_dx - rho_dx * E/rho - rho * (u * du_dx + v * dv_dx + w * dw_dx);
        double dT_dy = E_dy - rho_dy * E/rho - rho * (u * du_dy + v * dv_dy + w * dw_dy);
        double dT_dz = E_dz - rho_dz * E/rho - rho * (u * du_dz + v * dv_dz + w * dw_dz);

        /* Compute wall normal temperature gradient */
        double dT_dn = dT_dx * norm(fpt, 0, 0) + dT_dy * norm(fpt, 1, 0) + dT_dz * norm(fpt, 2, 0);

        /* Option 1: Simply remove contribution of dT from total energy gradient */
        dU(fpt, 4, 0, 1) = E_dx - dT_dn * norm(fpt, 0, 0);
        dU(fpt, 4, 1, 1) = E_dy - dT_dn * norm(fpt, 1, 0);
        dU(fpt, 4, 2, 1) = E_dz - dT_dn * norm(fpt, 2, 0);

        /* Option 2: Reconstruct energy gradient using right states (E = E_r, u = 0, v = 0, rho = rho_r = rho_l) */
        //dU(fpt, 4, 0, 1) = (dT_dx - dT_dn * norm(fpt, 0, 0)) + rho_dx * U(fpt, 4, 1) / rho; 
        //dU(fpt, 4, 1, 1) = (dT_dy - dT_dn * norm(fpt, 1, 0)) + rho_dy * U(fpt, 4, 1) / rho; 
        //dU(fpt, 4, 2, 1) = (dT_dz - dT_dn * norm(fpt, 2, 0)) + rho_dz * U(fpt, 4, 1) / rho; 
      }

    }
    else /* Otherwise, right state gradient equals left state gradient */
    {
      for (unsigned int dim = 0; dim < nDims; dim++)
      {
        for (unsigned int n = 0; n < nVars; n++)
        {
            dU(fpt, n, dim, 1) = dU(fpt, n, dim, 0);
        }
      }
    }
  }
#endif

#ifdef _GPU
  apply_bcs_dU_wrapper(dU_d, U_d, norm_d, nFpts, geo->nGfpts_int, geo->nGfpts_bnd, nVars, 
      nDims, geo->gfpt2bnd_d, geo->per_fpt_list_d);

  check_error();
  
  //dU = dU_d;
#endif
}


void Faces::apply_bcs_dFdU()
{
  /* Loop over boundary flux points */
#pragma omp parallel for
  for (unsigned int fpt = geo->nGfpts_int; fpt < geo->nGfpts_int + geo->nGfpts_bnd; fpt++)
  {
    unsigned int bnd_id = geo->gfpt2bnd(fpt - geo->nGfpts_int);

    /* TODO: Move setup */
    mdvector<double> dFdURconv, dURdUL;
    dFdURconv.assign({nVars, nVars, nDims});
    dURdUL.assign({nVars, nVars});

    /* Copy right state dFdUconv */
    if (bnd_id != 2)
    {
      for (unsigned int dim = 0; dim < nDims; dim++)
      {
        for (unsigned int nj = 0; nj < nVars; nj++)
        {
          for (unsigned int ni = 0; ni < nVars; ni++)
          {
            dFdURconv(ni, nj, dim) = dFdUconv(fpt, ni, nj, dim, 1);
          }
        }
      }
    }

    /* TODO: Move setup */
    mdvector<double> dUcdUR, dFdURvisc, dFddURvisc, ddURddUL;
    if (input->viscous)
    {
      dUcdUR.assign({nVars, nVars});
      dFdURvisc.assign({nVars, nVars, nDims});
      dFddURvisc.assign({nVars, nVars, nDims, nDims}); // nDimsi: Fx, Fy // nDimsj: dUdx, dUdy
      ddURddUL.assign({nVars, nVars, nDims, nDims}); // nDimsi: dUdxR, dUdyR // nDimsj: dUdxL, dUdyL

      /* Copy right state dUcdU */
      if (bnd_id != 2)
      {
        for (unsigned int nj = 0; nj < nVars; nj++)
        {
          for (unsigned int ni = 0; ni < nVars; ni++)
          {
            dUcdUR(ni, nj) = dUcdU(fpt, ni, nj, 1);
          }
        }
      }

      /* Copy right state dFdUvisc */
      if (bnd_id != 2)
      {
        for (unsigned int dim = 0; dim < nDims; dim++)
        {
          for (unsigned int nj = 0; nj < nVars; nj++)
          {
            for (unsigned int ni = 0; ni < nVars; ni++)
            {
              dFdURvisc(ni, nj, dim) = dFdUvisc(fpt, ni, nj, dim, 1);
            }
          }
        }
      }

      /* Copy right state dFddUvisc */
      if (bnd_id == 11 || bnd_id == 12) /* Adiabatic Wall */
      {
        for (unsigned int dimj = 0; dimj < nDims; dimj++)
        {
          for (unsigned int dimi = 0; dimi < nDims; dimi++)
          {
            for (unsigned int nj = 0; nj < nVars; nj++)
            {
              for (unsigned int ni = 0; ni < nVars; ni++)
              {
                dFddURvisc(ni, nj, dimi, dimj) = dFddUvisc(fpt, ni, nj, dimi, dimj, 1);
              }
            }
          }
        }
      }
    }

    /* Apply specified boundary condition */
    // TODO: Needs to be checked to ensure all boundary conditions have the correct cases
    switch(bnd_id)
    {
      case 2: /* Farfield and Supersonic Inlet */
      {
        /* Compute dFdULconv for right state */
        for (unsigned int dim = 0; dim < nDims; dim++)
        {
          for (unsigned int nj = 0; nj < nVars; nj++)
          {
            for (unsigned int ni = 0; ni < nVars; ni++)
            {
              dFdUconv(fpt, ni, nj, dim, 1) = 0;
            }
          }
        }

        if (input->viscous)
        {
          /* Compute dUcdUL for right state */
          for (unsigned int nj = 0; nj < nVars; nj++)
          {
            for (unsigned int ni = 0; ni < nVars; ni++)
            {
              dUcdU(fpt, ni, nj, 1) = 0;
            }
          }

          /* Compute dFdULvisc for right state */
          for (unsigned int dim = 0; dim < nDims; dim++)
          {
            for (unsigned int nj = 0; nj < nVars; nj++)
            {
              for (unsigned int ni = 0; ni < nVars; ni++)
              {
                dFdUvisc(fpt, ni, nj, dim, 1) = 0;
              }
            }
          }
        }

        bc_bias(fpt) = 1;
        break;
      }

      case 5: /* Subsonic Outlet */
      {
        /* Primitive Variables */
        double uL = U(fpt, 1, 0) / U(fpt, 0, 0);
        double vL = U(fpt, 2, 0) / U(fpt, 0, 0);

        /* Compute dURdUL */
        dURdUL(0, 0) = 1;
        dURdUL(0, 1) = 0;
        dURdUL(0, 2) = 0;
        dURdUL(0, 3) = 0;

        dURdUL(1, 0) = 0;
        dURdUL(1, 1) = 1;
        dURdUL(1, 2) = 0;
        dURdUL(1, 3) = 0;

        dURdUL(2, 0) = 0;
        dURdUL(2, 1) = 0;
        dURdUL(2, 2) = 1;
        dURdUL(2, 3) = 0;
        
        dURdUL(3, 0) = -0.5 * (uL*uL + vL*vL);
        dURdUL(3, 1) = uL;
        dURdUL(3, 2) = vL;
        dURdUL(3, 3) = 0;

        /* Compute dFdULconv for right state */
        for (unsigned int dim = 0; dim < nDims; dim++)
        {
          for (unsigned int j = 0; j < nVars; j++)
          {
            for (unsigned int i = 0; i < nVars; i++)
            {
              dFdUconv(fpt, i, j, dim, 1) = 0;
              for (unsigned int k = 0; k < nVars; k++)
              {
                dFdUconv(fpt, i, j, dim, 1) += dFdURconv(i, k, dim) * dURdUL(k, j);
              }
            }
          }
        }

        if (input->viscous)
        {
          /* Compute dUcdUL for right state */
          for (unsigned int j = 0; j < nVars; j++)
          {
            for (unsigned int i = 0; i < nVars; i++)
            {
              dUcdU(fpt, i, j, 1) = 0;
              for (unsigned int k = 0; k < nVars; k++)
              {
                dUcdU(fpt, i, j, 1) += dUcdUR(i, k) * dURdUL(k, j);
              }
            }
          }

          /* Compute dFdULvisc for right state */
          for (unsigned int dim = 0; dim < nDims; dim++)
          {
            for (unsigned int j = 0; j < nVars; j++)
            {
              for (unsigned int i = 0; i < nVars; i++)
              {
                dFdUvisc(fpt, i, j, dim, 1) = 0;
                for (unsigned int k = 0; k < nVars; k++)
                {
                  dFdUvisc(fpt, i, j, dim, 1) += dFdURvisc(i, k, dim) * dURdUL(k, j);
                }
              }
            }
          }
        }

        bc_bias(fpt) = 1;
        break;
      }

      case 6: /* Characteristic (from HiFiLES) */
      {
        double nx = norm(fpt, 0, 0);
        double ny = norm(fpt, 1, 0);
        double gam = input->gamma;

        /* Primitive Variables */
        double rhoL = U(fpt, 0, 0);
        double uL = U(fpt, 1, 0) / U(fpt, 0, 0);
        double vL = U(fpt, 2, 0) / U(fpt, 0, 0);

        double rhoR = U(fpt, 0, 1);
        double uR = U(fpt, 1, 1) / U(fpt, 0, 1);
        double vR = U(fpt, 2, 1) / U(fpt, 0, 1);

        /* Compute wall normal velocities */
        double VnL = 0.0; double VnR = 0.0;
        for (unsigned int dim = 0; dim < nDims; dim++)
        {
          VnL += U(fpt, dim+1, 0) / U(fpt, 0, 0) * norm(fpt, dim, 0);
          VnR += input->V_fs(dim) * norm(fpt, dim, 0);
        }

        /* Compute pressure. TODO: Compute pressure once!*/
        double momF = 0.0;
        for (unsigned int dim = 0; dim < nDims; dim++)
        {
          momF += U(fpt, dim + 1, 0) * U(fpt, dim + 1, 0);
        }

        momF /= U(fpt, 0, 0);

        double PL = (input->gamma - 1.0) * (U(fpt, nDims + 1, 0) - 0.5 * momF);
        double PR = input->P_fs;

        double cL = std::sqrt(gam * PL / rhoL);

        /* Compute Riemann Invariants */
        double Rp = VnL + 2.0 / (input->gamma - 1) * std::sqrt(input->gamma * PL / 
            U(fpt, 0,0));
        double Rn = VnR - 2.0 / (input->gamma - 1) * std::sqrt(input->gamma * PR / 
            input->rho_fs);

        double cstar = 0.25 * (input->gamma - 1) * (Rp - Rn);
        double ustarn = 0.5 * (Rp + Rn);

        if (VnL < 0.0) /* Case 1: Inflow */
        {
          double Vsq = 0.0;
          for (unsigned int dim = 0; dim < nDims; dim++)
            Vsq += input->V_fs(dim) * input->V_fs(dim);

          double H_fs = input->gamma / (input->gamma - 1.0) * PR / input->rho_fs +
              0.5 * Vsq;

          /* Matrix Parameters */
          double a1 = 0.5 * rhoR / cstar;
          double a2 = gam / (rhoL * cL);
          
          double b1 = -VnL / rhoL - a2 / rhoL * (PL / (gam-1.0) - 0.5 * momF);
          double b2 = nx / rhoL - a2 * uL;
          double b3 = ny / rhoL - a2 * vL;
          double b4 = a2 / cstar;

          double c1 = H_fs - cstar * cstar / gam;
          double c2 = (gam-1.0)/(2.0*gam) * rhoR * cstar;

          /* Compute dURdUL */
          dURdUL(0, 0) = a1 * b1;
          dURdUL(0, 1) = a1 * b2;
          dURdUL(0, 2) = a1 * b3;
          dURdUL(0, 3) = 0.5 * rhoR * b4;

          dURdUL(1, 0) = a1 * b1 * uR + 0.5 * rhoR * b1 * nx;
          dURdUL(1, 1) = a1 * b2 * uR + 0.5 * rhoR * b2 * nx;
          dURdUL(1, 2) = a1 * b3 * uR + 0.5 * rhoR * b3 * nx;
          dURdUL(1, 3) = 0.5 * rhoR * (b4 * uR + a2 * nx);

          dURdUL(2, 0) = a1 * b1 * vR + 0.5 * rhoR * b1 * ny;
          dURdUL(2, 1) = a1 * b2 * vR + 0.5 * rhoR * b2 * ny;
          dURdUL(2, 2) = a1 * b3 * vR + 0.5 * rhoR * b3 * ny;
          dURdUL(2, 3) = 0.5 * rhoR * (b4 * vR + a2 * ny);
          
          dURdUL(3, 0) = a1 * b1 * c1 - b1 * c2;
          dURdUL(3, 1) = a1 * b2 * c1 - b2 * c2;
          dURdUL(3, 2) = a1 * b3 * c1 - b3 * c2;
          dURdUL(3, 3) = 0.5 * rhoR * b4 * c1 - a2 * c2;
        }

        else  /* Case 2: Outflow */
        {
          /* Matrix Parameters */
          double a1 = gam * rhoR / (gam-1.0);
          double a2 = gam / (rhoL * cL);
          double a3 = (gam-1.0) / (gam * PL);
          double a4 = (gam-1.0) / (2.0 * gam * cstar);
          double a5 = rhoR * cstar * cstar / (gam-1.0) / (gam-1.0);
          double a6 = rhoR * cstar / (2.0 * gam);

          double b1 = -VnL / rhoL - a2 / rhoL * (PL / (gam-1.0) - 0.5 * momF);
          double b2 = nx / rhoL - a2 * uL;
          double b3 = ny / rhoL - a2 * vL;

          double c1 = 0.5 * b1 * nx - (VnL * nx + uL) / rhoL;
          double c2 = 0.5 * b2 * nx + (1.0 - nx*nx) / rhoL;
          double c3 = 0.5 * b3 * nx - nx * ny / rhoL;
          double c4 = ustarn * nx + uL - VnL * nx;

          double d1 = 0.5 * b1 * ny - (VnL * ny + vL) / rhoL;
          double d2 = 0.5 * b2 * ny - nx * ny / rhoL;
          double d3 = 0.5 * b3 * ny + (1.0 - ny*ny) / rhoL;
          double d4 = ustarn * ny + vL - VnL * ny;

          double e1 = 1.0 / rhoL - 0.5 * a3 * momF / rhoL + a4 * b1;
          double e2 = a3 * uL + a4 * b2;
          double e3 = a3 * vL + a4 * b3;
          double e4 = a3 + a2 * a4;

          double f1 = 0.5 * a1 * (c4*c4 + d4*d4) + a5;

          /* Compute dURdUL */
          dURdUL(0, 0) = a1 * e1;
          dURdUL(0, 1) = a1 * e2;
          dURdUL(0, 2) = a1 * e3;
          dURdUL(0, 3) = a1 * e4;

          dURdUL(1, 0) = a1 * e1 * c4 + rhoR * c1;
          dURdUL(1, 1) = a1 * e2 * c4 + rhoR * c2;
          dURdUL(1, 2) = a1 * e3 * c4 + rhoR * c3;
          dURdUL(1, 3) = a1 * e4 * c4 + 0.5 * rhoR * a2 * nx;

          dURdUL(2, 0) = a1 * e1 * d4 + rhoR * d1;
          dURdUL(2, 1) = a1 * e2 * d4 + rhoR * d2;
          dURdUL(2, 2) = a1 * e3 * d4 + rhoR * d3;
          dURdUL(2, 3) = a1 * e4 * d4 + 0.5 * rhoR * a2 * ny;
          
          dURdUL(3, 0) = rhoR * (c1*c4 + d1*d4) + e1 * f1 + a6 * b1;
          dURdUL(3, 1) = rhoR * (c2*c4 + d2*d4) + e2 * f1 + a6 * b2;
          dURdUL(3, 2) = rhoR * (c3*c4 + d3*d4) + e3 * f1 + a6 * b3;
          dURdUL(3, 3) = 0.5 * rhoR * a2 * (c4*nx + d4*ny) + e4 * f1 + a2 * a6;
        }

        /* Compute dFdULconv for right state */
        for (unsigned int dim = 0; dim < nDims; dim++)
        {
          for (unsigned int j = 0; j < nVars; j++)
          {
            for (unsigned int i = 0; i < nVars; i++)
            {
              dFdUconv(fpt, i, j, dim, 1) = 0;
              for (unsigned int k = 0; k < nVars; k++)
              {
                dFdUconv(fpt, i, j, dim, 1) += dFdURconv(i, k, dim) * dURdUL(k, j);
              }
            }
          }
        }

        if (input->viscous)
        {
          /* Compute dUcdUL for right state */
          for (unsigned int j = 0; j < nVars; j++)
          {
            for (unsigned int i = 0; i < nVars; i++)
            {
              dUcdU(fpt, i, j, 1) = 0;
              for (unsigned int k = 0; k < nVars; k++)
              {
                dUcdU(fpt, i, j, 1) += dUcdUR(i, k) * dURdUL(k, j);
              }
            }
          }

          /* Compute dFdULvisc for right state */
          for (unsigned int dim = 0; dim < nDims; dim++)
          {
            for (unsigned int j = 0; j < nVars; j++)
            {
              for (unsigned int i = 0; i < nVars; i++)
              {
                dFdUvisc(fpt, i, j, dim, 1) = 0;
                for (unsigned int k = 0; k < nVars; k++)
                {
                  dFdUvisc(fpt, i, j, dim, 1) += dFdURvisc(i, k, dim) * dURdUL(k, j);
                }
              }
            }
          }
        }

        bc_bias(fpt) = 1;
        break;
      }

      case 8: /* Slip Wall */
      {
        /* Compute dURdUL */
        dURdUL(0, 0) = 1.0;
        dURdUL(0, 1) = 0;
        dURdUL(0, 2) = 0;
        dURdUL(0, 3) = 0;

        dURdUL(1, 0) = 0;
        dURdUL(1, 1) = 1.0 - 2.0 * norm(fpt, 0, 0) * norm(fpt, 0, 0);
        dURdUL(1, 2) = -2.0 * norm(fpt, 0, 0) * norm(fpt, 1, 0);
        dURdUL(1, 3) = 0;

        dURdUL(2, 0) = 0;
        dURdUL(2, 1) = -2.0 * norm(fpt, 0, 0) * norm(fpt, 1, 0);
        dURdUL(2, 2) = 1.0 - 2.0 * norm(fpt, 1, 0) * norm(fpt, 1, 0);
        dURdUL(2, 3) = 0;
        
        dURdUL(3, 0) = 0;
        dURdUL(3, 1) = 0;
        dURdUL(3, 2) = 0;
        dURdUL(3, 3) = 1.0;

        /* Compute dFdULconv for right state */
        for (unsigned int dim = 0; dim < nDims; dim++)
        {
          for (unsigned int j = 0; j < nVars; j++)
          {
            for (unsigned int i = 0; i < nVars; i++)
            {
              dFdUconv(fpt, i, j, dim, 1) = 0;
              for (unsigned int k = 0; k < nVars; k++)
              {
                dFdUconv(fpt, i, j, dim, 1) += dFdURconv(i, k, dim) * dURdUL(k, j);
              }
            }
          }
        }

        if (input->viscous)
        {
          /* Compute dUcdUL for right state */
          for (unsigned int j = 0; j < nVars; j++)
          {
            for (unsigned int i = 0; i < nVars; i++)
            {
              dUcdU(fpt, i, j, 1) = 0;
              for (unsigned int k = 0; k < nVars; k++)
              {
                dUcdU(fpt, i, j, 1) += dUcdUR(i, k) * dURdUL(k, j);
              }
            }
          }

          /* Compute dFdULvisc for right state */
          for (unsigned int dim = 0; dim < nDims; dim++)
          {
            for (unsigned int j = 0; j < nVars; j++)
            {
              for (unsigned int i = 0; i < nVars; i++)
              {
                dFdUvisc(fpt, i, j, dim, 1) = 0;
                for (unsigned int k = 0; k < nVars; k++)
                {
                  dFdUvisc(fpt, i, j, dim, 1) += dFdURvisc(i, k, dim) * dURdUL(k, j);
                }
              }
            }
          }
        }

        bc_bias(fpt) = 1;
        break;
      }

      case 11: /* No-slip Wall (adiabatic) */
      {
        double nx = norm(fpt, 0, 0);
        double ny = norm(fpt, 1, 0);

        /* Primitive Variables */
        double rhoL = U(fpt, 0, 0);
        double uL = U(fpt, 1, 0) / U(fpt, 0, 0);
        double vL = U(fpt, 2, 0) / U(fpt, 0, 0);
        double eL = U(fpt, 3, 0);

        /* Compute dURdUL */
        dURdUL(0, 0) = 1.0;
        dURdUL(0, 1) = 0;
        dURdUL(0, 2) = 0;
        dURdUL(0, 3) = 0;

        dURdUL(1, 0) = 0;
        dURdUL(1, 1) = 0;
        dURdUL(1, 2) = 0;
        dURdUL(1, 3) = 0;

        dURdUL(2, 0) = 0;
        dURdUL(2, 1) = 0;
        dURdUL(2, 2) = 0;
        dURdUL(2, 3) = 0;
        
        dURdUL(3, 0) = 0.5 * (uL*uL + vL*vL);
        dURdUL(3, 1) = -uL;
        dURdUL(3, 2) = -vL;
        dURdUL(3, 3) = 1.0;

        /* Compute dFdULconv for right state */
        for (unsigned int dim = 0; dim < nDims; dim++)
        {
          for (unsigned int j = 0; j < nVars; j++)
          {
            for (unsigned int i = 0; i < nVars; i++)
            {
              dFdUconv(fpt, i, j, dim, 1) = 0;
              for (unsigned int k = 0; k < nVars; k++)
              {
                dFdUconv(fpt, i, j, dim, 1) += dFdURconv(i, k, dim) * dURdUL(k, j);
              }
            }
          }
        }

        if (input->viscous)
        {
          /* Compute dUcdUL for right state */
          for (unsigned int j = 0; j < nVars; j++)
          {
            for (unsigned int i = 0; i < nVars; i++)
            {
              dUcdU(fpt, i, j, 1) = 0;
              for (unsigned int k = 0; k < nVars; k++)
              {
                dUcdU(fpt, i, j, 1) += dUcdUR(i, k) * dURdUL(k, j);
              }
            }
          }

          /* Compute dFdULvisc for right state */
          for (unsigned int dim = 0; dim < nDims; dim++)
          {
            for (unsigned int j = 0; j < nVars; j++)
            {
              for (unsigned int i = 0; i < nVars; i++)
              {
                dFdUvisc(fpt, i, j, dim, 1) = 0;
                for (unsigned int k = 0; k < nVars; k++)
                {
                  dFdUvisc(fpt, i, j, dim, 1) += dFdURvisc(i, k, dim) * dURdUL(k, j);
                }
              }
            }
          }

          /* Compute dUxR/dUxL */
          ddURddUL(0, 0, 0, 0) = 1;
          ddURddUL(1, 0, 0, 0) = 0;
          ddURddUL(2, 0, 0, 0) = 0;
          ddURddUL(3, 0, 0, 0) = nx*nx * (eL / rhoL - (uL*uL + vL*vL));

          ddURddUL(0, 1, 0, 0) = 0;
          ddURddUL(1, 1, 0, 0) = 1;
          ddURddUL(2, 1, 0, 0) = 0;
          ddURddUL(3, 1, 0, 0) = nx*nx * uL;

          ddURddUL(0, 2, 0, 0) = 0;
          ddURddUL(1, 2, 0, 0) = 0;
          ddURddUL(2, 2, 0, 0) = 1;
          ddURddUL(3, 2, 0, 0) = nx*nx * vL;

          ddURddUL(0, 3, 0, 0) = 0;
          ddURddUL(1, 3, 0, 0) = 0;
          ddURddUL(2, 3, 0, 0) = 0;
          ddURddUL(3, 3, 0, 0) = 1.0 - nx*nx;

          /* Compute dUyR/dUxL */
          ddURddUL(0, 0, 1, 0) = 0;
          ddURddUL(1, 0, 1, 0) = 0;
          ddURddUL(2, 0, 1, 0) = 0;
          ddURddUL(3, 0, 1, 0) = nx*ny * (eL / rhoL - (uL*uL + vL*vL));

          ddURddUL(0, 1, 1, 0) = 0;
          ddURddUL(1, 1, 1, 0) = 0;
          ddURddUL(2, 1, 1, 0) = 0;
          ddURddUL(3, 1, 1, 0) = nx*ny * uL;

          ddURddUL(0, 2, 1, 0) = 0;
          ddURddUL(1, 2, 1, 0) = 0;
          ddURddUL(2, 2, 1, 0) = 0;
          ddURddUL(3, 2, 1, 0) = nx*ny * vL;

          ddURddUL(0, 3, 1, 0) = 0;
          ddURddUL(1, 3, 1, 0) = 0;
          ddURddUL(2, 3, 1, 0) = 0;
          ddURddUL(3, 3, 1, 0) = -nx * ny;

          /* Compute dUxR/dUyL */
          ddURddUL(0, 0, 0, 1) = 0;
          ddURddUL(1, 0, 0, 1) = 0;
          ddURddUL(2, 0, 0, 1) = 0;
          ddURddUL(3, 0, 0, 1) = nx*ny * (eL / rhoL - (uL*uL + vL*vL));

          ddURddUL(0, 1, 0, 1) = 0;
          ddURddUL(1, 1, 0, 1) = 0;
          ddURddUL(2, 1, 0, 1) = 0;
          ddURddUL(3, 1, 0, 1) = nx*ny * uL;

          ddURddUL(0, 2, 0, 1) = 0;
          ddURddUL(1, 2, 0, 1) = 0;
          ddURddUL(2, 2, 0, 1) = 0;
          ddURddUL(3, 2, 0, 1) = nx*ny * vL;

          ddURddUL(0, 3, 0, 1) = 0;
          ddURddUL(1, 3, 0, 1) = 0;
          ddURddUL(2, 3, 0, 1) = 0;
          ddURddUL(3, 3, 0, 1) = -nx * ny;

          /* Compute dUyR/dUyL */
          ddURddUL(0, 0, 1, 1) = 1;
          ddURddUL(1, 0, 1, 1) = 0;
          ddURddUL(2, 0, 1, 1) = 0;
          ddURddUL(3, 0, 1, 1) = ny*ny * (eL / rhoL - (uL*uL + vL*vL));

          ddURddUL(0, 1, 1, 1) = 0;
          ddURddUL(1, 1, 1, 1) = 1;
          ddURddUL(2, 1, 1, 1) = 0;
          ddURddUL(3, 1, 1, 1) = ny*ny * uL;

          ddURddUL(0, 2, 1, 1) = 0;
          ddURddUL(1, 2, 1, 1) = 0;
          ddURddUL(2, 2, 1, 1) = 1;
          ddURddUL(3, 2, 1, 1) = ny*ny * vL;

          ddURddUL(0, 3, 1, 1) = 0;
          ddURddUL(1, 3, 1, 1) = 0;
          ddURddUL(2, 3, 1, 1) = 0;
          ddURddUL(3, 3, 1, 1) = 1.0 - ny*ny;

          /* Compute dFddULvisc for right state */
          for (unsigned int dimj = 0; dimj < nDims; dimj++)
          {
            for (unsigned int dimi = 0; dimi < nDims; dimi++)
            {
              for (unsigned int j = 0; j < nVars; j++)
              {
                for (unsigned int i = 0; i < nVars; i++)
                {
                  dFddUvisc(fpt, i, j, dimi, dimj, 1) = 0;
                  for (unsigned int dimk = 0; dimk < nDims; dimk++)
                  {
                    for (unsigned int k = 0; k < nVars; k++)
                    {
                      dFddUvisc(fpt, i, j, dimi, dimj, 1) += dFddURvisc(i, k, dimi, dimk) * ddURddUL(k, j, dimk, dimj);
                    }
                  }
                }
              }
            }
          }
        }

        /* Set LDG bias */
        LDG_bias(fpt) = 1;
        break;
      }
    }
  }
}


void Faces::compute_Fconv(unsigned int startFpt, unsigned int endFpt)
{  
  if (input->equation == AdvDiff)
  {
#ifdef _CPU
#pragma omp parallel for collapse(3)
    //for (unsigned int fpt = 0; fpt < nFpts; fpt++)
    for (unsigned int fpt = startFpt; fpt < endFpt; fpt++)
    {
      for (unsigned int dim = 0; dim < nDims; dim++)
      {
        for (unsigned int n = 0; n < nVars; n++)
        {
          Fconv(fpt, n, dim, 0) = input->AdvDiff_A(dim) * U(fpt, n, 0);
          Fconv(fpt, n, dim, 1) = input->AdvDiff_A(dim) * U(fpt, n, 1);
        }
      }
    }
#endif

#ifdef _GPU
    compute_Fconv_fpts_AdvDiff_wrapper(Fconv_d, U_d, nFpts, nDims, input->AdvDiff_A_d,
        startFpt, endFpt);
    check_error();
#endif
  }

  else if (input->equation == Burgers)
  {
#ifdef _CPU
#pragma omp parallel for collapse(3)
    for (unsigned int fpt = startFpt; fpt < endFpt; fpt++)
    {
      for (unsigned int dim = 0; dim < nDims; dim++)
      {
        for (unsigned int n = 0; n < nVars; n++)
        {
          Fconv(fpt, n, dim, 0) = 0.5 * U(fpt, n, 0) * U(fpt, n, 0);
          Fconv(fpt, n, dim, 1) = 0.5 * U(fpt, n, 1) * U(fpt, n, 1);
        }
      }
    }
#endif

#ifdef _GPU
    compute_Fconv_fpts_Burgers_wrapper(Fconv_d, U_d, nFpts, nDims, startFpt, endFpt);
    check_error();
#endif
  }

  else if (input->equation == EulerNS)
  {
    if (nDims == 2)
    {
#ifdef _CPU
#pragma omp parallel for collapse(2)
      //for (unsigned int fpt = 0; fpt < nFpts; fpt++)
      for (unsigned int fpt = startFpt; fpt < endFpt; fpt++)
      {
        for (unsigned int slot = 0; slot < 2; slot ++)
        {
          /* Compute some primitive variables (keep pressure)*/
          double momF = 0.0;
          for (unsigned int dim = 0; dim < nDims; dim ++)
          {
            momF += U(fpt, dim + 1, slot) * U(fpt, dim + 1, slot);
          }

          momF /= U(fpt, 0, slot);

          P(fpt, slot) = (input->gamma - 1.0) * (U(fpt, 3, slot) - 0.5 * momF);
          double H = (U(fpt, 3, slot) + P(fpt, slot)) / U(fpt, 0, slot);

          Fconv(fpt, 0, 0, slot) = U(fpt, 1, slot);
          Fconv(fpt, 1, 0, slot) = U(fpt, 1, slot) * U(fpt, 1, slot) / U(fpt, 0, slot) + P(fpt, slot);
          Fconv(fpt, 2, 0, slot) = U(fpt, 1, slot) * U(fpt, 2, slot) / U(fpt, 0, slot);
          Fconv(fpt, 3, 0, slot) = U(fpt, 1, slot) * H;

          Fconv(fpt, 0, 1, slot) = U(fpt, 2, slot);
          Fconv(fpt, 1, 1, slot) = U(fpt, 2, slot) * U(fpt, 1, slot) / U(fpt, 0, slot);
          Fconv(fpt, 2, 1, slot) = U(fpt, 2, slot) * U(fpt, 2, slot) / U(fpt, 0, slot) + P(fpt, slot);
          Fconv(fpt, 3, 1, slot) = U(fpt, 2, slot) * H;
        }
      }
#endif

    }
    else if (nDims == 3)
    {
#ifdef _CPU
#pragma omp parallel for collapse(2)
      for (unsigned int fpt = startFpt; fpt < endFpt; fpt++)
      {
        for (unsigned int slot = 0; slot < 2; slot ++)
        {
          /* Compute some primitive variables (keep pressure)*/
          double momF = 0.0;
          for (unsigned int dim = 0; dim < nDims; dim ++)
          {
            momF += U(fpt, dim + 1, slot) * U(fpt, dim + 1, slot);
          }

          momF /= U(fpt, 0, slot);

          P(fpt, slot) = (input->gamma - 1.0) * (U(fpt, 4, slot) - 0.5 * momF);
          double H = (U(fpt, 4, slot) + P(fpt, slot)) / U(fpt, 0, slot);

          Fconv(fpt, 0, 0, slot) = U(fpt, 1, slot);
          Fconv(fpt, 1, 0, slot) = U(fpt, 1, slot) * U(fpt, 1, slot) / U(fpt, 0, slot) + P(fpt, slot);
          Fconv(fpt, 2, 0, slot) = U(fpt, 1, slot) * U(fpt, 2, slot) / U(fpt, 0, slot);
          Fconv(fpt, 3, 0, slot) = U(fpt, 1, slot) * U(fpt, 3, slot) / U(fpt, 0, slot);
          Fconv(fpt, 4, 0, slot) = U(fpt, 1, slot) * H;

          Fconv(fpt, 0, 1, slot) = U(fpt, 2, slot);
          Fconv(fpt, 1, 1, slot) = U(fpt, 2, slot) * U(fpt, 1, slot) / U(fpt, 0, slot);
          Fconv(fpt, 2, 1, slot) = U(fpt, 2, slot) * U(fpt, 2, slot) / U(fpt, 0, slot) + P(fpt, slot);
          Fconv(fpt, 3, 1, slot) = U(fpt, 2, slot) * U(fpt, 3, slot) / U(fpt, 0, slot);
          Fconv(fpt, 4, 1, slot) = U(fpt, 2, slot) * H;

          Fconv(fpt, 0, 2, slot) = U(fpt, 3, slot);
          Fconv(fpt, 1, 2, slot) = U(fpt, 3, slot) * U(fpt, 1, slot) / U(fpt, 0, slot);
          Fconv(fpt, 2, 2, slot) = U(fpt, 3, slot) * U(fpt, 2, slot) / U(fpt, 0, slot);
          Fconv(fpt, 3, 2, slot) = U(fpt, 3, slot) * U(fpt, 3, slot) / U(fpt, 0, slot) + P(fpt, slot);
          Fconv(fpt, 4, 2, slot) = U(fpt, 3, slot) * H;
        }
      }
#endif

    }

#ifdef _GPU
      compute_Fconv_fpts_EulerNS_wrapper(Fconv_d, U_d, P_d, nFpts, nDims, input->gamma, 
          startFpt, endFpt);
      check_error();
#endif
  }
}

void Faces::compute_Fvisc(unsigned int startFpt, unsigned int endFpt)
{  
  if (input->equation == AdvDiff || input->equation == Burgers)
  {
#ifdef _CPU
#pragma omp parallel for collapse(3)
    for (unsigned int fpt = startFpt; fpt < endFpt; fpt++)
    {
      for (unsigned int dim = 0; dim < nDims; dim++)
      {
        for (unsigned int n = 0; n < nVars; n++)
        {
          Fvisc(fpt, n, dim, 0) = -input->AdvDiff_D * dU(fpt, n, dim, 0);
          Fvisc(fpt, n, dim, 1) = -input->AdvDiff_D * dU(fpt, n, dim, 1);
        }
      }
    }
#endif

#ifdef _GPU
    compute_Fvisc_fpts_AdvDiff_wrapper(Fvisc_d, dU_d, nFpts, nDims, input->AdvDiff_D,
        startFpt, endFpt);
    check_error();
#endif

  }
  else if (input->equation == EulerNS)
  {
#ifdef _CPU
    if (nDims == 2)
    {
#pragma omp parallel for collapse(2)
      for (unsigned int fpt = startFpt; fpt < endFpt; fpt++)
      {
        for (unsigned int slot = 0; slot < 2; slot++)
        {
          /* Setting variables for convenience */
          /* States */
          double rho = U(fpt, 0, slot);
          double momx = U(fpt, 1, slot);
          double momy = U(fpt, 2, slot);
          double e = U(fpt, 3, slot);

          double u = momx / rho;
          double v = momy / rho;
          double e_int = e / rho - 0.5 * (u*u + v*v);

          /* Gradients */
          double rho_dx = dU(fpt, 0, 0, slot);
          double momx_dx = dU(fpt, 1, 0, slot);
          double momy_dx = dU(fpt, 2, 0, slot);
          double e_dx = dU(fpt, 3, 0, slot);
          
          double rho_dy = dU(fpt, 0, 1, slot);
          double momx_dy = dU(fpt, 1, 1, slot);
          double momy_dy = dU(fpt, 2, 1, slot);
          double e_dy = dU(fpt, 3, 1, slot);

          /* Set viscosity */
          double mu;
          if (input->fix_vis)
          {
            mu = input->mu;
          }
          /* If desired, use Sutherland's law */
          else
          {
            double rt_ratio = (input->gamma - 1.0) * e_int / (input->rt);
            mu = input->mu * std::pow(rt_ratio,1.5) * (1. + input->c_sth) / (rt_ratio + input->c_sth);
          }

          double du_dx = (momx_dx - rho_dx * u) / rho;
          double du_dy = (momx_dy - rho_dy * u) / rho;

          double dv_dx = (momy_dx - rho_dx * v) / rho;
          double dv_dy = (momy_dy - rho_dy * v) / rho;

          double dke_dx = 0.5 * (u*u + v*v) * rho_dx + rho * (u * du_dx + v * dv_dx);
          double dke_dy = 0.5 * (u*u + v*v) * rho_dy + rho * (u * du_dy + v * dv_dy);

          double de_dx = (e_dx - dke_dx - rho_dx * e_int) / rho;
          double de_dy = (e_dy - dke_dy - rho_dy * e_int) / rho;

          double diag = (du_dx + dv_dy) / 3.0;

          double tauxx = 2.0 * mu * (du_dx - diag);
          double tauxy = mu * (du_dy + dv_dx);
          double tauyy = 2.0 * mu * (dv_dy - diag);

          /* Set viscous flux values */
          Fvisc(fpt, 0, 0, slot) = 0.0;
          Fvisc(fpt, 1, 0, slot) = -tauxx;
          Fvisc(fpt, 2, 0, slot) = -tauxy;
          Fvisc(fpt, 3, 0, slot) = -(u * tauxx + v * tauxy + (mu / input->prandtl) *
              input-> gamma * de_dx);

          Fvisc(fpt, 0, 1, slot) = 0.0;
          Fvisc(fpt, 1, 1, slot) = -tauxy;
          Fvisc(fpt, 2, 1, slot) = -tauyy;
          Fvisc(fpt, 3, 1, slot) = -(u * tauxy + v * tauyy + (mu / input->prandtl) *
              input->gamma * de_dy);
        }
      }
    }
    else if (nDims == 3)
    {
      for (unsigned int fpt = startFpt; fpt < endFpt; fpt++)
      {
        for (unsigned int slot = 0; slot < 2; slot++)
        {
          /* Setting variables for convenience */
          /* States */
          double rho = U(fpt, 0, slot);
          double momx = U(fpt, 1, slot);
          double momy = U(fpt, 2, slot);
          double momz = U(fpt, 3, slot);
          double e = U(fpt, 4, slot);

          double u = momx / rho;
          double v = momy / rho;
          double w = momz / rho;
          double e_int = e / rho - 0.5 * (u*u + v*v + w*w);

          /* Gradients */
          double rho_dx = dU(fpt, 0, 0, slot);
          double momx_dx = dU(fpt, 1, 0, slot);
          double momy_dx = dU(fpt, 2, 0, slot);
          double momz_dx = dU(fpt, 3, 0, slot);
          double e_dx = dU(fpt, 4, 0, slot);
          
          double rho_dy = dU(fpt, 0, 1, slot);
          double momx_dy = dU(fpt, 1, 1, slot);
          double momy_dy = dU(fpt, 2, 1, slot);
          double momz_dy = dU(fpt, 3, 1, slot);
          double e_dy = dU(fpt, 4, 1, slot);

          double rho_dz = dU(fpt, 0, 2, slot);
          double momx_dz = dU(fpt, 1, 2, slot);
          double momy_dz = dU(fpt, 2, 2, slot);
          double momz_dz = dU(fpt, 3, 2, slot);
          double e_dz = dU(fpt, 4, 2, slot);

          /* Set viscosity */
          double mu;
          if (input->fix_vis)
          {
            mu = input->mu;
          }
          else
          {
            double rt_ratio = (input->gamma - 1.0) * e_int / (input->rt);
            mu = input->mu * std::pow(rt_ratio,1.5) * (1. + input->c_sth) / (rt_ratio + input->c_sth);
          }

          double du_dx = (momx_dx - rho_dx * u) / rho;
          double du_dy = (momx_dy - rho_dy * u) / rho;
          double du_dz = (momx_dz - rho_dz * u) / rho;

          double dv_dx = (momy_dx - rho_dx * v) / rho;
          double dv_dy = (momy_dy - rho_dy * v) / rho;
          double dv_dz = (momy_dz - rho_dz * v) / rho;

          double dw_dx = (momz_dx - rho_dx * w) / rho;
          double dw_dy = (momz_dy - rho_dy * w) / rho;
          double dw_dz = (momz_dz - rho_dz * w) / rho;

          double dke_dx = 0.5 * (u*u + v*v + w*w) * rho_dx + rho * (u * du_dx + v * dv_dx + w * dw_dx);
          double dke_dy = 0.5 * (u*u + v*v + w*w) * rho_dy + rho * (u * du_dy + v * dv_dy + w * dw_dy);
          double dke_dz = 0.5 * (u*u + v*v + w*w) * rho_dz + rho * (u * du_dz + v * dv_dz + w * dw_dz);

          double de_dx = (e_dx - dke_dx - rho_dx * e_int) / rho;
          double de_dy = (e_dy - dke_dy - rho_dy * e_int) / rho;
          double de_dz = (e_dz - dke_dz - rho_dz * e_int) / rho;

          double diag = (du_dx + dv_dy + dw_dz) / 3.0;

          double tauxx = 2.0 * mu * (du_dx - diag);
          double tauyy = 2.0 * mu * (dv_dy - diag);
          double tauzz = 2.0 * mu * (dw_dz - diag);
          double tauxy = mu * (du_dy + dv_dx);
          double tauxz = mu * (du_dz + dw_dx);
          double tauyz = mu * (dv_dz + dw_dy);

          /* Set viscous flux values */
          Fvisc(fpt, 0, 0, slot) = 0;
          Fvisc(fpt, 1, 0, slot) = -tauxx;
          Fvisc(fpt, 2, 0, slot) = -tauxy;
          Fvisc(fpt, 3, 0, slot) = -tauxz;
          Fvisc(fpt, 4, 0, slot) = -(u * tauxx + v * tauxy + w * tauxz + (mu / input->prandtl) *
              input-> gamma * de_dx);

          Fvisc(fpt, 0, 1, slot) = 0;
          Fvisc(fpt, 1, 1, slot) = -tauxy;
          Fvisc(fpt, 2, 1, slot) = -tauyy;
          Fvisc(fpt, 3, 1, slot) = -tauyz;
          Fvisc(fpt, 4, 1, slot) = -(u * tauxy + v * tauyy + w * tauyz + (mu / input->prandtl) *
              input->gamma * de_dy);

          Fvisc(fpt, 0, 2, slot) = 0;
          Fvisc(fpt, 1, 2, slot) = -tauxz;
          Fvisc(fpt, 2, 2, slot) = -tauyz;
          Fvisc(fpt, 3, 2, slot) = -tauzz;
          Fvisc(fpt, 4, 2, slot) = -(u * tauxz + v * tauyz + w * tauzz + (mu / input->prandtl) *
              input->gamma * de_dz);
        }
      }
    }
#endif

#ifdef _GPU
    compute_Fvisc_fpts_EulerNS_wrapper(Fvisc_d, U_d, dU_d, nFpts, nDims, input->gamma, 
        input->prandtl, input->mu, input->c_sth, input->rt, input->fix_vis,
        startFpt, endFpt);
    check_error();

    //Fvisc = Fvisc_d;
#endif
  }
}

void Faces::compute_common_F(unsigned int startFpt, unsigned int endFpt)
{
  if (input->fconv_type == "Rusanov")
  {
#ifdef _CPU
    rusanov_flux(startFpt, endFpt);
#endif

#ifdef _GPU
    rusanov_flux_wrapper(U_d, Fconv_d, Fcomm_d, P_d, input->AdvDiff_A_d, norm_d, outnorm_d, waveSp_d, LDG_bias_d, bc_bias_d, 
        input->gamma, input->rus_k, nFpts, nVars, nDims, input->equation, startFpt, endFpt);

    check_error();

    //Fcomm = Fcomm_d;
    //waveSp = waveSp_d;
#endif
  }
  else if (input->fconv_type == "Roe")
  {
#ifdef _CPU
    roe_flux(startFpt, endFpt);
#endif

#ifdef _GPU
    roe_flux_wrapper(U_d, Fconv_d, Fcomm_d, norm_d, outnorm_d, waveSp_d, bc_bias_d, input->gamma, 
        nFpts, nVars, nDims, input->equation, startFpt, endFpt);

    check_error();
#endif
  }
  else
  {
    ThrowException("Numerical convective flux type not recognized!");
  }

  if (input->viscous)
  {
    if (input->fvisc_type == "LDG")
    {
#ifdef _CPU
      LDG_flux(startFpt, endFpt);
#endif

#ifdef _GPU
      LDG_flux_wrapper(U_d, Fvisc_d, Fcomm_d, Fcomm_temp_d, norm_d, outnorm_d, LDG_bias_d, input->ldg_b,
          input->ldg_tau, nFpts, nVars, nDims, input->equation, startFpt, endFpt);

      check_error();
#endif
    }
    /*
    else if (input->fvisc_type == "Central")
      central_flux();
    */
    else
    {
      ThrowException("Numerical viscous flux type not recognized!");
    }
  }

  //transform_flux();
}

void Faces::compute_common_U(unsigned int startFpt, unsigned int endFpt)
{
  
  /* Compute common solution */
  if (input->fvisc_type == "LDG")
  {
#ifdef _CPU
#pragma omp parallel for 
    for (unsigned int fpt = startFpt; fpt < endFpt; fpt++)
    {
      double beta = input->ldg_b;

      /* Setting sign of beta (from HiFiLES) */
      if (nDims == 2)
      {
        if (norm(fpt, 0, 0) + norm(fpt, 1, 0) < 0.0)
          beta = -beta;
      }
      else if (nDims == 3)
      {
        if (norm(fpt, 0, 0) + norm(fpt, 1, 0) + sqrt(2.) * norm(fpt, 2, 0) < 0.0)
          beta = -beta;
      }

      /* Get left and right state variables */
      // TODO: Verify that this is the correct formula. Seem different than papers...
      /* If interior, allow use of beta factor */
      if (LDG_bias(fpt) == 0)
      {
        for (unsigned int n = 0; n < nVars; n++)
        {
          double UL = U(fpt, n, 0); double UR = U(fpt, n, 1);

           Ucomm(fpt, n, 0) = 0.5*(UL + UR) - beta*(UL - UR);
           Ucomm(fpt, n, 1) = 0.5*(UL + UR) - beta*(UL - UR);
        }
      }
      /* If on (non-periodic) boundary, don't use beta (this is from HiFILES. Need to check) */
      /* If on (non-periodic) boundary, set right state as common (strong) */
      else
      {
        for (unsigned int n = 0; n < nVars; n++)
        {
          //double UL = U(fpt, n, 0); 
          double UR = U(fpt, n, 1);

          Ucomm(fpt, n, 0) = UR;
          Ucomm(fpt, n, 1) = UR;

           //Ucomm(fpt, n, 0) = 0.5*(UL + UR);
           //Ucomm(fpt, n, 1) = 0.5*(UL + UR);
        }
      }

    }
#endif

#ifdef _GPU
    compute_common_U_LDG_wrapper(U_d, Ucomm_d, norm_d, input->ldg_b, nFpts, nVars, nDims, LDG_bias_d, 
        startFpt, endFpt);

    check_error();

    //Ucomm = Ucomm_d;
#endif
  }

  // TODO: Can potentially remove central treatment since LDG recovers.
  /*
  else if (input->fvisc_type == "Central")
  {
#pragma omp parallel for collapse(2)
    for (unsigned int fpt = 0; fpt < nFpts; fpt++)
    {
      for (unsigned int n = 0; n < nVars; n++)
      {
        double UL = U(fpt, n, 0); double UR = U(fpt, n, 1);

        Ucomm(fpt, n, 0) = 0.5*(UL + UR);
        Ucomm(fpt, n, 1) = 0.5*(UL + UR);
      }

    }
  }
*/
  else
  {
    ThrowException("Numerical viscous flux type not recognized!");
  }

}

void Faces::rusanov_flux(unsigned int startFpt, unsigned int endFpt)
{
  std::vector<double> FL(nVars);
  std::vector<double> FR(nVars);
  std::vector<double> WL(nVars);
  std::vector<double> WR(nVars);

#pragma omp parallel for firstprivate(FL, FR, WL, WR)
  for (unsigned int fpt = startFpt; fpt < endFpt; fpt++)
  {
    /* Apply central flux at boundaries */
    double k = input->rus_k;
    if (bc_bias(fpt))
    {
      k = 1.0;
    }

    /* Initialize FL, FR */
    std::fill(FL.begin(), FL.end(), 0.0);
    std::fill(FR.begin(), FR.end(), 0.0);

    /* Get interface-normal flux components  (from L to R)*/
    for (unsigned int dim = 0; dim < nDims; dim++)
    {
      for (unsigned int n = 0; n < nVars; n++)
      {
        FL[n] += Fconv(fpt, n, dim, 0) * norm(fpt, dim, 0);
        FR[n] += Fconv(fpt, n, dim, 1) * norm(fpt, dim, 0);
      }
    }

    if (LDG_bias(fpt) != 0)
    {
      for (unsigned int n = 0; n < nVars; n++)
      {
        Fcomm(fpt, n, 0) = FR[n] * outnorm(fpt, 0);
        Fcomm(fpt, n, 1) = FR[n] * -outnorm(fpt, 1);
      }
      continue;
    }

    /* Get left and right state variables */
    for (unsigned int n = 0; n < nVars; n++)
    {
      WL[n] = U(fpt, n, 0); WR[n] = U(fpt, n, 1);
    }

    /* Get numerical wavespeed */
    if (input->equation == AdvDiff)
    {
      double An = 0.;

      for (unsigned int dim = 0; dim < nDims; dim++)
      {
        An += input->AdvDiff_A(dim) * norm(fpt, dim, 0);
      }

      waveSp(fpt) = std::abs(An);
    }
    else if (input->equation == Burgers)
    {
      double AnL = 0;
      double AnR = 0;

      for (unsigned int dim = 0; dim < nDims; dim++)
      {
        AnL += WL[0] * norm(fpt, dim, 0);
        AnR += WR[0] * norm(fpt, dim, 0);
      }

      waveSp(fpt) = std::max(std::abs(AnL), std::abs(AnR));
    }
    else if (input->equation == EulerNS)
    {
      /* Compute speed of sound */
      double aL = std::sqrt(std::abs(input->gamma * P(fpt, 0) / WL[0]));
      double aR = std::sqrt(std::abs(input->gamma * P(fpt, 1) / WR[0]));

      /* Compute normal velocities */
      double VnL = 0.0; double VnR = 0.0;
      for (unsigned int dim = 0; dim < nDims; dim++)
      {
        VnL += WL[dim+1]/WL[0] * norm(fpt, dim, 0);
        VnR += WR[dim+1]/WR[0] * norm(fpt, dim, 0);
      }

      waveSp(fpt) = std::max(std::abs(VnL) + aL, std::abs(VnR) + aR);
    }

    /* Compute common normal flux */
    for (unsigned int n = 0; n < nVars; n++)
    {
      double F = 0.5 * (FR[n]+FL[n]) - 0.5 * waveSp(fpt) * (1.0-k) * (WR[n]-WL[n]);

      /* Correct for positive parent space sign convention */
      Fcomm(fpt, n, 0) = F * outnorm(fpt, 0);
      Fcomm(fpt, n, 1) = F * -outnorm(fpt, 1);
    }
  }
}

void Faces::roe_flux(unsigned int startFpt, unsigned int endFpt)
{
  if (nDims != 2)
  {
    ThrowException("Roe Flux only implemented for 2D!");
  }

  std::vector<double> FL(nVars);
  std::vector<double> FR(nVars);
  std::vector<double> F(nVars);
  std::vector<double> dW(nVars);

#pragma omp parallel for firstprivate(FL, FR, F, dW)
  for (unsigned int fpt = startFpt; fpt < endFpt; fpt++)
  {
    /* Apply central flux at boundaries */
    double k = 0;
    if (bc_bias(fpt))
    {
      k = 1.0;
    }

    /* Initialize FL, FR */
    std::fill(FL.begin(), FL.end(), 0.0);
    std::fill(FR.begin(), FR.end(), 0.0);

    /* Get interface-normal flux components  (from L to R)*/
    for (unsigned int dim = 0; dim < nDims; dim++)
    {
      for (unsigned int n = 0; n < nVars; n++)
      {
        FL[n] += Fconv(fpt, n, dim, 0) * norm(fpt, dim, 0);
        FR[n] += Fconv(fpt, n, dim, 1) * norm(fpt, dim, 0);
      }
    }

    /* Get difference in state variables */
    for (unsigned int n = 0; n < nVars; n++)
    {
      dW[n] = U(fpt, n, 1) - U(fpt, n, 0);
    }

    /* Get numerical wavespeed */
    if (input->equation == EulerNS)
    {
      /* Primitive Variables */
      double gam = input->gamma;
      double rhoL = U(fpt, 0, 0);
      double uL = U(fpt, 1, 0) / U(fpt, 0, 0);
      double vL = U(fpt, 2, 0) / U(fpt, 0, 0);
      double pL = (gam-1.0) * (U(fpt, 3, 0) - 0.5 * rhoL * (uL*uL + vL*vL));
      double hL = (U(fpt, 3, 0) + pL) / rhoL;

      double rhoR = U(fpt, 0, 1);
      double uR = U(fpt, 1, 1) / U(fpt, 0, 1);
      double vR = U(fpt, 2, 1) / U(fpt, 0, 1);
      double pR = (gam-1.0) * (U(fpt, 3, 1) - 0.5 * rhoR * (uR*uR + vR*vR));
      double hR = (U(fpt, 3, 0) + pL) / rhoL;

      /* Compute averaged values */
      double sq_rho = std::sqrt(rhoR / rhoL);
      double rrho = 1.0 / (sq_rho + 1.0);
      double um = rrho * (uL + sq_rho * uR);
      double vm = rrho * (vL + sq_rho * vR);
      double hm = rrho * (hL + sq_rho * hR);

      double Vmsq = 0.5 * (um*um + vm*vm);
      double am = std::sqrt((gam-1.0) * (hm - Vmsq));
      double Vnm = um * norm(fpt, 0, 0) + vm * norm(fpt, 1, 0);

      /* Compute Wavespeeds */
      double lambda0 = std::abs(Vnm);
      double lambdaP = std::abs(Vnm + am);
      double lambdaM = std::abs(Vnm - am);

      /* Entropy fix */
      double eps = 0.5 * (std::abs(FL[0] / rhoL - FR[0] / rhoR) + std::abs(std::sqrt(gam*pL/rhoL) - std::sqrt(gam*pR/rhoR)));
      if (lambda0 < 2.0 * eps)
        lambda0 = 0.25 * lambda0*lambda0 / eps + eps;
      if (lambdaP < 2.0 * eps)
        lambdaP = 0.25 * lambdaP*lambdaP / eps + eps;
      if (lambdaM < 2.0 * eps)
        lambdaM = 0.25 * lambdaM*lambdaM / eps + eps;

      /* Matrix terms */
      double a2 = 0.5 * (lambdaP + lambdaM) - lambda0;
      double a3 = 0.5 * (lambdaP - lambdaM) / am;
      double a1 = a2 * (gam-1.0) / (am*am);
      double a4 = a3 * (gam-1.0);
      double a5 = Vmsq * dW[0] - um * dW[1] - vm * dW[2] + dW[3];
      double a6 = Vnm * dW[0] - norm(fpt, 0, 0) * dW[1] - norm(fpt, 1, 0) * dW[2];
      double aL1 = a1 * a5 - a3 * a6;
      double bL1 = a4 * a5 - a2 * a6;

      F[0] = 0.5 * (FR[0] + FL[0]) - (1.0-k) * (lambda0 * dW[0] + aL1);
      F[1] = 0.5 * (FR[1] + FL[1]) - (1.0-k) * (lambda0 * dW[1] + aL1 * um + bL1 * norm(fpt, 0, 0));
      F[2] = 0.5 * (FR[2] + FL[2]) - (1.0-k) * (lambda0 * dW[2] + aL1 * vm + bL1 * norm(fpt, 1, 0));
      F[3] = 0.5 * (FR[3] + FL[3]) - (1.0-k) * (lambda0 * dW[3] + aL1 * hm + bL1 * Vnm);

      waveSp(fpt) = std::max(std::max(lambda0, lambdaP), lambdaM);
    }
    else
    {
      ThrowException("Roe flux not implemented for this equation type!");
    }

    /* Correct for positive parent space sign convention */
    for (unsigned int n = 0; n < nVars; n++)
    {
      Fcomm(fpt, n, 0) = F[n] * outnorm(fpt, 0);
      Fcomm(fpt, n, 1) = F[n] * -outnorm(fpt, 1);
    }
  }
}

void Faces::transform_flux()
{
#ifdef _CPU
#pragma omp parallel for collapse(2)
  for (unsigned int fpt = 0; fpt < nFpts; fpt++)
  {
    for (unsigned int n = 0; n < nVars; n++)
    {
      Fcomm(fpt, n, 0) *= dA(fpt);
      Fcomm(fpt, n, 1) *= dA(fpt);
    }
  }
#endif

#ifdef _GPU
  //Fcomm_d = Fcomm;

  transform_flux_faces_wrapper(Fcomm_d, dA_d, nFpts, nVars);

  check_error();

  //Fcomm = Fcomm_d;
#endif

}

void Faces::LDG_flux(unsigned int startFpt, unsigned int endFpt)
{
  std::vector<double> FL(nVars);
  std::vector<double> FR(nVars);
  std::vector<double> WL(nVars);
  std::vector<double> WR(nVars);
   
  double tau = input->ldg_tau;

  Fcomm_temp.fill(0.0);

#pragma omp parallel for firstprivate(FL, FR, WL, WR)
  for (unsigned int fpt = startFpt; fpt < endFpt; fpt++)
  {
    double beta = input->ldg_b;

    /* Setting sign of beta (from HiFiLES) */
    if (nDims == 2)
    {
      if (norm(fpt, 0, 0) + norm(fpt, 1, 0) < 0.0)
        beta = -beta;
    }
    else if (nDims == 3)
    {
      if (norm(fpt, 0, 0) + norm(fpt, 1, 0) + sqrt(2.) * norm(fpt, 2, 0) < 0.0)
        beta = -beta;
    }

    /* Initialize FL, FR */
    std::fill(FL.begin(), FL.end(), 0.0);
    std::fill(FR.begin(), FR.end(), 0.0);

    /* Get interface-normal flux components  (from L to R)*/
    for (unsigned int dim = 0; dim < nDims; dim++)
    {
      for (unsigned int n = 0; n < nVars; n++)
      {
        FL[n] += Fvisc(fpt, n, dim, 0) * norm(fpt, dim, 0);
        FR[n] += Fvisc(fpt, n, dim, 1) * norm(fpt, dim, 0);
      }
    }

    /* Get left and right state variables */
    for (unsigned int n = 0; n < nVars; n++)
    {
      WL[n] = U(fpt, n, 0); WR[n] = U(fpt, n, 1);
    }

    /* Get numerical diffusion coefficient */
    if (input->equation == AdvDiff || input->equation == Burgers)
    {
      diffCo(fpt) = input->AdvDiff_D;
    }
    else if (input->equation == EulerNS)
    {
      // TODO: Add or store mu from Sutherland's law
      double diffCoL = std::max(input->mu / WL[0], input->gamma * input->mu / (input->prandtl * WL[0]));
      double diffCoR = std::max(input->mu / WR[0], input->gamma * input->mu / (input->prandtl * WR[0]));
      diffCo(fpt) = std::max(diffCoL, diffCoR);
    }

    /* Compute common normal viscous flux and accumulate */
    /* If interior, use central */
    if (LDG_bias(fpt) == 0)
    {
      for (unsigned int dim = 0; dim < nDims; dim++)
      {
        for (unsigned int n = 0; n < nVars; n++)
        {
          Fcomm_temp(fpt, n, dim) += 0.5*(Fvisc(fpt, n, dim, 0) + Fvisc(fpt, n, dim, 1)) + tau * norm(fpt, dim, 0)* (WL[n]
              - WR[n]) + beta * norm(fpt, dim, 0)* (FL[n] - FR[n]);
        }
      }
    }
    /* If Neumann boundary, use right state only */
    else
    {
      for (unsigned int dim = 0; dim < nDims; dim++)
      {
        for (unsigned int n = 0; n < nVars; n++)
        {
          //Fcomm_temp(fpt, n, dim) += Fvisc(fpt, n, dim, 1);
          Fcomm_temp(fpt, n, dim) += Fvisc(fpt, n, dim, 1) + tau * norm(fpt, dim, 0)* (WL[n] - WR[n]);
        }
      }
    }

    for (unsigned int dim = 0; dim < nDims; dim++)
    {
      for (unsigned int n = 0; n < nVars; n++)
      {
        Fcomm(fpt, n, 0) += (Fcomm_temp(fpt, n, dim) * norm(fpt, dim, 0)) * outnorm(fpt, 0);
        Fcomm(fpt, n, 1) += (Fcomm_temp(fpt, n, dim) * norm(fpt, dim, 0)) * -outnorm(fpt, 1);
      }
    }
  }
}

void Faces::central_flux()
{
  std::vector<double> FL(nVars);
  std::vector<double> FR(nVars);
  std::vector<double> WL(nVars);
  std::vector<double> WR(nVars);
   
#pragma omp parallel for firstprivate(FL, FR, WL, WR)
  for (unsigned int fpt = 0; fpt < nFpts; fpt++)
  {
    /* Initialize FL, FR */
    std::fill(FL.begin(), FL.end(), 0.0);
    std::fill(FR.begin(), FR.end(), 0.0);

    /* Get interface-normal flux components  (from L to R)*/
    for (unsigned int dim = 0; dim < nDims; dim++)
    {
      for (unsigned int n = 0; n < nVars; n++)
      {
        FL[n] += Fvisc(fpt, n, dim, 0) * norm(fpt, dim, 0);
        FR[n] += Fvisc(fpt, n, dim, 1) * norm(fpt, dim, 0);
      }
    }

    /* Get left and right state variables */
    for (unsigned int n = 0; n < nVars; n++)
    {
      WL[n] = U(fpt, n, 0); WR[n] = U(fpt, n, 1);
    }

    /* Compute common normal viscous flux and accumulate */
    for (unsigned int n = 0; n < nVars; n++)
    {
      Fcomm(fpt, n, 0) += (0.5 * (FL[n]+FR[n])) * outnorm(fpt, 0); 
      Fcomm(fpt, n, 1) += (0.5 * (FL[n]+FR[n])) * -outnorm(fpt, 1); 
    }
  }
}


void Faces::compute_dFdUconv(unsigned int startFpt, unsigned int endFpt)
{  
  if (input->equation == AdvDiff)
  {
#ifdef _CPU
#pragma omp parallel for collapse(5)
    for (unsigned int slot = 0; slot < 2; slot++)
    { 
      for (unsigned int dim = 0; dim < nDims; dim++)
      {
        for (unsigned int nj = 0; nj < nVars; nj++)
        {
          for (unsigned int ni = 0; ni < nVars; ni++)
          {
            for (unsigned int fpt = startFpt; fpt < endFpt; fpt++)
            {
              dFdUconv(fpt, ni, nj, dim, slot) = input->AdvDiff_A(dim);
            }
          }
        }
      }
    }
#endif

#ifdef _GPU
    compute_dFdUconv_fpts_AdvDiff_wrapper(dFdUconv_d, nFpts, nDims, input->AdvDiff_A_d,
        startFpt, endFpt);
    check_error();
#endif

  }

  else if (input->equation == Burgers)
  {
#ifdef _CPU
#pragma omp parallel for collapse(5)
    for (unsigned int slot = 0; slot < 2; slot++)
    {
      for (unsigned int dim = 0; dim < nDims; dim++)
      {
        for (unsigned int nj = 0; nj < nVars; nj++)
        {
          for (unsigned int ni = 0; ni < nVars; ni++)
          {
            for (unsigned int fpt = startFpt; fpt < endFpt; fpt++)
            {
              dFdUconv(fpt, ni, nj, dim, slot) = U(fpt, 0, slot);
            }
          }
        }
      }
    }
#endif

#ifdef _GPU
    compute_dFdUconv_fpts_Burgers_wrapper(dFdUconv_d, U_d, nFpts, nDims, startFpt, endFpt);
    check_error();
#endif
  }

  else if (input->equation == EulerNS)
  {
#ifdef _CPU
    if (nDims == 2)
    {
#pragma omp parallel for collapse(2)
      for (unsigned int slot = 0; slot < 2; slot++)
      {
        for (unsigned int fpt = startFpt; fpt < endFpt; fpt++)
        {
          /* Primitive Variables */
          double rho = U(fpt, 0, slot);
          double u = U(fpt, 1, slot) / U(fpt, 0, slot);
          double v = U(fpt, 2, slot) / U(fpt, 0, slot);
          double e = U(fpt, 3, slot);
          double gam = input->gamma;

          /* Set convective dFdU values in the x-direction */
          dFdUconv(fpt, 0, 0, 0, slot) = 0;
          dFdUconv(fpt, 1, 0, 0, slot) = 0.5 * ((gam-3.0) * u*u + (gam-1.0) * v*v);
          dFdUconv(fpt, 2, 0, 0, slot) = -u * v;
          dFdUconv(fpt, 3, 0, 0, slot) = (-gam * e / rho + (gam-1.0) * (u*u + v*v)) * u;

          dFdUconv(fpt, 0, 1, 0, slot) = 1;
          dFdUconv(fpt, 1, 1, 0, slot) = (3.0-gam) * u;
          dFdUconv(fpt, 2, 1, 0, slot) = v;
          dFdUconv(fpt, 3, 1, 0, slot) = gam * e / rho + 0.5 * (1.0-gam) * (3.0*u*u + v*v);

          dFdUconv(fpt, 0, 2, 0, slot) = 0;
          dFdUconv(fpt, 1, 2, 0, slot) = (1.0-gam) * v;
          dFdUconv(fpt, 2, 2, 0, slot) = u;
          dFdUconv(fpt, 3, 2, 0, slot) = (1.0-gam) * u * v;

          dFdUconv(fpt, 0, 3, 0, slot) = 0;
          dFdUconv(fpt, 1, 3, 0, slot) = (gam-1.0);
          dFdUconv(fpt, 2, 3, 0, slot) = 0;
          dFdUconv(fpt, 3, 3, 0, slot) = gam * u;

          /* Set convective dFdU values in the y-direction */
          dFdUconv(fpt, 0, 0, 1, slot) = 0;
          dFdUconv(fpt, 1, 0, 1, slot) = -u * v;
          dFdUconv(fpt, 2, 0, 1, slot) = 0.5 * ((gam-1.0) * u*u + (gam-3.0) * v*v);
          dFdUconv(fpt, 3, 0, 1, slot) = (-gam * e / rho + (gam-1.0) * (u*u + v*v)) * v;

          dFdUconv(fpt, 0, 1, 1, slot) = 0;
          dFdUconv(fpt, 1, 1, 1, slot) = v;
          dFdUconv(fpt, 2, 1, 1, slot) = (1.0-gam) * u;
          dFdUconv(fpt, 3, 1, 1, slot) = (1.0-gam) * u * v;

          dFdUconv(fpt, 0, 2, 1, slot) = 1;
          dFdUconv(fpt, 1, 2, 1, slot) = u;
          dFdUconv(fpt, 2, 2, 1, slot) = (3.0-gam) * v;
          dFdUconv(fpt, 3, 2, 1, slot) = gam * e / rho + 0.5 * (1.0-gam) * (u*u + 3.0*v*v);

          dFdUconv(fpt, 0, 3, 1, slot) = 0;
          dFdUconv(fpt, 1, 3, 1, slot) = 0;
          dFdUconv(fpt, 2, 3, 1, slot) = (gam-1.0);
          dFdUconv(fpt, 3, 3, 1, slot) = gam * v;
        }
      }
    }
    else if (nDims == 3)
    {
      ThrowException("compute_dFdUconv for 3D EulerNS not implemented yet!");
    }
#endif

#ifdef _GPU
      compute_dFdUconv_fpts_EulerNS_wrapper(dFdUconv_d, U_d, nFpts, nDims, input->gamma, 
          startFpt, endFpt);
      check_error();
#endif
  }
}

void Faces::compute_dFdUvisc(unsigned int startFpt, unsigned int endFpt)
{  
  if (input->equation == AdvDiff || input->equation == Burgers)
  {
#pragma omp parallel for collapse(5)
    for (unsigned int slot = 0; slot < 2; slot++)
    {
      for (unsigned int dim = 0; dim < nDims; dim++)
      {
        for (unsigned int nj = 0; nj < nVars; nj++)
        {
          for (unsigned int ni = 0; ni < nVars; ni++)
          {
            for (unsigned int fpt = startFpt; fpt < endFpt; fpt++)
            {
              // TODO: Can be removed if initialized to zero
              dFdUvisc(fpt, ni, nj, dim, slot) = 0;
            }
          }
        }
      }
    }
  }

  else if (input->equation == EulerNS)
  {
    if (nDims == 2)
    {
#pragma omp parallel for collapse(2)
      for (unsigned int slot = 0; slot < 2; slot++)
      {
        for (unsigned int fpt = startFpt; fpt < endFpt; fpt++)
        {
          /* Setting variables for convenience */
          /* States */
          double rho = U(fpt, 0, slot);
          double momx = U(fpt, 1, slot);
          double momy = U(fpt, 2, slot);
          double e = U(fpt, 3, slot);

          double u = momx / rho;
          double v = momy / rho;
          double e_int = e / rho - 0.5 * (u*u + v*v);

          /* Gradients */
          double rho_dx = dU(fpt, 0, 0, slot);
          double momx_dx = dU(fpt, 1, 0, slot);
          double momy_dx = dU(fpt, 2, 0, slot);
          
          double rho_dy = dU(fpt, 0, 1, slot);
          double momx_dy = dU(fpt, 1, 1, slot);
          double momy_dy = dU(fpt, 2, 1, slot);

          /* Set viscosity */
          // TODO: Store mu in array
          double mu;
          if (input->fix_vis)
          {
            mu = input->mu;
          }
          /* If desired, use Sutherland's law */
          else
          {
            double rt_ratio = (input->gamma - 1.0) * e_int / (input->rt);
            mu = input->mu * std::pow(rt_ratio,1.5) * (1. + input->c_sth) / (rt_ratio + input->c_sth);
          }

          double du_dx = (momx_dx - rho_dx * u) / rho;
          double du_dy = (momx_dy - rho_dy * u) / rho;

          double dv_dx = (momy_dx - rho_dx * v) / rho;
          double dv_dy = (momy_dy - rho_dy * v) / rho;

          double diag = (du_dx + dv_dy) / 3.0;

          double tauxx = 2.0 * mu * (du_dx - diag);
          double tauxy = mu * (du_dy + dv_dx);
          double tauyy = 2.0 * mu * (dv_dy - diag);

          /* Set viscous dFdU values to zero */
          // TODO: Can be removed if initialized to zero
          for (unsigned int dim = 0; dim < nDims; dim++)
          {
            for (unsigned int nj = 0; nj < nVars; nj++)
            {
              for (unsigned int ni = 0; ni < nVars-1; ni++)
              {
                dFdUvisc(fpt, ni, nj, dim, slot) = 0;
              }
            }
          }

          /* Set viscous dFdU values in the x-direction */
          dFdUvisc(fpt, 3, 0, 0, slot) = -(u * tauxx + v * tauxy) / rho;
          dFdUvisc(fpt, 3, 1, 0, slot) = tauxx / rho;
          dFdUvisc(fpt, 3, 2, 0, slot) = tauxy / rho;
          dFdUvisc(fpt, 3, 3, 0, slot) = 0;

          /* Set viscous dFdU values in the y-direction */
          dFdUvisc(fpt, 3, 0, 1, slot) = -(u * tauxy + v * tauyy) / rho;
          dFdUvisc(fpt, 3, 1, 1, slot) = tauxy / rho;
          dFdUvisc(fpt, 3, 2, 1, slot) = tauyy / rho;
          dFdUvisc(fpt, 3, 3, 1, slot) = 0;
        }
      }
    }
    else if (nDims == 3)
    {
      ThrowException("compute_dFdUvisc for 3D EulerNS not implemented yet!");
    }
  }
}

void Faces::compute_dFddUvisc(unsigned int startFpt, unsigned int endFpt)
{  
  if (input->equation == AdvDiff || input->equation == Burgers)
  {
#pragma omp parallel for collapse(4)
    for (unsigned int slot = 0; slot < 2; slot++)
    {
      for (unsigned int nj = 0; nj < nVars; nj++)
      {
        for (unsigned int ni = 0; ni < nVars; ni++)
        {
          for (unsigned int fpt = startFpt; fpt < endFpt; fpt++)
          {
            // TODO: Can be changed if initialized to zero
            dFddUvisc(fpt, ni, nj, 0, 0, slot) = -input->AdvDiff_D;
            dFddUvisc(fpt, ni, nj, 1, 0, slot) = 0;
            dFddUvisc(fpt, ni, nj, 0, 1, slot) = 0;
            dFddUvisc(fpt, ni, nj, 1, 1, slot) = -input->AdvDiff_D;
          }
        }
      }
    }
  }

  else if (input->equation == EulerNS)
  {
    if (nDims == 2)
    {
#pragma omp parallel for collapse(2)
      for (unsigned int slot = 0; slot < 2; slot++)
      {
        for (unsigned int fpt = startFpt; fpt < endFpt; fpt++)
        {
          /* Primitive Variables */
          double rho = U(fpt, 0, slot);
          double u = U(fpt, 1, slot) / U(fpt, 0, slot);
          double v = U(fpt, 2, slot) / U(fpt, 0, slot);
          double e = U(fpt, 3, slot);

          // TODO: Add or store mu from Sutherland's law
          double diffCo1 = input->mu / rho;
          double diffCo2 = input->gamma * input->mu / (input->prandtl * rho);

          /* Set viscous dFxdUx values */
          dFddUvisc(fpt, 0, 0, 0, 0, slot) = 0;
          dFddUvisc(fpt, 1, 0, 0, 0, slot) = -4.0/3.0 * u * diffCo1;
          dFddUvisc(fpt, 2, 0, 0, 0, slot) = -v * diffCo1;
          dFddUvisc(fpt, 3, 0, 0, 0, slot) = -(4.0/3.0 * u*u + v*v) * diffCo1 + (u*u + v*v - e/rho) * diffCo2;

          dFddUvisc(fpt, 0, 1, 0, 0, slot) = 0;
          dFddUvisc(fpt, 1, 1, 0, 0, slot) = 4.0/3.0 * diffCo1;
          dFddUvisc(fpt, 2, 1, 0, 0, slot) = 0;
          dFddUvisc(fpt, 3, 1, 0, 0, slot) = u * (4.0/3.0 * diffCo1 - diffCo2);

          dFddUvisc(fpt, 0, 2, 0, 0, slot) = 0;
          dFddUvisc(fpt, 1, 2, 0, 0, slot) = 0;
          dFddUvisc(fpt, 2, 2, 0, 0, slot) = diffCo1;
          dFddUvisc(fpt, 3, 2, 0, 0, slot) = v * (diffCo1 - diffCo2);

          dFddUvisc(fpt, 0, 3, 0, 0, slot) = 0;
          dFddUvisc(fpt, 1, 3, 0, 0, slot) = 0;
          dFddUvisc(fpt, 2, 3, 0, 0, slot) = 0;
          dFddUvisc(fpt, 3, 3, 0, 0, slot) = diffCo2;

          /* Set viscous dFydUx values */
          dFddUvisc(fpt, 0, 0, 1, 0, slot) = 0;
          dFddUvisc(fpt, 1, 0, 1, 0, slot) = -v * diffCo1;
          dFddUvisc(fpt, 2, 0, 1, 0, slot) = 2.0/3.0 * u * diffCo1;
          dFddUvisc(fpt, 3, 0, 1, 0, slot) = -1.0/3.0 * u * v * diffCo1;

          dFddUvisc(fpt, 0, 1, 1, 0, slot) = 0;
          dFddUvisc(fpt, 1, 1, 1, 0, slot) = 0;
          dFddUvisc(fpt, 2, 1, 1, 0, slot) = -2.0/3.0 * diffCo1;
          dFddUvisc(fpt, 3, 1, 1, 0, slot) = -2.0/3.0 * v * diffCo1;

          dFddUvisc(fpt, 0, 2, 1, 0, slot) = 0;
          dFddUvisc(fpt, 1, 2, 1, 0, slot) = diffCo1;
          dFddUvisc(fpt, 2, 2, 1, 0, slot) = 0;
          dFddUvisc(fpt, 3, 2, 1, 0, slot) = u * diffCo1;

          dFddUvisc(fpt, 0, 3, 1, 0, slot) = 0;
          dFddUvisc(fpt, 1, 3, 1, 0, slot) = 0;
          dFddUvisc(fpt, 2, 3, 1, 0, slot) = 0;
          dFddUvisc(fpt, 3, 3, 1, 0, slot) = 0;

          /* Set viscous dFxdUy values */
          dFddUvisc(fpt, 0, 0, 0, 1, slot) = 0;
          dFddUvisc(fpt, 1, 0, 0, 1, slot) = 2.0/3.0 * v * diffCo1;
          dFddUvisc(fpt, 2, 0, 0, 1, slot) = -u * diffCo1;
          dFddUvisc(fpt, 3, 0, 0, 1, slot) = -1.0/3.0 * u * v * diffCo1;

          dFddUvisc(fpt, 0, 1, 0, 1, slot) = 0;
          dFddUvisc(fpt, 1, 1, 0, 1, slot) = 0;
          dFddUvisc(fpt, 2, 1, 0, 1, slot) = diffCo1;
          dFddUvisc(fpt, 3, 1, 0, 1, slot) = v * diffCo1;

          dFddUvisc(fpt, 0, 2, 0, 1, slot) = 0;
          dFddUvisc(fpt, 1, 2, 0, 1, slot) = -2.0/3.0 * diffCo1;
          dFddUvisc(fpt, 2, 2, 0, 1, slot) = 0;
          dFddUvisc(fpt, 3, 2, 0, 1, slot) = -2.0/3.0 * u * diffCo1;

          dFddUvisc(fpt, 0, 3, 0, 1, slot) = 0;
          dFddUvisc(fpt, 1, 3, 0, 1, slot) = 0;
          dFddUvisc(fpt, 2, 3, 0, 1, slot) = 0;
          dFddUvisc(fpt, 3, 3, 0, 1, slot) = 0;

          /* Set viscous dFydUy values */
          dFddUvisc(fpt, 0, 0, 1, 1, slot) = 0;
          dFddUvisc(fpt, 1, 0, 1, 1, slot) = -u * diffCo1;
          dFddUvisc(fpt, 2, 0, 1, 1, slot) = -4.0/3.0 * v * diffCo1;
          dFddUvisc(fpt, 3, 0, 1, 1, slot) = -(u*u + 4.0/3.0 * v*v) * diffCo1 + (u*u + v*v - e/rho) * diffCo2;

          dFddUvisc(fpt, 0, 1, 1, 1, slot) = 0;
          dFddUvisc(fpt, 1, 1, 1, 1, slot) = diffCo1;
          dFddUvisc(fpt, 2, 1, 1, 1, slot) = 0;
          dFddUvisc(fpt, 3, 1, 1, 1, slot) = u * (diffCo1 - diffCo2);

          dFddUvisc(fpt, 0, 2, 1, 1, slot) = 0;
          dFddUvisc(fpt, 1, 2, 1, 1, slot) = 0;
          dFddUvisc(fpt, 2, 2, 1, 1, slot) = 4.0/3.0 * diffCo1;
          dFddUvisc(fpt, 3, 2, 1, 1, slot) = v * (4.0/3.0 * diffCo1 - diffCo2);

          dFddUvisc(fpt, 0, 3, 1, 1, slot) = 0;
          dFddUvisc(fpt, 1, 3, 1, 1, slot) = 0;
          dFddUvisc(fpt, 2, 3, 1, 1, slot) = 0;
          dFddUvisc(fpt, 3, 3, 1, 1, slot) = diffCo2;
        }
      }
    }
    else if (nDims == 3)
    {
      ThrowException("compute_dFddUvisc for 3D EulerNS not implemented yet!");
    }
  }
}

void Faces::compute_dFcdU(unsigned int startFpt, unsigned int endFpt)
{
  if (input->fconv_type == "Rusanov")
  {
<<<<<<< HEAD
    rusanov_dFcdU(startFpt, endFpt);
  }
  else if (input->fconv_type == "Roe")
  {
    roe_dFcdU(startFpt, endFpt);
=======
#ifdef _CPU
    rusanov_flux(startFpt, endFpt);
#endif

#ifdef _GPU
    rusanov_flux_wrapper(U_d, Fconv_d, Fcomm_d, P_d, input->AdvDiff_A_d, norm_d, waveSp_d, LDG_bias_d, 
        input->gamma, input->rus_k, nFpts, nVars, nDims, input->equation, startFpt, endFpt);

    check_error();

    //Fcomm = Fcomm_d;
    //waveSp = waveSp_d;
#endif
  }
  else if (input->fconv_type == "Roe")
  {
#ifdef _CPU
    roe_flux(startFpt, endFpt);
#endif

#ifdef _GPU
    roe_flux_wrapper(U_d, Fconv_d, Fcomm_d, norm_d, waveSp_d, input->gamma, 
        nFpts, nVars, nDims, input->equation, startFpt, endFpt);

    check_error();
#endif
>>>>>>> 82a4566c
  }
  else
  {
    ThrowException("Numerical convective flux type not recognized!");
  }

  if (input->viscous)
  {
    if (input->fvisc_type == "LDG")
    {
<<<<<<< HEAD
      LDG_dFcdU(startFpt, endFpt);
=======
#ifdef _CPU
      LDG_flux(startFpt, endFpt);
#endif

#ifdef _GPU
      LDG_flux_wrapper(U_d, Fvisc_d, Fcomm_d, Fcomm_temp_d, norm_d, LDG_bias_d, input->ldg_b,
          input->ldg_tau, nFpts, nVars, nDims, input->equation, startFpt, endFpt);

      check_error();
#endif
>>>>>>> 82a4566c
    }
    else
    {
      ThrowException("Numerical viscous flux type not recognized!");
    }
  }
}

void Faces::compute_dUcdU(unsigned int startFpt, unsigned int endFpt)
{
  if (input->fvisc_type == "LDG")
  {
    for (unsigned int fpt = startFpt; fpt < endFpt; fpt++)
    {
      double beta = input->ldg_b;

      /* Setting sign of beta (from HiFiLES) */
      if (nDims == 2)
      {
        if (norm(fpt, 0, 0) + norm(fpt, 1, 0) < 0.0)
          beta = -beta;
      }
      else if (nDims == 3)
      {
        if (norm(fpt, 0, 0) + norm(fpt, 1, 0) + sqrt(2.) * norm(fpt, 2, 0) < 0.0)
          beta = -beta;
      }

      /* If interior, allow use of beta factor */
      if (LDG_bias(fpt) == 0)
      {
        for (unsigned int nj = 0; nj < nVars; nj++)
        {
          for (unsigned int ni = 0; ni < nVars; ni++)
          {
            if (ni == nj)
            {
              dUcdU(fpt, ni, nj, 0) = 0.5 - beta;
              dUcdU(fpt, ni, nj, 1) = 0.5 + beta;
            }
            else
            {
              dUcdU(fpt, ni, nj, 0) = 0;
              dUcdU(fpt, ni, nj, 1) = 0;
            }
          }
        }
      }
      /* If on (non-periodic) boundary, don't use beta (this is from HiFILES. Need to check) */
      /* If on (non-periodic) boundary, set right state as common (strong) */
      else
      {
        for (unsigned int nj = 0; nj < nVars; nj++)
        {
          for (unsigned int ni = 0; ni < nVars; ni++)
          {
            if (ni == nj)
            {
              dUcdU(fpt, ni, nj, 0) = 0;
              dUcdU(fpt, ni, nj, 1) = 1;
            }
            else
            {
              dUcdU(fpt, ni, nj, 0) = 0;
              dUcdU(fpt, ni, nj, 1) = 0;
            }
          }
        }
      }
    }
  }
  else
  {
    ThrowException("Numerical viscous flux type not recognized!");
  }
}

void Faces::rusanov_dFcdU(unsigned int startFpt, unsigned int endFpt)
{
  std::vector<double> WL(nVars);
  std::vector<double> WR(nVars);

  dFndUL_temp.fill(0);
  dFndUR_temp.fill(0);

#pragma omp parallel for firstprivate(WL, WR)
  for (unsigned int fpt = startFpt; fpt < endFpt; fpt++)
  {
    /* Apply central flux at boundaries */
    double k = input->rus_k;
    if (bc_bias(fpt))
    {
      k = 1.0;
    }

    /* Get interface-normal dFdU components  (from L to R)*/
    for (unsigned int dim = 0; dim < nDims; dim++)
    {
      for (unsigned int nj = 0; nj < nVars; nj++)
      {
        for (unsigned int ni = 0; ni < nVars; ni++)
        {
          dFndUL_temp(fpt, ni, nj) += dFdUconv(fpt, ni, nj, dim, 0) * norm(fpt, dim, 0);
          dFndUR_temp(fpt, ni, nj) += dFdUconv(fpt, ni, nj, dim, 1) * norm(fpt, dim, 0);
        }
      }
    }

    if (LDG_bias(fpt) != 0)
    {
      for (unsigned int nj = 0; nj < nVars; nj++)
      {
<<<<<<< HEAD
        for (unsigned int ni = 0; ni < nVars; ni++)
        {
          dFcdU(fpt, ni, nj, 0, 0) = 0;
          dFcdU(fpt, ni, nj, 1, 0) = dFndUR_temp(fpt, ni, nj) * outnorm(fpt, 0);

          dFcdU(fpt, ni, nj, 0, 1) = 0;
          dFcdU(fpt, ni, nj, 1, 1) = dFndUR_temp(fpt, ni, nj) * -outnorm(fpt, 1);
        }
=======
        Fcomm(fpt, n, 0) = FR[n];
        Fcomm(fpt, n, 1) = FR[n];
>>>>>>> 82a4566c
      }
      continue;
    }

    /* Get left and right state variables */
    for (unsigned int n = 0; n < nVars; n++)
    {
      WL[n] = U(fpt, n, 0); WR[n] = U(fpt, n, 1);
    }

    /* Get numerical wavespeed */
    // TODO: This can be removed when NK implemented on CPU
    std::vector<double> dwSdU(nVars);
    if (input->equation == AdvDiff)
    {
      double An = 0.;

      for (unsigned int dim = 0; dim < nDims; dim++)
      {
        An += input->AdvDiff_A(dim) * norm(fpt, dim, 0);
      }

      waveSp(fpt) = std::abs(An);
    }
    else if (input->equation == Burgers)
    {
      double AnL = 0;
      double AnR = 0;

      for (unsigned int dim = 0; dim < nDims; dim++)
      {
        AnL += WL[0] * norm(fpt, dim, 0);
        AnR += WR[0] * norm(fpt, dim, 0);
      }

      waveSp(fpt) = std::max(std::abs(AnL), std::abs(AnR));
    }
    else if (input->equation == EulerNS)
    {
      // TODO: May be able to remove once pressure is stored
      for (unsigned int slot = 0; slot < 2; slot ++)
      {
        double momF = 0.0;
        for (unsigned int dim = 0; dim < nDims; dim ++)
        {
          momF += U(fpt, dim + 1, slot) * U(fpt, dim + 1, slot);
        }

        momF /= U(fpt, 0, slot);

        P(fpt, slot) = (input->gamma - 1.0) * (U(fpt, 3, slot) - 0.5 * momF);
      }

      /* Compute speed of sound */
      double aL = std::sqrt(std::abs(input->gamma * P(fpt, 0) / WL[0]));
      double aR = std::sqrt(std::abs(input->gamma * P(fpt, 1) / WR[0]));

      /* Compute normal velocities */
      double VnL = 0.0; double VnR = 0.0;
      for (unsigned int dim = 0; dim < nDims; dim++)
      {
        VnL += WL[dim+1]/WL[0] * norm(fpt, dim, 0);
        VnR += WR[dim+1]/WR[0] * norm(fpt, dim, 0);
      }

      /* Compute wavespeed */
      double nx = norm(fpt, 0, 0);
      double ny = norm(fpt, 1, 0);
      double gam = input->gamma;
      double wSL = std::abs(VnL) + aL;
      double wSR = std::abs(VnR) + aR;
      if (wSL > wSR)
      {
        /* Determine direction */
        int pmL = 0;
        if (VnL > 0)
        {
          pmL = 1;
        }
        else if (VnL < 0)
        {
          pmL = -1;
        }

        /* Compute derivative of wavespeed */
        double rho = WL[0];
        double u = WL[1]/WL[0];
        double v = WL[2]/WL[0];

        waveSp(fpt) = wSL;
        dwSdU[0] = -pmL*VnL/rho - aL/(2.0*rho) + gam * (gam-1.0) * (u*u + v*v) / (4.0*aL*rho);
        dwSdU[1] = pmL*nx/rho - gam * (gam-1.0) * u / (2.0*aL*rho);
        dwSdU[2] = pmL*ny/rho - gam * (gam-1.0) * v / (2.0*aL*rho);
        dwSdU[3] = gam * (gam-1.0) / (2.0*aL*rho);
      }
      else
      {
        /* Determine direction */
        int pmR = 0;
        if (VnR > 0)
        {
          pmR = 1;
        }
        else if (VnR < 0)
        {
          pmR = -1;
        }

        /* Compute derivative of wavespeed */
        double rho = WR[0];
        double u = WR[1]/WR[0];
        double v = WR[2]/WR[0];

        waveSp(fpt) = wSR;
        dwSdU[0] = -pmR*VnR/rho - aR/(2.0*rho) + gam * (gam-1.0) * (u*u + v*v) / (4.0*aR*rho);
        dwSdU[1] = pmR*nx/rho - gam * (gam-1.0) * u / (2.0*aR*rho);
        dwSdU[2] = pmR*ny/rho - gam * (gam-1.0) * v / (2.0*aR*rho);
        dwSdU[3] = gam * (gam-1.0) / (2.0*aR*rho);
      }
    }

    /* Compute common dFdU */
    for (unsigned int nj = 0; nj < nVars; nj++)
    {
      for (unsigned int ni = 0; ni < nVars; ni++)
      {
        if (ni == nj)
        {
          dFcdU(fpt, ni, nj, 0, 0) = 0.5 * (dFndUL_temp(fpt, ni, nj) + (dwSdU[nj]*WL[ni] + waveSp(fpt))*(1.0-k)) * outnorm(fpt, 0);
          dFcdU(fpt, ni, nj, 1, 0) = 0.5 * (dFndUR_temp(fpt, ni, nj) - (dwSdU[nj]*WR[ni] + waveSp(fpt))*(1.0-k)) * outnorm(fpt, 0);

<<<<<<< HEAD
          dFcdU(fpt, ni, nj, 0, 1) = 0.5 * (dFndUL_temp(fpt, ni, nj) + (dwSdU[nj]*WL[ni] + waveSp(fpt))*(1.0-k)) * -outnorm(fpt, 1);
          dFcdU(fpt, ni, nj, 1, 1) = 0.5 * (dFndUR_temp(fpt, ni, nj) - (dwSdU[nj]*WR[ni] + waveSp(fpt))*(1.0-k)) * -outnorm(fpt, 1);
        }
        else
        {
          dFcdU(fpt, ni, nj, 0, 0) = 0.5 * (dFndUL_temp(fpt, ni, nj) + dwSdU[nj]*WL[ni]*(1.0-k)) * outnorm(fpt, 0);
          dFcdU(fpt, ni, nj, 1, 0) = 0.5 * (dFndUR_temp(fpt, ni, nj) - dwSdU[nj]*WR[ni]*(1.0-k)) * outnorm(fpt, 0);

          dFcdU(fpt, ni, nj, 0, 1) = 0.5 * (dFndUL_temp(fpt, ni, nj) + dwSdU[nj]*WL[ni]*(1.0-k)) * -outnorm(fpt, 1);
          dFcdU(fpt, ni, nj, 1, 1) = 0.5 * (dFndUR_temp(fpt, ni, nj) - dwSdU[nj]*WR[ni]*(1.0-k)) * -outnorm(fpt, 1);
        }
      }
=======
      /* Correct for positive parent space sign convention */
      Fcomm(fpt, n, 0) = F;
      Fcomm(fpt, n, 1) = F;
>>>>>>> 82a4566c
    }
  }
}

void Faces::roe_dFcdU(unsigned int startFpt, unsigned int endFpt)
{
  if (nDims != 2)
  {
    ThrowException("Roe Flux only implemented for 2D!");
  }

  dFndUL_temp.fill(0.0);
  dFndUR_temp.fill(0.0);

#pragma omp parallel for
  for (unsigned int fpt = startFpt; fpt < endFpt; fpt++)
  {
    /* Apply central flux at boundaries */
    double k = 0;
    if (bc_bias(fpt))
    {
      k = 1.0;
    }

    /* Get interface-normal dFdU components  (from L to R)*/
    for (unsigned int dim = 0; dim < nDims; dim++)
    {
      for (unsigned int nj = 0; nj < nVars; nj++)
      {
        for (unsigned int ni = 0; ni < nVars; ni++)
        {
          dFndUL_temp(fpt, ni, nj) += dFdUconv(fpt, ni, nj, dim, 0) * norm(fpt, dim, 0);
          dFndUR_temp(fpt, ni, nj) += dFdUconv(fpt, ni, nj, dim, 1) * norm(fpt, dim, 0);
        }
      }
    }

    /* Get numerical wavespeed */
    if (input->equation == EulerNS)
    {
      /* Primitive Variables */
      double gam = input->gamma;
      double rhoL = U(fpt, 0, 0);
      double uL = U(fpt, 1, 0) / U(fpt, 0, 0);
      double vL = U(fpt, 2, 0) / U(fpt, 0, 0);
      double pL = (gam-1.0) * (U(fpt, 3, 0) - 0.5 * rhoL * (uL*uL + vL*vL));
      double hL = (U(fpt, 3, 0) + pL) / rhoL;

      double rhoR = U(fpt, 0, 1);
      double uR = U(fpt, 1, 1) / U(fpt, 0, 1);
      double vR = U(fpt, 2, 1) / U(fpt, 0, 1);
      double pR = (gam-1.0) * (U(fpt, 3, 1) - 0.5 * rhoR * (uR*uR + vR*vR));
      double hR = (U(fpt, 3, 0) + pL) / rhoL;

      /* Compute averaged values */
      double sq_rho = std::sqrt(rhoR / rhoL);
      double rrho = 1.0 / (sq_rho + 1.0);
      double um = rrho * (uL + sq_rho * uR);
      double vm = rrho * (vL + sq_rho * vR);
      double hm = rrho * (hL + sq_rho * hR);

      double Vmsq = 0.5 * (um*um + vm*vm);
      double am = std::sqrt((gam-1.0) * (hm - Vmsq));
      double Vnm = um * norm(fpt, 0, 0) + vm * norm(fpt, 1, 0);

      /* Compute Wavespeeds */
      double lambda0 = std::abs(Vnm);
      double lambdaP = std::abs(Vnm + am);
      double lambdaM = std::abs(Vnm - am);

      /* Entropy fix */
      double FL0 = 0; double FR0 = 0;
      for (unsigned int dim = 0; dim < nDims; dim++)
      {
        FL0 += U(fpt, dim+1, 0) * norm(fpt, dim, 0);
        FR0 += U(fpt, dim+1, 1) * norm(fpt, dim, 0);
      }
      double eps = 0.5 * (std::abs(FL0 / rhoL - FR0 / rhoR) + std::abs(std::sqrt(gam*pL/rhoL) - std::sqrt(gam*pR/rhoR)));
      if (lambda0 < 2.0 * eps)
        lambda0 = 0.25 * lambda0*lambda0 / eps + eps;
      if (lambdaP < 2.0 * eps)
        lambdaP = 0.25 * lambdaP*lambdaP / eps + eps;
      if (lambdaM < 2.0 * eps)
        lambdaM = 0.25 * lambdaM*lambdaM / eps + eps;

      /* Matrix terms */
      double a2 = 0.5 * (lambdaP + lambdaM) - lambda0;
      double a3 = 0.5 * (lambdaP - lambdaM) / am;
      double a1 = a2 * (gam-1.0) / (am*am);
      double a4 = a3 * (gam-1.0);

      std::vector<double> aL1(nVars);
      aL1[0] = a1 * Vmsq - a3 * Vnm;
      aL1[1] = a1 * (-um) - a3 * (-norm(fpt, 0, 0));
      aL1[2] = a1 * (-vm) - a3 * (-norm(fpt, 1, 0));
      aL1[3] = a1;

      std::vector<double> bL1(nVars);
      bL1[0] = a4 * Vmsq - a2 * Vnm;
      bL1[1] = a4 * (-um) - a2 * (-norm(fpt, 0, 0));
      bL1[2] = a4 * (-vm) - a2 * (-norm(fpt, 1, 0));
      bL1[3] = a4;

      /* Compute common dFdU */
      for (unsigned int slot = 0; slot < 2; slot++)
      {
        dFcdU(fpt, 0, 0, 0, slot) = 0.5 * dFndUL_temp(fpt, 0, 0) + (1.0-k) * (lambda0 + aL1[0]);
        dFcdU(fpt, 0, 1, 0, slot) = 0.5 * dFndUL_temp(fpt, 0, 1) + (1.0-k) * (aL1[1]);
        dFcdU(fpt, 0, 2, 0, slot) = 0.5 * dFndUL_temp(fpt, 0, 2) + (1.0-k) * (aL1[2]);
        dFcdU(fpt, 0, 3, 0, slot) = 0.5 * dFndUL_temp(fpt, 0, 3) + (1.0-k) * (aL1[3]);

        dFcdU(fpt, 1, 0, 0, slot) = 0.5 * dFndUL_temp(fpt, 1, 0) + (1.0-k) * (aL1[0] * um + bL1[0] * norm(fpt, 0, 0));
        dFcdU(fpt, 1, 1, 0, slot) = 0.5 * dFndUL_temp(fpt, 1, 1) + (1.0-k) * (lambda0 + aL1[1] * um + bL1[1] * norm(fpt, 0, 0));
        dFcdU(fpt, 1, 2, 0, slot) = 0.5 * dFndUL_temp(fpt, 1, 2) + (1.0-k) * (aL1[2] * um + bL1[2] * norm(fpt, 0, 0));
        dFcdU(fpt, 1, 3, 0, slot) = 0.5 * dFndUL_temp(fpt, 1, 3) + (1.0-k) * (aL1[3] * um + bL1[3] * norm(fpt, 0, 0));

        dFcdU(fpt, 2, 0, 0, slot) = 0.5 * dFndUL_temp(fpt, 2, 0) + (1.0-k) * (aL1[0] * vm + bL1[0] * norm(fpt, 1, 0));
        dFcdU(fpt, 2, 1, 0, slot) = 0.5 * dFndUL_temp(fpt, 2, 1) + (1.0-k) * (aL1[1] * vm + bL1[1] * norm(fpt, 1, 0));
        dFcdU(fpt, 2, 2, 0, slot) = 0.5 * dFndUL_temp(fpt, 2, 2) + (1.0-k) * (lambda0 + aL1[2] * vm + bL1[2] * norm(fpt, 1, 0));
        dFcdU(fpt, 2, 3, 0, slot) = 0.5 * dFndUL_temp(fpt, 2, 3) + (1.0-k) * (aL1[3] * vm + bL1[3] * norm(fpt, 1, 0));

        dFcdU(fpt, 3, 0, 0, slot) = 0.5 * dFndUL_temp(fpt, 3, 0) + (1.0-k) * (aL1[0] * hm + bL1[0] * Vnm);
        dFcdU(fpt, 3, 1, 0, slot) = 0.5 * dFndUL_temp(fpt, 3, 1) + (1.0-k) * (aL1[1] * hm + bL1[1] * Vnm);
        dFcdU(fpt, 3, 2, 0, slot) = 0.5 * dFndUL_temp(fpt, 3, 2) + (1.0-k) * (aL1[2] * hm + bL1[2] * Vnm);
        dFcdU(fpt, 3, 3, 0, slot) = 0.5 * dFndUL_temp(fpt, 3, 3) + (1.0-k) * (lambda0 + aL1[3] * hm + bL1[3] * Vnm);


        dFcdU(fpt, 0, 0, 1, slot) = 0.5 * dFndUR_temp(fpt, 0, 0) - (1.0-k) * (lambda0 + aL1[0]);
        dFcdU(fpt, 0, 1, 1, slot) = 0.5 * dFndUR_temp(fpt, 0, 1) - (1.0-k) * (aL1[1]);
        dFcdU(fpt, 0, 2, 1, slot) = 0.5 * dFndUR_temp(fpt, 0, 2) - (1.0-k) * (aL1[2]);
        dFcdU(fpt, 0, 3, 1, slot) = 0.5 * dFndUR_temp(fpt, 0, 3) - (1.0-k) * (aL1[3]);

        dFcdU(fpt, 1, 0, 1, slot) = 0.5 * dFndUR_temp(fpt, 1, 0) - (1.0-k) * (aL1[0] * um + bL1[0] * norm(fpt, 0, 0));
        dFcdU(fpt, 1, 1, 1, slot) = 0.5 * dFndUR_temp(fpt, 1, 1) - (1.0-k) * (lambda0 + aL1[1] * um + bL1[1] * norm(fpt, 0, 0));
        dFcdU(fpt, 1, 2, 1, slot) = 0.5 * dFndUR_temp(fpt, 1, 2) - (1.0-k) * (aL1[2] * um + bL1[2] * norm(fpt, 0, 0));
        dFcdU(fpt, 1, 3, 1, slot) = 0.5 * dFndUR_temp(fpt, 1, 3) - (1.0-k) * (aL1[3] * um + bL1[3] * norm(fpt, 0, 0));

        dFcdU(fpt, 2, 0, 1, slot) = 0.5 * dFndUR_temp(fpt, 2, 0) - (1.0-k) * (aL1[0] * vm + bL1[0] * norm(fpt, 1, 0));
        dFcdU(fpt, 2, 1, 1, slot) = 0.5 * dFndUR_temp(fpt, 2, 1) - (1.0-k) * (aL1[1] * vm + bL1[1] * norm(fpt, 1, 0));
        dFcdU(fpt, 2, 2, 1, slot) = 0.5 * dFndUR_temp(fpt, 2, 2) - (1.0-k) * (lambda0 + aL1[2] * vm + bL1[2] * norm(fpt, 1, 0));
        dFcdU(fpt, 2, 3, 1, slot) = 0.5 * dFndUR_temp(fpt, 2, 3) - (1.0-k) * (aL1[3] * vm + bL1[3] * norm(fpt, 1, 0));

        dFcdU(fpt, 3, 0, 1, slot) = 0.5 * dFndUR_temp(fpt, 3, 0) - (1.0-k) * (aL1[0] * hm + bL1[0] * Vnm);
        dFcdU(fpt, 3, 1, 1, slot) = 0.5 * dFndUR_temp(fpt, 3, 1) - (1.0-k) * (aL1[1] * hm + bL1[1] * Vnm);
        dFcdU(fpt, 3, 2, 1, slot) = 0.5 * dFndUR_temp(fpt, 3, 2) - (1.0-k) * (aL1[2] * hm + bL1[2] * Vnm);
        dFcdU(fpt, 3, 3, 1, slot) = 0.5 * dFndUR_temp(fpt, 3, 3) - (1.0-k) * (lambda0 + aL1[3] * hm + bL1[3] * Vnm);
      }

      waveSp(fpt) = std::max(std::max(lambda0, lambdaP), lambdaM);
    }
    else
    {
      ThrowException("Roe flux not implemented for this equation type!");
    }

    /* Correct for positive parent space sign convention */
<<<<<<< HEAD
    for (unsigned int slot = 0; slot < 2; slot++)
    {
      for (unsigned int nj = 0; nj < nVars; nj++)
      {
        for (unsigned int ni = 0; ni < nVars; ni++)
        {
          dFcdU(fpt, ni, nj, slot, 0) *= outnorm(fpt, 0);
          dFcdU(fpt, ni, nj, slot, 1) *= -outnorm(fpt, 1);
        }
      }
=======
    for (unsigned int n = 0; n < nVars; n++)
    {
      Fcomm(fpt, n, 0) = F[n];
      Fcomm(fpt, n, 1) = F[n];
    }
  }
}

void Faces::transform_flux()
{
#ifdef _CPU
#pragma omp parallel for collapse(2)
  for (unsigned int fpt = 0; fpt < nFpts; fpt++)
  {
    for (unsigned int n = 0; n < nVars; n++)
    {
      Fcomm(fpt, n, 0) *= dA(fpt);
      Fcomm(fpt, n, 1) *= -dA(fpt); // Right state flux has opposite sign
>>>>>>> 82a4566c
    }
  }
}

void Faces::LDG_dFcdU(unsigned int startFpt, unsigned int endFpt)
{
  double tau = input->ldg_tau;

  dFndUL_temp.fill(0);
  dFndUR_temp.fill(0);
  dFnddUL_temp.fill(0);
  dFnddUR_temp.fill(0);

  dFcdU_temp.fill(0.0);
  dFcddU_temp.fill(0.0);

  for (unsigned int fpt = startFpt; fpt < endFpt; fpt++)
  {
    /* Setting sign of beta (from HiFiLES) */
    double beta = input->ldg_b;
    if (nDims == 2)
    {
      if (norm(fpt, 0, 0) + norm(fpt, 1, 0) < 0.0)
        beta = -beta;
    }
    else if (nDims == 3)
    {
      if (norm(fpt, 0, 0) + norm(fpt, 1, 0) + sqrt(2.) * norm(fpt, 2, 0) < 0.0)
        beta = -beta;
    }

    /* Get numerical diffusion coefficient */
    // TODO: This can be removed when NK implemented on CPU
    if (input->equation == AdvDiff || input->equation == Burgers)
    {
      diffCo(fpt) = input->AdvDiff_D;
    }
    else if (input->equation == EulerNS)
    {
      // TODO: Add or store mu from Sutherland's law
      double diffCoL = std::max(input->mu / U(fpt, 0, 0), input->gamma * input->mu / (input->prandtl * U(fpt, 0, 0)));
      double diffCoR = std::max(input->mu / U(fpt, 0, 1), input->gamma * input->mu / (input->prandtl * U(fpt, 0, 1)));
      diffCo(fpt) = std::max(diffCoL, diffCoR);
    }

    /* Get interface-normal dFdU components (from L to R) */
    for (unsigned int dim = 0; dim < nDims; dim++)
    {
      for (unsigned int nj = 0; nj < nVars; nj++)
      {
        for (unsigned int ni = 0; ni < nVars; ni++)
        {
          dFndUL_temp(fpt, ni, nj) += dFdUvisc(fpt, ni, nj, dim, 0) * norm(fpt, dim, 0);
          dFndUR_temp(fpt, ni, nj) += dFdUvisc(fpt, ni, nj, dim, 1) * norm(fpt, dim, 0);
        }
      }
    }

    /* Get interface-normal dFddU components (from L to R) */
    for (unsigned int dimj = 0; dimj < nDims; dimj++)
    {
      for (unsigned int dimi = 0; dimi < nDims; dimi++)
      {
        for (unsigned int nj = 0; nj < nVars; nj++)
        {
          for (unsigned int ni = 0; ni < nVars; ni++)
          {
            dFnddUL_temp(fpt, ni, nj, dimj) += dFddUvisc(fpt, ni, nj, dimi, dimj, 0) * norm(fpt, dimi, 0);
            dFnddUR_temp(fpt, ni, nj, dimj) += dFddUvisc(fpt, ni, nj, dimi, dimj, 1) * norm(fpt, dimi, 0);
          }
        }
      }
    }

    /* Compute common interface values */
    /* If interior, use central */
    if (LDG_bias(fpt) == 0)
    {
      /* Compute common dFdU */
      for (unsigned int dim = 0; dim < nDims; dim++)
      {
        for (unsigned int nj = 0; nj < nVars; nj++)
        {
          for (unsigned int ni = 0; ni < nVars; ni++)
          {
            dFcdU_temp(fpt, ni, nj, 0) += (0.5 * dFdUvisc(fpt, ni, nj, dim, 0) + beta * norm(fpt, dim, 0) * dFndUL_temp(fpt, ni, nj)) * norm(fpt, dim, 0);
            dFcdU_temp(fpt, ni, nj, 1) += (0.5 * dFdUvisc(fpt, ni, nj, dim, 1) - beta * norm(fpt, dim, 0) * dFndUR_temp(fpt, ni, nj)) * norm(fpt, dim, 0);

            if (ni == nj)
            {
              dFcdU_temp(fpt, ni, nj, 0) += (tau * norm(fpt, dim, 0)) * norm(fpt, dim, 0);
              dFcdU_temp(fpt, ni, nj, 1) -= (tau * norm(fpt, dim, 0)) * norm(fpt, dim, 0);
            }
          }
        }
      }

      /* Compute common dFddU */
      for (unsigned int dimj = 0; dimj < nDims; dimj++)
      {
        for (unsigned int dimi = 0; dimi < nDims; dimi++)
        {
          for (unsigned int nj = 0; nj < nVars; nj++)
          {
            for (unsigned int ni = 0; ni < nVars; ni++)
            {
              dFcddU_temp(fpt, ni, nj, dimj, 0) += 
                (0.5 * dFddUvisc(fpt, ni, nj, dimi, dimj, 0) + beta * norm(fpt, dimi, 0) * dFnddUL_temp(fpt, ni, nj, dimj)) * norm(fpt, dimi, 0);
              dFcddU_temp(fpt, ni, nj, dimj, 1) += 
                (0.5 * dFddUvisc(fpt, ni, nj, dimi, dimj, 1) - beta * norm(fpt, dimi, 0) * dFnddUR_temp(fpt, ni, nj, dimj)) * norm(fpt, dimi, 0);
            }
          }
        }
      }
    }
    /* If Neumann boundary, use right state only */
    else
    {
      /* Compute common dFdU */
      for (unsigned int dim = 0; dim < nDims; dim++)
      {
        for (unsigned int nj = 0; nj < nVars; nj++)
        {
          for (unsigned int ni = 0; ni < nVars; ni++)
          {
            dFcdU_temp(fpt, ni, nj, 1) += dFdUvisc(fpt, ni, nj, dim, 1) * norm(fpt, dim, 0);

            if (ni == nj)
            {
              dFcdU_temp(fpt, ni, nj, 0) += (tau * norm(fpt, dim, 0)) * norm(fpt, dim, 0);
              dFcdU_temp(fpt, ni, nj, 1) -= (tau * norm(fpt, dim, 0)) * norm(fpt, dim, 0);
            }
          }
        }
      }

      /* Compute common dFddU */
      for (unsigned int dimj = 0; dimj < nDims; dimj++)
      {
        for (unsigned int dimi = 0; dimi < nDims; dimi++)
        {
          for (unsigned int nj = 0; nj < nVars; nj++)
          {
            for (unsigned int ni = 0; ni < nVars; ni++)
            {
              dFcddU_temp(fpt, ni, nj, dimj, 1) += dFddUvisc(fpt, ni, nj, dimi, dimj, 1) * norm(fpt, dimi, 0);
            }
          }
        }
      }
    }

    /* Correct for positive parent space sign convention, dFcdU */
    for (unsigned int slot = 0; slot < 2; slot++)
    {
      for (unsigned int nj = 0; nj < nVars; nj++)
      {
<<<<<<< HEAD
        for (unsigned int ni = 0; ni < nVars; ni++)
        {
          dFcdU(fpt, ni, nj, slot, 0) += dFcdU_temp(fpt, ni, nj, slot) * outnorm(fpt, 0);
          dFcdU(fpt, ni, nj, slot, 1) += dFcdU_temp(fpt, ni, nj, slot) * -outnorm(fpt, 1);
        }
=======
        Fcomm(fpt, n, 0) += (Fcomm_temp(fpt, n, dim) * norm(fpt, dim, 0));
        Fcomm(fpt, n, 1) += (Fcomm_temp(fpt, n, dim) * norm(fpt, dim, 0));
>>>>>>> 82a4566c
      }
    }

    /* Correct for positive parent space sign convention, dFcddU */
    for (unsigned int slot = 0; slot < 2; slot++)
    {
      for (unsigned int dim = 0; dim < nDims; dim++)
      {
        for (unsigned int nj = 0; nj < nVars; nj++)
        {
          for (unsigned int ni = 0; ni < nVars; ni++)
          {
            dFcddU(fpt, ni, nj, dim, slot, 0) = dFcddU_temp(fpt, ni, nj, dim, slot) * outnorm(fpt, 0);
            dFcddU(fpt, ni, nj, dim, slot, 1) = dFcddU_temp(fpt, ni, nj, dim, slot) * -outnorm(fpt, 1);
          }
        }
      }
    }
  }
}

void Faces::transform_dFcdU()
{
#pragma omp parallel for collapse(5)
  for (unsigned int slotj = 0; slotj < 2; slotj++)
  {
    for (unsigned int sloti = 0; sloti < 2; sloti++)
    {
      for (unsigned int nj = 0; nj < nVars; nj++)
      {
        for (unsigned int ni = 0; ni < nVars; ni++)
        {
          for (unsigned int fpt = 0; fpt < nFpts; fpt++)
          {
            dFcdU(fpt, ni, nj, sloti, slotj) *= dA(fpt);
          }
        }
      }
    }
  }

  if (input->viscous)
  {
#pragma omp parallel for collapse(6)
    for (unsigned int slotj = 0; slotj < 2; slotj++)
    {
<<<<<<< HEAD
      for (unsigned int sloti = 0; sloti < 2; sloti++)
      {
        for (unsigned int dim = 0; dim < nDims; dim++)
        {
          for (unsigned int nj = 0; nj < nVars; nj++)
          {
            for (unsigned int ni = 0; ni < nVars; ni++)
            {
              for (unsigned int fpt = 0; fpt < nFpts; fpt++)
              {
                dFcddU(fpt, ni, nj, dim, sloti, slotj) *= dA(fpt);
              }
            }
          }
        }
      }
=======
      Fcomm(fpt, n, 0) += (0.5 * (FL[n]+FR[n]));
      Fcomm(fpt, n, 1) += (0.5 * (FL[n]+FR[n]));
>>>>>>> 82a4566c
    }
  }
}


#ifdef _MPI
void Faces::send_U_data()
{
  /* Stage all the non-blocking receives */
  unsigned int ridx = 0;

#ifdef _CPU
  for (const auto &entry : geo->fpt_buffer_map)
  {
    int recvRank = entry.first;
    const auto &fpts = entry.second;

    MPI_Irecv(U_rbuffs[recvRank].data(), (unsigned int) fpts.size() * nVars, MPI_DOUBLE, recvRank, 0, MPI_COMM_WORLD, &rreqs[ridx]);
    ridx++;
  }
#endif
#ifdef _GPU
  for (const auto &entry : geo->fpt_buffer_map)
  {
    int recvRank = entry.first;
    const auto &fpts = entry.second;

    MPI_Irecv(U_rbuffs[recvRank].data(), (unsigned int) fpts.size() * nVars, MPI_DOUBLE, recvRank, 0, MPI_COMM_WORLD, &rreqs[ridx]);
    ridx++;
  }
#endif


  unsigned int sidx = 0;
#ifdef _CPU
  for (const auto &entry : geo->fpt_buffer_map)
  {
    int sendRank = entry.first;
    const auto &fpts = entry.second;
    
    /* Pack buffer of solution data at flux points in list */
    for (unsigned int n = 0; n < nVars; n++)
    {
      for (unsigned int i = 0; i < fpts.size(); i++)
      {
        U_sbuffs[sendRank](i, n) = U(fpts(i), n, 0);
      }

    }

    /* Send buffer to paired rank */
    MPI_Isend(U_sbuffs[sendRank].data(), (unsigned int) fpts.size() * nVars, MPI_DOUBLE, sendRank, 0, MPI_COMM_WORLD, &sreqs[sidx]);
    sidx++;
  }
#endif
#ifdef _GPU
  for (auto &entry : geo->fpt_buffer_map_d)
  {
    int sendRank = entry.first;
    auto &fpts = entry.second;
    
    /* Pack buffer of solution data at flux points in list */
    pack_U_wrapper(U_sbuffs_d[sendRank], fpts, U_d, nVars);
  }

  /* Copy buffer to host (TODO: Use cuda aware MPI for direct transfer) */
  for (auto &entry : geo->fpt_buffer_map) 
  {
    int pairedRank = entry.first;
    U_sbuffs[pairedRank] = U_sbuffs_d[pairedRank];
  }

  for (auto &entry : geo->fpt_buffer_map)
  {
    int sendRank = entry.first;
    auto &fpts = entry.second;

    /* Send buffer to paired rank */
    MPI_Isend(U_sbuffs[sendRank].data(), (unsigned int) fpts.size() * nVars, MPI_DOUBLE, sendRank, 0, MPI_COMM_WORLD, &sreqs[sidx]);
    sidx++;
  }
#endif
}

void Faces::recv_U_data()
{
  /* Wait for comms to finish */
  MPI_Waitall(rreqs.size(), rreqs.data(), MPI_STATUSES_IGNORE);
  MPI_Waitall(sreqs.size(), sreqs.data(), MPI_STATUSES_IGNORE);

  /* Unpack buffer */
#ifdef _CPU
  for (const auto &entry : geo->fpt_buffer_map)
  {
    int recvRank = entry.first;
    auto &fpts = entry.second;

    for (unsigned int n = 0; n < nVars; n++)
    {
      for (unsigned int i = 0; i < fpts.size(); i++)
      {
        U(fpts(i), n, 1) = U_rbuffs[recvRank](i, n);
      }
    }
  }
#endif

#ifdef _GPU
  /* Copy buffer to device (TODO: Use cuda aware MPI for direct transfer) */
  for (auto &entry : geo->fpt_buffer_map) 
  {
    int pairedRank = entry.first;
    U_rbuffs_d[pairedRank] = U_rbuffs[pairedRank];
  }

  for (auto &entry : geo->fpt_buffer_map_d)
  {
    int recvRank = entry.first;
    auto &fpts = entry.second;

    unpack_U_wrapper(U_rbuffs_d[recvRank], fpts, U_d, nVars);
  }
#endif

}

void Faces::send_dU_data()
{
  /* Stage all the non-blocking receives */
  unsigned int ridx = 0;
#ifdef _CPU
  for (const auto &entry : geo->fpt_buffer_map)
  {
    int recvRank = entry.first;
    const auto &fpts = entry.second;

    MPI_Irecv(U_rbuffs[recvRank].data(), (unsigned int) fpts.size() * nVars * nDims, MPI_DOUBLE, recvRank, 0, MPI_COMM_WORLD, &rreqs[ridx]);
    ridx++;
  }
#endif
#ifdef _GPU
  for (const auto &entry : geo->fpt_buffer_map)
  {
    int recvRank = entry.first;
    const auto &fpts = entry.second;

    MPI_Irecv(U_rbuffs[recvRank].data(), (unsigned int) fpts.size() * nVars * nDims, MPI_DOUBLE, recvRank, 0, MPI_COMM_WORLD, &rreqs[ridx]);
    ridx++;
  }
#endif

  unsigned int sidx = 0;
#ifdef _CPU
  for (const auto &entry : geo->fpt_buffer_map)
  {
    int sendRank = entry.first;
    const auto &fpts = entry.second;
    
    /* Pack buffer of solution data at flux points in list */
    for (unsigned int dim = 0; dim < nDims; dim++)
    {
      for (unsigned int n = 0; n < nVars; n++)
      {
        for (unsigned int i = 0; i < fpts.size(); i++)
        {
          U_sbuffs[sendRank](i, n, dim) = dU(fpts(i), n, dim, 0);
        }
      }
    }

    /* Send buffer to paired rank */
    MPI_Isend(U_sbuffs[sendRank].data(), (unsigned int) fpts.size() * nVars * nDims, MPI_DOUBLE, sendRank, 0, MPI_COMM_WORLD, &sreqs[sidx]);
    sidx++;
  }
#endif
#ifdef _GPU
  for (auto &entry : geo->fpt_buffer_map_d)
  {
    int sendRank = entry.first;
    auto &fpts = entry.second;
    
    /* Pack buffer of solution data at flux points in list */
    pack_dU_wrapper(U_sbuffs_d[sendRank], fpts, dU_d, nVars, nDims);
  }

  /* Copy buffer to host (TODO: Use cuda aware MPI for direct transfer) */
  for (auto &entry : geo->fpt_buffer_map) 
  {
    int pairedRank = entry.first;
    U_sbuffs[pairedRank] = U_sbuffs_d[pairedRank];
  }

  for (auto &entry : geo->fpt_buffer_map)
  {
    int sendRank = entry.first;
    auto &fpts = entry.second;

    /* Send buffer to paired rank */
    MPI_Isend(U_sbuffs[sendRank].data(), (unsigned int) fpts.size() * nVars * nDims, MPI_DOUBLE, sendRank, 0, MPI_COMM_WORLD, &sreqs[sidx]);
    sidx++;
  }

#endif
}

void Faces::recv_dU_data()
{
  /* Wait for comms to finish */
  MPI_Waitall(rreqs.size(), rreqs.data(), MPI_STATUSES_IGNORE);
  MPI_Waitall(sreqs.size(), sreqs.data(), MPI_STATUSES_IGNORE);

  /* Unpack buffer */
#ifdef _CPU
  for (const auto &entry : geo->fpt_buffer_map)
  {
    int recvRank = entry.first;
    const auto &fpts = entry.second;

    for (unsigned int dim = 0; dim < nDims; dim++)
    {
      for (unsigned int n = 0; n < nVars; n++)
      {
        for (unsigned int i = 0; i < fpts.size(); i++)
        {
          dU(fpts(i), n, dim, 1) = U_rbuffs[recvRank](i, n, dim);
        }
      }
    }
  }
#endif
#ifdef _GPU
  /* Copy buffer to device (TODO: Use cuda aware MPI for direct transfer) */
  for (auto &entry : geo->fpt_buffer_map) 
  {
    int pairedRank = entry.first;
    U_rbuffs_d[pairedRank] = U_rbuffs[pairedRank];
  }

  for (auto &entry : geo->fpt_buffer_map_d)
  {
    int recvRank = entry.first;
    auto &fpts = entry.second;

    unpack_dU_wrapper(U_rbuffs_d[recvRank], fpts, dU_d, nVars, nDims);
  }
#endif
}
#endif
<|MERGE_RESOLUTION|>--- conflicted
+++ resolved
@@ -1812,7 +1812,7 @@
 #endif
 
 #ifdef _GPU
-    rusanov_flux_wrapper(U_d, Fconv_d, Fcomm_d, P_d, input->AdvDiff_A_d, norm_d, outnorm_d, waveSp_d, LDG_bias_d, bc_bias_d, 
+    rusanov_flux_wrapper(U_d, Fconv_d, Fcomm_d, P_d, input->AdvDiff_A_d, norm_d, waveSp_d, LDG_bias_d, bc_bias_d, 
         input->gamma, input->rus_k, nFpts, nVars, nDims, input->equation, startFpt, endFpt);
 
     check_error();
@@ -1828,7 +1828,7 @@
 #endif
 
 #ifdef _GPU
-    roe_flux_wrapper(U_d, Fconv_d, Fcomm_d, norm_d, outnorm_d, waveSp_d, bc_bias_d, input->gamma, 
+    roe_flux_wrapper(U_d, Fconv_d, Fcomm_d, norm_d, waveSp_d, bc_bias_d, input->gamma, 
         nFpts, nVars, nDims, input->equation, startFpt, endFpt);
 
     check_error();
@@ -1848,7 +1848,7 @@
 #endif
 
 #ifdef _GPU
-      LDG_flux_wrapper(U_d, Fvisc_d, Fcomm_d, Fcomm_temp_d, norm_d, outnorm_d, LDG_bias_d, input->ldg_b,
+      LDG_flux_wrapper(U_d, Fvisc_d, Fcomm_d, Fcomm_temp_d, norm_d, LDG_bias_d, input->ldg_b,
           input->ldg_tau, nFpts, nVars, nDims, input->equation, startFpt, endFpt);
 
       check_error();
@@ -1994,8 +1994,8 @@
     {
       for (unsigned int n = 0; n < nVars; n++)
       {
-        Fcomm(fpt, n, 0) = FR[n] * outnorm(fpt, 0);
-        Fcomm(fpt, n, 1) = FR[n] * -outnorm(fpt, 1);
+        Fcomm(fpt, n, 0) = FR[n];
+        Fcomm(fpt, n, 1) = FR[n];
       }
       continue;
     }
@@ -2054,8 +2054,8 @@
       double F = 0.5 * (FR[n]+FL[n]) - 0.5 * waveSp(fpt) * (1.0-k) * (WR[n]-WL[n]);
 
       /* Correct for positive parent space sign convention */
-      Fcomm(fpt, n, 0) = F * outnorm(fpt, 0);
-      Fcomm(fpt, n, 1) = F * -outnorm(fpt, 1);
+      Fcomm(fpt, n, 0) = F;
+      Fcomm(fpt, n, 1) = F;
     }
   }
 }
@@ -2169,8 +2169,8 @@
     /* Correct for positive parent space sign convention */
     for (unsigned int n = 0; n < nVars; n++)
     {
-      Fcomm(fpt, n, 0) = F[n] * outnorm(fpt, 0);
-      Fcomm(fpt, n, 1) = F[n] * -outnorm(fpt, 1);
+      Fcomm(fpt, n, 0) = F[n];
+      Fcomm(fpt, n, 1) = F[n];
     }
   }
 }
@@ -2184,7 +2184,7 @@
     for (unsigned int n = 0; n < nVars; n++)
     {
       Fcomm(fpt, n, 0) *= dA(fpt);
-      Fcomm(fpt, n, 1) *= dA(fpt);
+      Fcomm(fpt, n, 1) *= -dA(fpt); // Right state flux has opposite sign
     }
   }
 #endif
@@ -2292,8 +2292,8 @@
     {
       for (unsigned int n = 0; n < nVars; n++)
       {
-        Fcomm(fpt, n, 0) += (Fcomm_temp(fpt, n, dim) * norm(fpt, dim, 0)) * outnorm(fpt, 0);
-        Fcomm(fpt, n, 1) += (Fcomm_temp(fpt, n, dim) * norm(fpt, dim, 0)) * -outnorm(fpt, 1);
+        Fcomm(fpt, n, 0) += (Fcomm_temp(fpt, n, dim) * norm(fpt, dim, 0));
+        Fcomm(fpt, n, 1) += (Fcomm_temp(fpt, n, dim) * norm(fpt, dim, 0));
       }
     }
   }
@@ -2332,8 +2332,8 @@
     /* Compute common normal viscous flux and accumulate */
     for (unsigned int n = 0; n < nVars; n++)
     {
-      Fcomm(fpt, n, 0) += (0.5 * (FL[n]+FR[n])) * outnorm(fpt, 0); 
-      Fcomm(fpt, n, 1) += (0.5 * (FL[n]+FR[n])) * -outnorm(fpt, 1); 
+      Fcomm(fpt, n, 0) += (0.5 * (FL[n]+FR[n])); 
+      Fcomm(fpt, n, 1) += (0.5 * (FL[n]+FR[n])); 
     }
   }
 }
@@ -2727,40 +2727,11 @@
 {
   if (input->fconv_type == "Rusanov")
   {
-<<<<<<< HEAD
     rusanov_dFcdU(startFpt, endFpt);
   }
   else if (input->fconv_type == "Roe")
   {
     roe_dFcdU(startFpt, endFpt);
-=======
-#ifdef _CPU
-    rusanov_flux(startFpt, endFpt);
-#endif
-
-#ifdef _GPU
-    rusanov_flux_wrapper(U_d, Fconv_d, Fcomm_d, P_d, input->AdvDiff_A_d, norm_d, waveSp_d, LDG_bias_d, 
-        input->gamma, input->rus_k, nFpts, nVars, nDims, input->equation, startFpt, endFpt);
-
-    check_error();
-
-    //Fcomm = Fcomm_d;
-    //waveSp = waveSp_d;
-#endif
-  }
-  else if (input->fconv_type == "Roe")
-  {
-#ifdef _CPU
-    roe_flux(startFpt, endFpt);
-#endif
-
-#ifdef _GPU
-    roe_flux_wrapper(U_d, Fconv_d, Fcomm_d, norm_d, waveSp_d, input->gamma, 
-        nFpts, nVars, nDims, input->equation, startFpt, endFpt);
-
-    check_error();
-#endif
->>>>>>> 82a4566c
   }
   else
   {
@@ -2771,20 +2742,7 @@
   {
     if (input->fvisc_type == "LDG")
     {
-<<<<<<< HEAD
       LDG_dFcdU(startFpt, endFpt);
-=======
-#ifdef _CPU
-      LDG_flux(startFpt, endFpt);
-#endif
-
-#ifdef _GPU
-      LDG_flux_wrapper(U_d, Fvisc_d, Fcomm_d, Fcomm_temp_d, norm_d, LDG_bias_d, input->ldg_b,
-          input->ldg_tau, nFpts, nVars, nDims, input->equation, startFpt, endFpt);
-
-      check_error();
-#endif
->>>>>>> 82a4566c
     }
     else
     {
@@ -2897,19 +2855,14 @@
     {
       for (unsigned int nj = 0; nj < nVars; nj++)
       {
-<<<<<<< HEAD
         for (unsigned int ni = 0; ni < nVars; ni++)
         {
           dFcdU(fpt, ni, nj, 0, 0) = 0;
-          dFcdU(fpt, ni, nj, 1, 0) = dFndUR_temp(fpt, ni, nj) * outnorm(fpt, 0);
+          dFcdU(fpt, ni, nj, 1, 0) = dFndUR_temp(fpt, ni, nj);
 
           dFcdU(fpt, ni, nj, 0, 1) = 0;
-          dFcdU(fpt, ni, nj, 1, 1) = dFndUR_temp(fpt, ni, nj) * -outnorm(fpt, 1);
-        }
-=======
-        Fcomm(fpt, n, 0) = FR[n];
-        Fcomm(fpt, n, 1) = FR[n];
->>>>>>> 82a4566c
+          dFcdU(fpt, ni, nj, 1, 1) = dFndUR_temp(fpt, ni, nj);
+        }
       }
       continue;
     }
@@ -3038,27 +2991,21 @@
       {
         if (ni == nj)
         {
-          dFcdU(fpt, ni, nj, 0, 0) = 0.5 * (dFndUL_temp(fpt, ni, nj) + (dwSdU[nj]*WL[ni] + waveSp(fpt))*(1.0-k)) * outnorm(fpt, 0);
-          dFcdU(fpt, ni, nj, 1, 0) = 0.5 * (dFndUR_temp(fpt, ni, nj) - (dwSdU[nj]*WR[ni] + waveSp(fpt))*(1.0-k)) * outnorm(fpt, 0);
-
-<<<<<<< HEAD
-          dFcdU(fpt, ni, nj, 0, 1) = 0.5 * (dFndUL_temp(fpt, ni, nj) + (dwSdU[nj]*WL[ni] + waveSp(fpt))*(1.0-k)) * -outnorm(fpt, 1);
-          dFcdU(fpt, ni, nj, 1, 1) = 0.5 * (dFndUR_temp(fpt, ni, nj) - (dwSdU[nj]*WR[ni] + waveSp(fpt))*(1.0-k)) * -outnorm(fpt, 1);
+          dFcdU(fpt, ni, nj, 0, 0) = 0.5 * (dFndUL_temp(fpt, ni, nj) + (dwSdU[nj]*WL[ni] + waveSp(fpt))*(1.0-k));
+          dFcdU(fpt, ni, nj, 1, 0) = 0.5 * (dFndUR_temp(fpt, ni, nj) - (dwSdU[nj]*WR[ni] + waveSp(fpt))*(1.0-k));
+
+          dFcdU(fpt, ni, nj, 0, 1) = 0.5 * (dFndUL_temp(fpt, ni, nj) + (dwSdU[nj]*WL[ni] + waveSp(fpt))*(1.0-k));
+          dFcdU(fpt, ni, nj, 1, 1) = 0.5 * (dFndUR_temp(fpt, ni, nj) - (dwSdU[nj]*WR[ni] + waveSp(fpt))*(1.0-k));
         }
         else
         {
-          dFcdU(fpt, ni, nj, 0, 0) = 0.5 * (dFndUL_temp(fpt, ni, nj) + dwSdU[nj]*WL[ni]*(1.0-k)) * outnorm(fpt, 0);
-          dFcdU(fpt, ni, nj, 1, 0) = 0.5 * (dFndUR_temp(fpt, ni, nj) - dwSdU[nj]*WR[ni]*(1.0-k)) * outnorm(fpt, 0);
-
-          dFcdU(fpt, ni, nj, 0, 1) = 0.5 * (dFndUL_temp(fpt, ni, nj) + dwSdU[nj]*WL[ni]*(1.0-k)) * -outnorm(fpt, 1);
-          dFcdU(fpt, ni, nj, 1, 1) = 0.5 * (dFndUR_temp(fpt, ni, nj) - dwSdU[nj]*WR[ni]*(1.0-k)) * -outnorm(fpt, 1);
-        }
-      }
-=======
-      /* Correct for positive parent space sign convention */
-      Fcomm(fpt, n, 0) = F;
-      Fcomm(fpt, n, 1) = F;
->>>>>>> 82a4566c
+          dFcdU(fpt, ni, nj, 0, 0) = 0.5 * (dFndUL_temp(fpt, ni, nj) + dwSdU[nj]*WL[ni]*(1.0-k));
+          dFcdU(fpt, ni, nj, 1, 0) = 0.5 * (dFndUR_temp(fpt, ni, nj) - dwSdU[nj]*WR[ni]*(1.0-k));
+
+          dFcdU(fpt, ni, nj, 0, 1) = 0.5 * (dFndUL_temp(fpt, ni, nj) + dwSdU[nj]*WL[ni]*(1.0-k));
+          dFcdU(fpt, ni, nj, 1, 1) = 0.5 * (dFndUR_temp(fpt, ni, nj) - dwSdU[nj]*WR[ni]*(1.0-k));
+        }
+      }
     }
   }
 }
@@ -3213,40 +3160,6 @@
     {
       ThrowException("Roe flux not implemented for this equation type!");
     }
-
-    /* Correct for positive parent space sign convention */
-<<<<<<< HEAD
-    for (unsigned int slot = 0; slot < 2; slot++)
-    {
-      for (unsigned int nj = 0; nj < nVars; nj++)
-      {
-        for (unsigned int ni = 0; ni < nVars; ni++)
-        {
-          dFcdU(fpt, ni, nj, slot, 0) *= outnorm(fpt, 0);
-          dFcdU(fpt, ni, nj, slot, 1) *= -outnorm(fpt, 1);
-        }
-      }
-=======
-    for (unsigned int n = 0; n < nVars; n++)
-    {
-      Fcomm(fpt, n, 0) = F[n];
-      Fcomm(fpt, n, 1) = F[n];
-    }
-  }
-}
-
-void Faces::transform_flux()
-{
-#ifdef _CPU
-#pragma omp parallel for collapse(2)
-  for (unsigned int fpt = 0; fpt < nFpts; fpt++)
-  {
-    for (unsigned int n = 0; n < nVars; n++)
-    {
-      Fcomm(fpt, n, 0) *= dA(fpt);
-      Fcomm(fpt, n, 1) *= -dA(fpt); // Right state flux has opposite sign
->>>>>>> 82a4566c
-    }
   }
 }
 
@@ -3403,16 +3316,11 @@
     {
       for (unsigned int nj = 0; nj < nVars; nj++)
       {
-<<<<<<< HEAD
         for (unsigned int ni = 0; ni < nVars; ni++)
         {
-          dFcdU(fpt, ni, nj, slot, 0) += dFcdU_temp(fpt, ni, nj, slot) * outnorm(fpt, 0);
-          dFcdU(fpt, ni, nj, slot, 1) += dFcdU_temp(fpt, ni, nj, slot) * -outnorm(fpt, 1);
-        }
-=======
-        Fcomm(fpt, n, 0) += (Fcomm_temp(fpt, n, dim) * norm(fpt, dim, 0));
-        Fcomm(fpt, n, 1) += (Fcomm_temp(fpt, n, dim) * norm(fpt, dim, 0));
->>>>>>> 82a4566c
+          dFcdU(fpt, ni, nj, slot, 0) += dFcdU_temp(fpt, ni, nj, slot);
+          dFcdU(fpt, ni, nj, slot, 1) += dFcdU_temp(fpt, ni, nj, slot);
+        }
       }
     }
 
@@ -3425,8 +3333,8 @@
         {
           for (unsigned int ni = 0; ni < nVars; ni++)
           {
-            dFcddU(fpt, ni, nj, dim, slot, 0) = dFcddU_temp(fpt, ni, nj, dim, slot) * outnorm(fpt, 0);
-            dFcddU(fpt, ni, nj, dim, slot, 1) = dFcddU_temp(fpt, ni, nj, dim, slot) * -outnorm(fpt, 1);
+            dFcddU(fpt, ni, nj, dim, slot, 0) = dFcddU_temp(fpt, ni, nj, dim, slot);
+            dFcddU(fpt, ni, nj, dim, slot, 1) = dFcddU_temp(fpt, ni, nj, dim, slot);
           }
         }
       }
@@ -3437,18 +3345,16 @@
 void Faces::transform_dFcdU()
 {
 #pragma omp parallel for collapse(5)
-  for (unsigned int slotj = 0; slotj < 2; slotj++)
-  {
-    for (unsigned int sloti = 0; sloti < 2; sloti++)
-    {
-      for (unsigned int nj = 0; nj < nVars; nj++)
-      {
-        for (unsigned int ni = 0; ni < nVars; ni++)
-        {
-          for (unsigned int fpt = 0; fpt < nFpts; fpt++)
-          {
-            dFcdU(fpt, ni, nj, sloti, slotj) *= dA(fpt);
-          }
+  for (unsigned int slot = 0; slot < 2; slot++)
+  {
+    for (unsigned int nj = 0; nj < nVars; nj++)
+    {
+      for (unsigned int ni = 0; ni < nVars; ni++)
+      {
+        for (unsigned int fpt = 0; fpt < nFpts; fpt++)
+        {
+          dFcdU(fpt, ni, nj, slot, 0) *= dA(fpt);
+          dFcdU(fpt, ni, nj, slot, 1) *= -dA(fpt);
         }
       }
     }
@@ -3457,29 +3363,22 @@
   if (input->viscous)
   {
 #pragma omp parallel for collapse(6)
-    for (unsigned int slotj = 0; slotj < 2; slotj++)
-    {
-<<<<<<< HEAD
-      for (unsigned int sloti = 0; sloti < 2; sloti++)
-      {
-        for (unsigned int dim = 0; dim < nDims; dim++)
-        {
-          for (unsigned int nj = 0; nj < nVars; nj++)
-          {
-            for (unsigned int ni = 0; ni < nVars; ni++)
+    for (unsigned int slot = 0; slot < 2; slot++)
+    {
+      for (unsigned int dim = 0; dim < nDims; dim++)
+      {
+        for (unsigned int nj = 0; nj < nVars; nj++)
+        {
+          for (unsigned int ni = 0; ni < nVars; ni++)
+          {
+            for (unsigned int fpt = 0; fpt < nFpts; fpt++)
             {
-              for (unsigned int fpt = 0; fpt < nFpts; fpt++)
-              {
-                dFcddU(fpt, ni, nj, dim, sloti, slotj) *= dA(fpt);
-              }
+              dFcddU(fpt, ni, nj, dim, slot, 0) *= dA(fpt);
+              dFcddU(fpt, ni, nj, dim, slot, 1) *= -dA(fpt);
             }
           }
         }
       }
-=======
-      Fcomm(fpt, n, 0) += (0.5 * (FL[n]+FR[n]));
-      Fcomm(fpt, n, 1) += (0.5 * (FL[n]+FR[n]));
->>>>>>> 82a4566c
     }
   }
 }
