--- conflicted
+++ resolved
@@ -92,7 +92,8 @@
     P.assign({nFpts, 2});
 
   waveSp.assign({nFpts}, 0.0);
-  diffCo.assign({nFpts}, 0.0);
+  if (input->viscous)
+    diffCo.assign({nFpts}, 0.0);
 
   /* Allocate memory for geometry structures */
   norm.assign({nFpts, nDims, 2});
@@ -101,7 +102,7 @@
 
 #ifdef _MPI
   /* Allocate memory for send/receive buffers */
-  for (const auto &entry : geo->fpt_buffer_map)
+  /*for (const auto &entry : geo->fpt_buffer_map)
   {
     int pairedRank = entry.first;
     const auto &fpts = entry.second;
@@ -119,15 +120,9 @@
   }
 
   sreqs.resize(geo->fpt_buffer_map.size());
-  rreqs.resize(geo->fpt_buffer_map.size());
-<<<<<<< HEAD
-//  sstatuses.resize(sreqs.size());
-//  rstatuses.resize(rreqs.size());
-
-=======
+  rreqs.resize(geo->fpt_buffer_map.size());*/
 
   /* ---- For buffer-style MPI sends/recvs ---- */
->>>>>>> f44e59fb
   buffUR.resize(geo->nMpiFaces);
   buffUL.resize(geo->nMpiFaces);
   for (unsigned int i = 0; i < geo->nMpiFaces; i++)
@@ -135,15 +130,11 @@
     buffUR[i].assign({geo->nFptsPerFace, nVars},0.0);  // Recv buffer per MPI face
     buffUL[i].assign({geo->nFptsPerFace, nVars},0.0);  // Send buffer per MPI face
   }
-<<<<<<< HEAD
+  //sstatuses.resize(geo->nMpiFaces); // for big buffer w/o derived type
+  //rstatuses.resize(geo->nMpiFaces);
+  //sends.resize(geo->nMpiFaces); // for per-face buffers
+  //recvs.resize(geo->nMpiFaces);
   sends.resize(2*geo->nMpiFaces);
-  recvs.resize(geo->nMpiFaces);
-  sstatuses.resize(geo->nMpiFaces);
-  rstatuses.resize(geo->nMpiFaces);
-  new_statuses.resize(2*geo->nMpiFaces);
-=======
-  sends.resize(geo->nMpiFaces);
-  recvs.resize(geo->nMpiFaces);
 
   /// TODO: Could be useful somewhere else
   unsigned int nFpts1D = input->order + 1;
@@ -168,7 +159,6 @@
   // For 2D
   for (unsigned int i = 0; i < nFptsFace; i++)
     rot_permute[4].push_back(nFptsFace - i - 1);
->>>>>>> f44e59fb
 #endif
 
 }
@@ -1754,12 +1744,6 @@
           Fconv(fpt, 3, 2, slot) = U(fpt, 3, slot) * U(fpt, 3, slot) / U(fpt, 0, slot) + P(fpt, slot);
           Fconv(fpt, 4, 2, slot) = U(fpt, 3, slot) * H;
         }
-
-//        int nFpts0 = geo->nGfpts_int+geo->nGfpts_bnd;
-//        if (input->rank==2 && fpt > nFpts0 && fpt < nFpts0 + 200)
-//        {
-//          printf("Fpt %d: UR(0) = %f\n",fpt,U(fpt,0,1)); /// DEBUGGING
-//        }
       }
     }
 #endif
@@ -3688,34 +3672,20 @@
   }
 
   /* Stage all the non-blocking receives */
-<<<<<<< HEAD
-  nrecvs = 0;
-
-#ifdef _CPU2 // USING SEND/RECV BUFFERS
-=======
-  unsigned int ridx = 0;
-  unsigned int sidx = 0;
 
   /* ---- USING SEND/RECV BUFFERS ---- */
 #ifdef _CPU2
->>>>>>> f44e59fb
+  nrecvs = 0;
   for (const auto &entry : geo->fpt_buffer_map)
   {
     int recvRank = entry.first;
     const auto &fpts = entry.second;
 
-<<<<<<< HEAD
     MPI_Irecv(U_rbuffs[recvRank].data(), (unsigned int) fpts.size() * nVars, MPI_DOUBLE, recvRank, 0, myComm, &rreqs[nrecvs]);
     nrecvs++;
   }
 
   nsends = 0;
-=======
-    MPI_Irecv(U_rbuffs[recvRank].data(), (unsigned int) fpts.size() * nVars, MPI_DOUBLE, recvRank, 0, myComm, &rreqs[ridx]);
-    ridx++;
-  }
-
->>>>>>> f44e59fb
   for (const auto &entry : geo->fpt_buffer_map)
   {
     int sendRank = entry.first;
@@ -3732,22 +3702,14 @@
     }
 
     /* Send buffer to paired rank */
-<<<<<<< HEAD
     MPI_Isend(U_sbuffs[sendRank].data(), (unsigned int) fpts.size() * nVars, MPI_DOUBLE, sendRank, 0, myComm, &sreqs[nsends]);
     nsends++;
   }
 #endif
 
-#ifdef _CPU  // USING DERIVED TYPES
-=======
-    MPI_Isend(U_sbuffs[sendRank].data(), (unsigned int) fpts.size() * nVars, MPI_DOUBLE, sendRank, 0, myComm, &sreqs[sidx]);
-    sidx++;
-  }
-#endif
-
+#ifdef _CPU
   /* ---- Using derived types ---- */
-#ifdef _CPU
->>>>>>> f44e59fb
+  nrecvs = 0;
   for (const auto &entry : geo->mpi_types)
   {
     int recvRank = entry.first;
@@ -3757,10 +3719,7 @@
     nrecvs++;
   }
 
-<<<<<<< HEAD
   nsends = 0;
-=======
->>>>>>> f44e59fb
   for (const auto &entry : geo->mpi_types)
   {
     int sendRank = entry.first;
@@ -3769,7 +3728,6 @@
     MPI_Isend(&U(0, 0, 0), 1, TYPE, sendRank, 0, myComm, &sreqs[nsends]);
     nsends++;
   }
-
 #endif
 
 #ifdef _GPU
@@ -3794,10 +3752,7 @@
 
 void Faces::send_U_data_blocked(void)
 {
-<<<<<<< HEAD
   n_reqs = 0;
-=======
->>>>>>> f44e59fb
   for (unsigned int i = 0; i < geo->nMpiFaces; i++)
   {
     int ff = geo->mpiFaces[i];
@@ -3808,27 +3763,22 @@
     if (input->overset && geo->iblank_face[ff] != NORMAL)
       continue;
 
-<<<<<<< HEAD
     MPI_Irecv(buffUR[i].data(), buffUR[i].size(), MPI_DOUBLE, pR, ID, myComm, &sends[2*n_reqs+1]);
-=======
-    MPI_Irecv(buffUR[i].data(), buffUR[i].size(), MPI_DOUBLE, pR, ID, myComm, &recvs[i]);
->>>>>>> f44e59fb
+    //MPI_Irecv(buffUR[i].data(), buffUR[i].size(), MPI_DOUBLE, pR, ID, myComm, &recvs[i]);
 
     /* Pack buffer of solution data at flux points in list */
     for (unsigned int n = 0; n < nVars; n++)
     {
       for (unsigned int fpt = 0; fpt < geo->nFptsPerFace; fpt++)
       {
-<<<<<<< HEAD
-        int gfpt = geo->face2fpts(fpt, ff);
+        int rfpt = rot_permute[geo->mpiRotR[i]][fpt];
+        int gfpt = geo->face2fpts(rfpt, ff);
         buffUL[i](fpt, n) = U(gfpt, n, 0);
       }
-
-    }
-
+    }
     /* Send buffer to paired rank */
     MPI_Isend(buffUL[i].data(), buffUL[i].size(), MPI_DOUBLE, pR, IDR, myComm, &sends[2*n_reqs]);
-
+    //MPI_Isend(buffUL[i].data(), buffUL[i].size(), MPI_DOUBLE, pR, IDR, myComm, &sends[i]);
     n_reqs++;
   }
 }
@@ -3838,26 +3788,13 @@
   int flag;
   input->waitTimer.startTimer();
   // Using blocked sends/recvs
-//  MPI_Testall(n_reqs, sends.data(), &flag, new_statuses.data());
+  //  MPI_Testall(n_reqs, sends.data(), &flag, new_statuses.data());
   // Using big (original) sends/recvs
   MPI_Testall(nsends, sreqs.data(), &flag, sstatuses.data());
   MPI_Testall(nrecvs, rreqs.data(), &flag, rstatuses.data());
   input->waitTimer.stopTimer();
 }
 
-=======
-        int rfpt = rot_permute[geo->mpiRotR[i]][fpt];
-        int gfpt = geo->face2fpts(rfpt, ff);
-        buffUL[i](fpt, n) = U(gfpt, n, 0);
-      }
-    }
-
-    /* Send buffer to paired rank */
-    MPI_Isend(buffUL[i].data(), buffUL[i].size(), MPI_DOUBLE, pR, IDR, myComm, &sends[i]);
-  }
-}
-
->>>>>>> f44e59fb
 void Faces::recv_U_data_blocked(int mpiFaceID)
 {
   int ff = geo->mpiFaces[mpiFaceID];
@@ -3865,25 +3802,22 @@
   if (input->overset && geo->iblank_face[ff] != NORMAL)
     return;
 
-<<<<<<< HEAD
+  /* ---- Using 1 waitall instead of 2 waits... ---- */
   int ind = 0;
   for (int i = 0; i < mpiFaceID; i++)
   {
-    if (geo->iblank_face[geo->mpiFaces[i]] != NORMAL)
+    if (input->overset && geo->iblank_face[geo->mpiFaces[i]] != NORMAL)
       continue;
-
     ind++;
   }
 
   input->waitTimer.startTimer();
-  MPI_Waitall(2, &sends[2*ind], &new_statuses[2*ind]);
+  MPI_Waitall(2, &sends[2*ind], &new_statuses[0]);
 //  MPI_Wait(&sends[2*mpiFaceID], &status);
 //  MPI_Wait(&sends[2*mpiFaceID+1], &status);
+//  MPI_Wait(&sends[mpiFaceID], &status);
+//  MPI_Wait(&recvs[mpiFaceID], &status);
   input->waitTimer.stopTimer();
-=======
-  MPI_Wait(&sends[mpiFaceID], &status);
-  MPI_Wait(&recvs[mpiFaceID], &status);
->>>>>>> f44e59fb
 
   for (unsigned int n = 0; n < nVars; n++)
   {
@@ -3924,29 +3858,14 @@
 
   /* Wait for comms to finish */
   input->waitTimer.startTimer();
-  MPI_Waitall(rreqs.size(), rreqs.data(), MPI_STATUSES_IGNORE);
-  MPI_Waitall(sreqs.size(), sreqs.data(), MPI_STATUSES_IGNORE);
+  MPI_Waitall(nrecvs, rreqs.data(), MPI_STATUSES_IGNORE);
+  MPI_Waitall(nsends, sreqs.data(), MPI_STATUSES_IGNORE);
   input->waitTimer.stopTimer();
+
+  /* Unpack buffer */
 
   /* ---- USING SEND/RECV BUFFERS ---- */
 #ifdef _CPU2
-  for (const auto &entry : geo->fpt_buffer_map)
-  {
-    int recvRank = entry.first;
-    auto &fpts = entry.second;
-
-    for (unsigned int n = 0; n < nVars; n++)
-    {
-      for (unsigned int i = 0; i < fpts.size(); i++)
-      {
-        U(fpts(i), n, 1) = U_rbuffs[recvRank](i, n);
-      }
-    }
-  }
-#endif
-
-  /* Unpack buffer */
-#ifdef _CPU2 // USING SEND/RECV BUFFERS
   for (const auto &entry : geo->fpt_buffer_map)
   {
     int recvRank = entry.first;
