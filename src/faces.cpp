/* Copyright (C) 2016 Aerospace Computing Laboratory (ACL).
 * See AUTHORS for contributors to this source code.
 *
 * This file is part of ZEFR.
 *
 * ZEFR is free software: you can redistribute it and/or modify
 * it under the terms of the GNU General Public License as published by
 * the Free Software Foundation, either version 3 of the License, or
 * (at your option) any later version.
 *
 * ZEFR is distributed in the hope that it will be useful,
 * but WITHOUT ANY WARRANTY; without even the implied warranty of
 * MERCHANTABILITY or FITNESS FOR A PARTICULAR PURPOSE.  See the
 * GNU General Public License for more details.
 *
 * You should have received a copy of the GNU General Public License
 * along with ZEFR.  If not, see <http://www.gnu.org/licenses/>.
 */

#include <cmath>

#include "faces.hpp"
#include "flux.hpp"
#include "geometry.hpp"
#include "input.hpp"

#ifdef _MPI
#include "mpi.h"
#endif

#ifdef _GPU
#include "faces_kernels.h"
#include "solver_kernels.h"
#endif

Faces::Faces(GeoStruct *geo, InputStruct *input, _mpi_comm comm_in)
{
  this->input = input;
  this->geo = geo;
  nFpts = geo->nGfpts;
  myComm = comm_in;

}

void Faces::setup(unsigned int nDims, unsigned int nVars)
{
  this->nVars = nVars;
  this->nDims = nDims;

  /* Allocate memory for solution structures */
  U_bnd.assign({nVars, geo->nGfpts_bnd + geo->nGfpts_mpi});
  U_bnd_ldg.assign({nVars, geo->nGfpts_bnd + geo->nGfpts_mpi});
  Fcomm_bnd.assign({nVars, geo->nGfpts_bnd + geo->nGfpts_mpi});

  /* If viscous, allocate arrays used for LDG flux */
  if(input->viscous)
  {
    dU_bnd.assign({nDims, nVars, geo->nGfpts_bnd + geo->nGfpts_mpi});
    Ucomm_bnd.assign({nVars, geo->nGfpts_bnd + geo->nGfpts_mpi});
  }

  /* Loop over boundary flux points and initialize Riemann/LDG bias variables */
  rus_bias.assign({nFpts}, 0);
  LDG_bias.assign({nFpts}, 0);
  for (unsigned int fpt = geo->nGfpts_int; fpt < geo->nGfpts_int + geo->nGfpts_bnd; fpt++)
  {
    if (input->overset && geo->iblank_face[geo->fpt2face[fpt]] == HOLE) continue;

    unsigned int bnd_id = geo->gfpt2bnd(fpt - geo->nGfpts_int);

    if (bnd_id != PERIODIC || bnd_id != OVERSET)
    {
      /* Default: Rusanov BC Ghost, LDG BC Prescribed */
      LDG_bias(fpt) = 1;

      /* Implicit Default: Rusanov BC Prescribed, LDG BC Prescribed */
      if (input->dt_scheme == "MCGS")
      {
        rus_bias(fpt) = 1;
      }
    }
  }

  /* Allocate memory for implicit method data structures */
  if (input->dt_scheme == "MCGS")
  {
    dFcdU_bnd.assign({nVars, nVars, geo->nGfpts_bnd + geo->nGfpts_mpi});
    dURdUL.assign({nFpts, nVars, nVars}, 0);

    /* If viscous, allocate arrays used for LDG flux */
    if(input->viscous)
    {
      dUcdU_bnd.assign({nVars, nVars, geo->nGfpts_bnd + geo->nGfpts_mpi});
      dFcddU_bnd.assign({nDims, nVars, nVars, geo->nGfpts_bnd + geo->nGfpts_mpi});
      ddURddUL.assign({nFpts, nDims, nDims, nVars, nVars}, 0);
    }
  }

  /* If running Euler/NS, allocate memory for pressure */
  if (input->equation == EulerNS)
    P.assign({2, nFpts});

  waveSp.assign({nFpts}, 0.0);
  if (input->viscous)
    diffCo.assign({nFpts}, 0.0);

  /* Allocate memory for geometry structures */
  coord.assign({nDims, nFpts});
  norm.assign({nDims, nFpts});
  dA.assign({2, nFpts},0.0);
  //jaco.assign({nFpts, nDims, nDims , 2}); // TODO - remove

  /* Moving-grid-related structures */
  if (input->motion)
  {
    Vg.assign({nDims, nFpts}, 0.0);
  }

#ifdef _MPI
  /* Allocate memory for send/receive buffers */
  for (const auto &entry : geo->fpt_buffer_map)
  {
    int pairedRank = entry.first;
    const auto &fpts = entry.second;

    if (input->viscous)
    {
      U_sbuffs[pairedRank].assign({nDims, nVars, (unsigned int) fpts.size()}, 0.0, true);
      U_rbuffs[pairedRank].assign({nDims, nVars, (unsigned int) fpts.size()}, 0.0, true);
    }
    else
    {
      U_sbuffs[pairedRank].assign({nVars, (unsigned int) fpts.size()}, 0.0, true);
      U_rbuffs[pairedRank].assign({nVars, (unsigned int) fpts.size()}, 0.0, true);
    }
  }

  sreqs.resize(geo->fpt_buffer_map.size());
  rreqs.resize(geo->fpt_buffer_map.size());
#endif

}

void Faces::apply_bcs()
{
#ifdef _CPU
  /* Create some useful variables outside loop */
  std::array<double, 3> VL, VR, VG;

  /* Loop over boundary flux points */
  for (unsigned int fpt = geo->nGfpts_int; fpt < geo->nGfpts_int + geo->nGfpts_bnd; fpt++)
  {
    if (input->overset && geo->iblank_face(geo->fpt2face[fpt]) == HOLE) continue;

    unsigned int bnd_id = geo->gfpt2bnd(fpt - geo->nGfpts_int);

    /* Apply specified boundary condition */
    switch(bnd_id)
    {
      case SUP_IN: /* Farfield and Supersonic Inlet */
      {
        if (input->equation == AdvDiff)
        {
          /* Set boundaries to zero */
          U(1, 0, fpt) = 0;
          U_ldg(1, 0, fpt) = 0;
        }
        else
        {
          /* Set boundaries to freestream values */
          U(1, 0, fpt) = input->rho_fs;
          U_ldg(1, 0, fpt) = input->rho_fs;

          double Vsq = 0.0;
          for (unsigned int dim = 0; dim < nDims; dim++)
          {
            U(1, dim+1, fpt) = input->rho_fs * input->V_fs(dim);
            U_ldg(1, fpt, dim+1, fpt) = U(1, dim+1, fpt);
            Vsq += input->V_fs(dim) * input->V_fs(dim);
          }

          U(1, nDims + 1, fpt) = input->P_fs/(input->gamma-1.0) + 0.5*input->rho_fs * Vsq; 
          U_ldg(1, nDims + 1, fpt) = U(1, nDims + 1, fpt);
        }

        break;
      }

      case SUP_OUT: /* Supersonic Outlet */
      {
        /* Extrapolate boundary values from interior */
        for (unsigned int n = 0; n < nVars; n++)
        {
          U(1, n, fpt) = U(0, n, fpt);
          U_ldg(1, n, fpt) = U(1, n, fpt);
        }
        break;
      }

      case CHAR: /* Characteristic (from PyFR) */
      {
        /* Compute wall normal velocities */
        double VnL = 0.0; double VnR = 0.0;

        for (unsigned int dim = 0; dim < nDims; dim++)
        {
          VnL += U(0, dim+1, fpt) / U(0, 0, fpt) * norm(dim, fpt);
          VnR += input->V_fs(dim) * norm(dim, fpt);
        }

        /* Compute pressure. TODO: Compute pressure once!*/
        double momF = 0.0;
        for (unsigned int dim = 0; dim < nDims; dim++)
        {
          momF += U(0, dim + 1, fpt) * U(0, dim + 1, fpt);
        }

        momF /= U(0, 0, fpt);

        double PL = (input->gamma - 1.0) * (U(0, nDims + 1, fpt) - 0.5 * momF);
        double PR = input->P_fs;

        double cL = std::sqrt(input->gamma * PL / U(0, 0, fpt));
        double cR = std::sqrt(input->gamma * PR / input->rho_fs);

        /* Compute Riemann Invariants */
        double RL;
        if (std::abs(VnR) >= cR && VnL >= 0)
          RL = VnR + 2.0 / (input->gamma - 1) * cR;
        else
          RL = VnL + 2.0 / (input->gamma - 1) * cL;

        double RB;
        if (std::abs(VnR) >= cR && VnL < 0)
          RB = VnL - 2.0 / (input->gamma - 1) * cL;
        else
          RB = VnR - 2.0 / (input->gamma - 1) * cR;

        double cstar = 0.25 * (input->gamma - 1) * (RL - RB);
        double ustarn = 0.5 * (RL + RB);

        double rhoR = cstar * cstar / input->gamma;
        double VR[3] = {0, 0, 0};

        if (VnL < 0.0) /* Case 1: Inflow */
        {
          rhoR *= std::pow(input->rho_fs, input->gamma) / PR;

          for (unsigned int dim = 0; dim < nDims; dim++)
            VR[dim] = input->V_fs(dim) + (ustarn - VnR) * norm(dim, fpt);
        }
        else  /* Case 2: Outflow */
        {
          rhoR *= std::pow(U(0, 0, fpt), input->gamma) / PL;

          for (unsigned int dim = 0; dim < nDims; dim++)
            VR[dim] = U(0, dim+1, fpt) / U(0, 0, fpt) + (ustarn - VnL) * norm(dim, fpt);
        }

        rhoR = std::pow(rhoR, 1.0 / (input->gamma - 1));

        U(1, 0, fpt) = rhoR;
        U_ldg(1, 0, fpt) = rhoR;
        for (unsigned int dim = 0; dim < nDims; dim++)
        {
          U(1, dim + 1, fpt) = rhoR * VR[dim];
          U_ldg(1, dim + 1, fpt) = rhoR * VR[dim];
        }

        PR = rhoR / input->gamma * cstar * cstar;
        U(1, nDims + 1, fpt) = PR / (input->gamma - 1);
        U_ldg(1, nDims + 1, fpt) = PR / (input->gamma - 1);
        for (unsigned int dim = 0; dim < nDims; dim++)
        {
          U(1, nDims+1, fpt) += 0.5 * rhoR * VR[dim] * VR[dim];
          U_ldg(1, nDims+1, fpt) += 0.5 * rhoR * VR[dim] * VR[dim];
        }

        break;
      }

      case SYMMETRY: /* Symmetry */
      case SLIP_WALL: /* Slip Wall */
      {
        if (input->viscous)
          ThrowException("SLIP_WALL_P not supported for viscous!");

        /* Rusanov Prescribed */
        if (rus_bias(fpt) == 1)
        {
          double momN = 0.0;

          /* Compute wall normal momentum */
          for (unsigned int dim = 0; dim < nDims; dim++)
            momN += U(0, dim+1, fpt) * norm(dim, fpt);

          if (input->motion)
          {
            for (unsigned int dim = 0; dim < nDims; dim++)
              momN -= U(0, 0, fpt) * Vg(dim, fpt) * norm(dim, fpt);
          }

          U(1, 0, fpt) = U(0, 0, fpt);

          /* Set boundary state with cancelled normal velocity */
          for (unsigned int dim = 0; dim < nDims; dim++)
            U(1, dim+1, fpt) = U(0, dim+1, fpt) - momN * norm(dim, fpt);

          /* Set energy */
          /* Get left-state pressure */
          double momFL = 0.0;
          for (unsigned int dim = 0; dim < nDims; dim++)
            momFL += U(0, dim + 1, fpt) * U(0, dim + 1, fpt);

          double PL = (input->gamma - 1.0) * (U(0, nDims + 1 , fpt) - 0.5 * momFL / U(0, 0, fpt));

          /* Get right-state momentum flux after velocity correction */
          double momFR = 0.0;
          for (unsigned int dim = 0; dim < nDims; dim++)
            momFR += U(1, dim + 1, fpt) * U(1, dim + 1, fpt);

          /* Compute energy with extrapolated pressure and new momentum */
          U(1, nDims + 1, fpt) = PL / (input->gamma - 1)  + 0.5 * momFR / U(1, 0, fpt);
        }

        /* Rusanov Ghost */
        else
        {
          double momN = 0.0;

          /* Compute wall normal momentum */
          for (unsigned int dim = 0; dim < nDims; dim++)
            momN += U(0, dim+1, fpt) * norm(dim, fpt);

          if (input->motion)
          {
            for (unsigned int dim = 0; dim < nDims; dim++)
              momN -= U(0, 0, fpt) * Vg(dim, fpt) * norm(dim, fpt);
          }

          U(1, 0, fpt) = U(0, 0, fpt);

          /* Set boundary state to reflect normal velocity */
          for (unsigned int dim = 0; dim < nDims; dim++)
            U(1, dim+1, fpt) = U(0, dim+1, fpt) - 2.0 * momN * norm(dim, fpt);

          /* Set energy */
          U(1, nDims + 1, fpt) = U(0, nDims + 1, fpt);
        }

        break;
      }

      case ISOTHERMAL_NOSLIP: /* Isothermal No-slip Wall */
      {
        if (!input->viscous)
          ThrowException("No slip wall boundary only for viscous flows!");

        if (input->motion)
        {
          for (unsigned int dim = 0; dim < nDims; dim++)
            VG[dim] = Vg(dim, fpt);
        }

        double rhoL = U(0, 0, fpt);

        U(1, 0, fpt) = rhoL;
        U_ldg(1, 0, fpt) = rhoL;

        /* Set velocity to zero (or grid wall velocity) */
        double Vsq = 0; double Vsq_grid = 0;
        for (unsigned int dim = 0; dim < nDims; dim++)
        {
          double VL = U(0, dim+1, fpt) / rhoL;
          double V = -VL + 2 * VG[dim];
          U(1, dim+1, fpt) = rhoL * V;
          Vsq += V * V;

          U_ldg(1, dim+1, fpt) =  VG[dim];
          Vsq_grid += VG[dim] * VG[dim];
        }
          
        double cp_over_gam =  input->R_ref / (input->gamma - 1);

        U(1, nDims + 1, fpt) = rhoL * (cp_over_gam * input->T_wall + 0.5 * Vsq) ;
        U_ldg(1, nDims + 1, fpt) = rhoL * cp_over_gam * input->T_wall;

        /* Rusanov Prescribed */
        if (rus_bias(fpt) == 1)
          for (unsigned int var = 0; var < nVars; var++)
            U(1, var, fpt) = U_ldg(1, var, fpt);

        break;
      }

      case ISOTHERMAL_NOSLIP_MOVING: /* Isothermal No-slip Wall, moving */
      {
        if (!input->viscous)
          ThrowException("No slip wall boundary only for viscous flows!");

        double rhoL = U(0, 0, fpt);

        U(1, 0, fpt) = rhoL;
        U_ldg(1, 0, fpt) = rhoL;

        /* Set velocity to zero (or wall velocity) */
        double Vsq = 0; double Vsq_wall = 0;
        for (unsigned int dim = 0; dim < nDims; dim++)
        {
          double VL = U(0, dim+1, fpt) / U(0, 0, fpt);
          double V = -VL + 2*(input->V_wall(dim));
          U(1, dim+1, fpt) = rhoL * V;
          Vsq += V * V;

          U_ldg(1, dim+1, fpt) = rhoL*input->V_wall(dim);
          Vsq_wall += input->V_wall(dim) * input->V_wall(dim);
        }
          
        double cp_over_gam =  input->R_ref / (input->gamma - 1);

        U(1, nDims + 1, fpt) = rhoL * (cp_over_gam * input->T_wall + 0.5 * Vsq);
        U_ldg(1, nDims + 1, fpt) = rhoL * (cp_over_gam * input->T_wall + 0.5 * Vsq_wall);

        /* Rusanov Prescribed */
        if (rus_bias(fpt) == 1)
          for (unsigned int var = 0; var < nVars; var++)
            U(1, var, fpt) = U_ldg(1, var, fpt);

        break;
      }

      case ADIABATIC_NOSLIP: /* Adiabatic No-slip Wall */
      {
        if (!input->viscous)
          ThrowException("No slip wall boundary only for viscous flows!");

        if (input->motion)
        {
          for (unsigned int dim = 0; dim < nDims; dim++)
            VG[dim] = Vg(dim, fpt);
        }

        /* Extrapolate density */
        double rhoL = U(0, 0, fpt);
        U(1, 0, fpt) = rhoL;
        U_ldg(1, 0, fpt) = rhoL;

        /* Set right state (common) velocity to zero (or wall velocity) */
        double Vsq = 0.0; double VLsq = 0.0; double Vsq_grid = 0.0;
        for (unsigned int dim = 0; dim < nDims; dim++)
        {
          double VL = U(0, dim+1, fpt) / rhoL; 
          double V = -VL + 2 * VG[dim];
          U(1, dim+1, fpt) = rhoL * V;
          U_ldg(1, dim+1, fpt) = rhoL * VG[dim];

          Vsq += V * V;
          VLsq += VL * VL;
          Vsq_grid += VG[dim] * VG[dim];
        }

        double EL = U(0, nDims + 1, fpt);
        U(1, nDims + 1, fpt) = EL + 0.5 * rhoL * (Vsq - VLsq);
        U_ldg(1, nDims + 1, fpt) = EL + 0.5 * rhoL * (Vsq_grid - VLsq);

        /* Rusanov Prescribed */
        if (rus_bias(fpt) == 1)
          for (unsigned int var = 0; var < nVars; var++)
            U(1, var, fpt) = U_ldg(1, var, fpt);

        break;
      }

      case ADIABATIC_NOSLIP_MOVING: /* Adiabatic No-slip Wall, moving */
      {
        if (!input->viscous)
          ThrowException("No slip wall boundary only for viscous flows!");

        /* Extrapolate density */
        double rhoL = U(0, 0, fpt);
        U(1, 0, fpt) = rhoL;
        U_ldg(1, 0, fpt) = rhoL;

        /* Set right state (common) velocity to zero (or wall velocity) */
        double Vsq = 0.0; double VLsq = 0.0; double Vsq_wall = 0.0;
        for (unsigned int dim = 0; dim < nDims; dim++)
        {
          double VL = U(0, dim+1, fpt) / rhoL; 
          double V = -VL + 2 * input->V_wall(dim);
          U(1, dim+1, fpt) = rhoL * V;
          U_ldg(1, dim+1, fpt) = rhoL * input->V_wall(dim);

          Vsq += V * V;
          VLsq += VL * VL;
          Vsq_wall += input->V_wall(dim) * input->V_wall(dim);
        }

        double EL = U(0, nDims + 1, fpt);
        U(1, nDims + 1, fpt) = EL + 0.5 * rhoL * (Vsq - VLsq);
        U_ldg(1, nDims + 1, fpt) = EL - 0.5 * rhoL * (VLsq + Vsq_wall);

        /* Rusanov Prescribed */
        if (rus_bias(fpt) == 1)
          for (unsigned int var = 0; var < nVars; var++)
            U(1, var, fpt) = U_ldg(1, var, fpt);

        break;
      }

      case OVERSET:
      {
        // Do nothing [works similarly to MPI]
      }
    } 
  }
#endif

#ifdef _GPU
  apply_bcs_wrapper(U_d, U_ldg_d, nFpts, geo->nGfpts_int, geo->nGfpts_bnd, nVars, nDims, input->rho_fs, input->V_fs_d, 
      input->P_fs, input->gamma, input->R_ref, input->T_tot_fs, input->P_tot_fs, input->T_wall, input->V_wall_d, 
      Vg_d, input->norm_fs_d, norm_d, geo->gfpt2bnd_d, rus_bias_d, LDG_bias_d, input->equation, input->motion);

  check_error();
#endif

}

void Faces::apply_bcs_dU()
{
#ifdef _CPU
  /* Apply boundaries to solution derivative */
  for (unsigned int fpt = geo->nGfpts_int; fpt < geo->nGfpts_int + geo->nGfpts_bnd; fpt++)
  {
    if (input->overset && geo->iblank_face(geo->fpt2face[fpt]) == HOLE) continue;

    unsigned int bnd_id = geo->gfpt2bnd(fpt - geo->nGfpts_int);

    /* Apply specified boundary condition */
    if(bnd_id == ADIABATIC_NOSLIP || bnd_id == ADIABATIC_NOSLIP_MOVING) /* Adibatic Wall */
    {
      /* Extrapolate density gradient */
      for (unsigned int dim = 0; dim < nDims; dim++)
      {
        dU(1, dim, 0, fpt) = dU(0, dim, 0, fpt);
      }

      if (nDims == 2)
      {
        /* Compute energy gradient */
        /* Get left states and velocity gradients*/
        double rho = U(0, 0, fpt);
        double momx = U(0, 1, fpt);
        double momy = U(0, 2, fpt);
        double E = U(0, 3, fpt);

        double u = momx / rho;
        double v = momy / rho;


        double rho_dx = dU(0, 0, 0, fpt);
        double momx_dx = dU(0, 0, 1, fpt);
        double momy_dx = dU(0, 0, 2, fpt);
        double E_dx = dU(0, 0, 3, fpt);
        
        double rho_dy = dU(0, 1, 0, fpt);
        double momx_dy = dU(0, 1, 1, fpt);
        double momy_dy = dU(0, 1, 2, fpt);
        double E_dy = dU(0, 1, 3, fpt);

        double du_dx = (momx_dx - rho_dx * u) / rho;
        double du_dy = (momx_dy - rho_dy * u) / rho;

        double dv_dx = (momy_dx - rho_dx * v) / rho;
        double dv_dy = (momy_dy - rho_dy * v) / rho;

        /* Option 1: Extrapolate momentum gradients */
        dU(1, 0, 1, fpt) = dU(0, 0, 1, fpt);
        dU(1, 1, 1, fpt) = dU(0, 1, 1, fpt);
        dU(1, 0, 2, fpt) = dU(0, 0, 2, fpt);
        dU(1, 1, 2, fpt) = dU(0, 1, 2, fpt);

        /* Option 2: Enforce constraint on tangential velocity gradient */
        //double du_dn = du_dx * norm(fpt, 0) + du_dy * norm(fpt, 1);
        //double dv_dn = dv_dx * norm(fpt, 0) + dv_dy * norm(fpt, 1);

        //dU(fpt, 1, 0, 1) = rho * du_dn * norm(fpt, 0);
        //dU(fpt, 1, 1, 1) = rho * du_dn * norm(fpt, 1);
        //dU(fpt, 2, 0, 1) = rho * dv_dn * norm(fpt, 0);
        //dU(fpt, 2, 1, 1) =  rho * dv_dn * norm(fpt, 1);

        // double dke_dx = 0.5 * (u*u + v*v) * rho_dx + rho * (u * du_dx + v * dv_dx);
        // double dke_dy = 0.5 * (u*u + v*v) * rho_dy + rho * (u * du_dy + v * dv_dy);

        /* Compute temperature gradient (actually C_v * rho * dT) */
        double dT_dx = E_dx - rho_dx * E/rho - rho * (u * du_dx + v * dv_dx);
        double dT_dy = E_dy - rho_dy * E/rho - rho * (u * du_dy + v * dv_dy);

        /* Compute wall normal temperature gradient */
        double dT_dn = dT_dx * norm(0, fpt) + dT_dy * norm(1, fpt);

        /* Option 1: Simply remove contribution of dT from total energy gradient */
        dU(1, 0, 3, fpt) = E_dx - dT_dn * norm(0, fpt);
        dU(1, 1, 3, fpt) = E_dy - dT_dn * norm(1, fpt);

        /* Option 2: Reconstruct energy gradient using right states (E = E_r, u = 0, v = 0, rho = rho_r = rho_l) */
        //dU(fpt, 3, 0, 1) = (dT_dx - dT_dn * norm(fpt, 0)) + rho_dx * U(fpt, 3, 1) / rho; 
        //dU(fpt, 3, 1, 1) = (dT_dy - dT_dn * norm(fpt, 1)) + rho_dy * U(fpt, 3, 1) / rho; 
      }
      else
      {
        /* Compute energy gradient */
        /* Get right states and velocity gradients*/
        double rho = U(0, 0, fpt);
        double momx = U(0, 1, fpt);
        double momy = U(0, 2, fpt);
        double momz = U(0, 3, fpt);
        double E = U(0, 4, fpt);

        double u = momx / rho;
        double v = momy / rho;
        double w = momz / rho;

        /* Gradients */
        double rho_dx = dU(0, 0, 0, fpt);
        double momx_dx = dU(0, 0, 1, fpt);
        double momy_dx = dU(0, 0, 2, fpt);
        double momz_dx = dU(0, 0, 3, fpt);
        double E_dx = dU(0, 0, 4, fpt);

        double rho_dy = dU(0, 1, 0, fpt);
        double momx_dy = dU(0, 1, 1, fpt);
        double momy_dy = dU(0, 1, 2, fpt);
        double momz_dy = dU(0, 1, 3, fpt);
        double E_dy = dU(0, 1, 4, fpt);

        double rho_dz = dU(0, 2, 0, fpt);
        double momx_dz = dU(0, 2, 1, fpt);
        double momy_dz = dU(0, 2, 2, fpt);
        double momz_dz = dU(0, 2, 3, fpt);
        double E_dz = dU(0, 2, 4, fpt);

        double du_dx = (momx_dx - rho_dx * u) / rho;
        double du_dy = (momx_dy - rho_dy * u) / rho;
        double du_dz = (momx_dz - rho_dz * u) / rho;

        double dv_dx = (momy_dx - rho_dx * v) / rho;
        double dv_dy = (momy_dy - rho_dy * v) / rho;
        double dv_dz = (momy_dz - rho_dz * v) / rho;

        double dw_dx = (momz_dx - rho_dx * w) / rho;
        double dw_dy = (momz_dy - rho_dy * w) / rho;
        double dw_dz = (momz_dz - rho_dz * w) / rho;

        /* Option 1: Extrapolate momentum gradients */
        dU(1, 0, 1, fpt) = dU(0, 0, 1, fpt);
        dU(1, 1, 1, fpt) = dU(0, 1, 1, fpt);
        dU(1, 2, 1, fpt) = dU(0, 2, 1, fpt);

        dU(1, 0, 2, fpt) = dU(0, 0, 2, fpt);
        dU(1, 1, 2, fpt) = dU(0, 1, 2, fpt);
        dU(1, 2, 2, fpt) = dU(0, 2, 2, fpt);

        dU(1, 0, 3, fpt) = dU(0, 0, 3, fpt);
        dU(1, 1, 3, fpt) = dU(0, 1, 3, fpt);
        dU(1, 2, 3, fpt) = dU(0, 2, 3, fpt);

        /* Option 2: Enforce constraint on tangential velocity gradient */
        //double du_dn = du_dx * norm(fpt, 0) + du_dy * norm(fpt, 1) + du_dz * norm(fpt, 2);
        //double dv_dn = dv_dx * norm(fpt, 0) + dv_dy * norm(fpt, 1) + dv_dz * norm(fpt, 2);
        //double dw_dn = dw_dx * norm(fpt, 0) + dw_dy * norm(fpt, 1) + dw_dz * norm(fpt, 2);

        //dU(fpt, 1, 0, 1) = rho * du_dn * norm(fpt, 0);
        //dU(fpt, 1, 1, 1) = rho * du_dn * norm(fpt, 1);
        //dU(fpt, 1, 2, 1) = rho * du_dn * norm(fpt, 2);
        //dU(fpt, 2, 0, 1) = rho * dv_dn * norm(fpt, 0);
        //dU(fpt, 2, 1, 1) = rho * dv_dn * norm(fpt, 1);
        //dU(fpt, 2, 2, 1) = rho * dv_dn * norm(fpt, 2);
        //dU(fpt, 3, 0, 1) = rho * dw_dn * norm(fpt, 0);
        //dU(fpt, 3, 1, 1) = rho * dw_dn * norm(fpt, 1);
        //dU(fpt, 3, 2, 1) = rho * dw_dn * norm(fpt, 2);

       // double dke_dx = 0.5 * (u*u + v*v + w*w) * rho_dx + rho * (u * du_dx + v * dv_dx + w * dw_dx);
       // double dke_dy = 0.5 * (u*u + v*v + w*w) * rho_dy + rho * (u * du_dy + v * dv_dy + w * dw_dy);
       // double dke_dz = 0.5 * (u*u + v*v + w*w) * rho_dz + rho * (u * du_dz + v * dv_dz + w * dw_dz);

        /* Compute temperature gradient (actually C_v * rho * dT) */
        double dT_dx = E_dx - rho_dx * E/rho - rho * (u * du_dx + v * dv_dx + w * dw_dx);
        double dT_dy = E_dy - rho_dy * E/rho - rho * (u * du_dy + v * dv_dy + w * dw_dy);
        double dT_dz = E_dz - rho_dz * E/rho - rho * (u * du_dz + v * dv_dz + w * dw_dz);

        /* Compute wall normal temperature gradient */
        double dT_dn = dT_dx * norm(0, fpt) + dT_dy * norm(1, fpt) + dT_dz * norm(2, fpt);

        /* Option 1: Simply remove contribution of dT from total energy gradient */
        dU(1, 0, 4, fpt) = E_dx - dT_dn * norm(0, fpt);
        dU(1, 1, 4, fpt) = E_dy - dT_dn * norm(1, fpt);
        dU(1, 2, 4, fpt) = E_dz - dT_dn * norm(2, fpt);

        /* Option 2: Reconstruct energy gradient using right states (E = E_r, u = 0, v = 0, rho = rho_r = rho_l) */
        //dU(fpt, 4, 0, 1) = (dT_dx - dT_dn * norm(fpt, 0)) + rho_dx * U(fpt, 4, 1) / rho; 
        //dU(fpt, 4, 1, 1) = (dT_dy - dT_dn * norm(fpt, 1)) + rho_dy * U(fpt, 4, 1) / rho; 
        //dU(fpt, 4, 2, 1) = (dT_dz - dT_dn * norm(fpt, 2)) + rho_dz * U(fpt, 4, 1) / rho; 
      }

    }
    else if (bnd_id == OVERSET)
    {
      // Do nothing...? [need to treat same as internal]
    }
    else /* Otherwise, right state gradient equals left state gradient */
    {
      for (unsigned int dim = 0; dim < nDims; dim++)
      {
        for (unsigned int n = 0; n < nVars; n++)
        {
            dU(1, dim, n, fpt) = dU(0, dim, n, fpt);
        }
      }
    }
  }
#endif

#ifdef _GPU
  apply_bcs_dU_wrapper(dU_d, U_d, norm_d, nFpts, geo->nGfpts_int, geo->nGfpts_bnd, nVars, 
      nDims, geo->gfpt2bnd_d, input->equation);

  check_error();
#endif
}

// TODO: Collapse 2D and 3D boundary condition cases
void Faces::apply_bcs_dFdU()
{
  /* Loop over boundary flux points */
  for (unsigned int fpt = geo->nGfpts_int; fpt < geo->nGfpts_int + geo->nGfpts_bnd; fpt++)
  {
    if (input->overset && geo->iblank_face(geo->fpt2face[fpt]) == HOLE) continue;

    unsigned int bnd_id = geo->gfpt2bnd(fpt - geo->nGfpts_int);

    /* Apply specified boundary condition */
    switch(bnd_id)
    {
      case PERIODIC:/* Periodic */
      {
        break;
      }

      case SUP_IN: /* Farfield and Supersonic Inlet */
      {
        ThrowException("Farfield and Supersonic Inlet boundary condition not implemented for implicit method");
        break;
      }

      case SUP_OUT: /* Supersonic Outlet */
      {
        ThrowException("Supersonic Outlet boundary condition not implemented for implicit method");
        break;
      }

      case CHAR: /* Characteristic (from PyFR) */
      {
        /* Compute wall normal velocities */
        double VnL = 0.0; double VnR = 0.0;
        for (unsigned int dim = 0; dim < nDims; dim++)
        {
          VnL += U(0, dim+1, fpt) / U(0, 0, fpt) * norm(dim, fpt);
          VnR += input->V_fs(dim) * norm(dim, fpt);
        }

        /* Compute pressure. TODO: Compute pressure once!*/
        double momF = 0.0;
        for (unsigned int dim = 0; dim < nDims; dim++)
        {
          momF += U(0, dim + 1, fpt) * U(0, dim + 1, fpt);
        }

        momF /= U(0, 0, fpt);

        double PL = (input->gamma - 1.0) * (U(0, nDims + 1, fpt) - 0.5 * momF);
        double PR = input->P_fs;

        double cL = std::sqrt(input->gamma * PL / U(0, 0, fpt));
        double cR = std::sqrt(input->gamma * PR / input->rho_fs);

        /* Compute Riemann Invariants */
        double RL;
        if (std::abs(VnR) >= cR && VnL >= 0)
          ThrowException("Implicit Char BC not implemented for supersonic flow!")
        else
          RL = VnL + 2.0 / (input->gamma - 1) * cL;

        double RB;
        if (std::abs(VnR) >= cR && VnL < 0)
          ThrowException("Implicit Char BC not implemented for supersonic flow!")
        else
          RB = VnR - 2.0 / (input->gamma - 1) * cR;

        double cstar = 0.25 * (input->gamma - 1) * (RL - RB);
        double ustarn = 0.5 * (RL + RB);

        if (nDims == 2)
        {
          double nx = norm(0, fpt);
          double ny = norm(1, fpt);
          double gam = input->gamma;

          /* Primitive Variables */
          double rhoL = U(0, 0, fpt);
          double uL = U(0, 1, fpt) / U(0, 0, fpt);
          double vL = U(0, 2, fpt) / U(0, 0, fpt);

          double rhoR = U(1, 0, fpt);
          double uR = U(1, 1, fpt) / U(1, 0, fpt);
          double vR = U(1, 2, fpt) / U(1, 0, fpt);

          if (VnL < 0.0) /* Case 1: Inflow */
          {
            /* Matrix Parameters */
            double a1 = 0.5 * rhoR / cstar;
            double a2 = gam / (rhoL * cL);
            
            double b1 = -VnL / rhoL - a2 / rhoL * (PL / (gam-1.0) - 0.5 * momF);
            double b2 = nx / rhoL - a2 * uL;
            double b3 = ny / rhoL - a2 * vL;
            double b4 = a2 / cstar;

            double c1 = cstar * cstar / ((gam-1.0) * gam) + 0.5 * (uR*uR + vR*vR);
            double c2 = uR * nx + vR * ny + cstar / gam;

            /* Compute dURdUL */
            dURdUL(fpt, 0, 0) = a1 * b1;
            dURdUL(fpt, 1, 0) = a1 * b1 * uR + 0.5 * rhoR * b1 * nx;
            dURdUL(fpt, 2, 0) = a1 * b1 * vR + 0.5 * rhoR * b1 * ny;
            dURdUL(fpt, 3, 0) = a1 * b1 * c1 + 0.5 * rhoR * b1 * c2;

            dURdUL(fpt, 0, 1) = a1 * b2;
            dURdUL(fpt, 1, 1) = a1 * b2 * uR + 0.5 * rhoR * b2 * nx;
            dURdUL(fpt, 2, 1) = a1 * b2 * vR + 0.5 * rhoR * b2 * ny;
            dURdUL(fpt, 3, 1) = a1 * b2 * c1 + 0.5 * rhoR * b2 * c2;

            dURdUL(fpt, 0, 2) = a1 * b3;
            dURdUL(fpt, 1, 2) = a1 * b3 * uR + 0.5 * rhoR * b3 * nx;
            dURdUL(fpt, 2, 2) = a1 * b3 * vR + 0.5 * rhoR * b3 * ny;
            dURdUL(fpt, 3, 2) = a1 * b3 * c1 + 0.5 * rhoR * b3 * c2;

            dURdUL(fpt, 0, 3) = 0.5 * rhoR * b4;
            dURdUL(fpt, 1, 3) = 0.5 * rhoR * (b4 * uR + a2 * nx);
            dURdUL(fpt, 2, 3) = 0.5 * rhoR * (b4 * vR + a2 * ny);
            dURdUL(fpt, 3, 3) = 0.5 * rhoR * (b4 * c1 + a2 * c2);
          }

          else  /* Case 2: Outflow */
          {
            /* Matrix Parameters */
            double a1 = gam * rhoR / (gam-1.0);
            double a2 = gam / (rhoL * cL);
            double a3 = (gam-1.0) / (gam * PL);
            double a4 = (gam-1.0) / (2.0 * gam * cstar);
            double a5 = rhoR * cstar * cstar / (gam-1.0) / (gam-1.0);
            double a6 = rhoR * cstar / (2.0 * gam);

            double b1 = -VnL / rhoL - a2 / rhoL * (PL / (gam-1.0) - 0.5 * momF);
            double b2 = nx / rhoL - a2 * uL;
            double b3 = ny / rhoL - a2 * vL;

            double c1 = 0.5 * b1 * nx - (VnL * nx + uL) / rhoL;
            double c2 = 0.5 * b2 * nx + (1.0 - nx*nx) / rhoL;
            double c3 = 0.5 * b3 * nx - nx * ny / rhoL;
            double c4 = ustarn * nx + uL - VnL * nx;

            double d1 = 0.5 * b1 * ny - (VnL * ny + vL) / rhoL;
            double d2 = 0.5 * b2 * ny - nx * ny / rhoL;
            double d3 = 0.5 * b3 * ny + (1.0 - ny*ny) / rhoL;
            double d4 = ustarn * ny + vL - VnL * ny;

            double e1 = 1.0 / rhoL - 0.5 * a3 * momF / rhoL + a4 * b1;
            double e2 = a3 * uL + a4 * b2;
            double e3 = a3 * vL + a4 * b3;
            double e4 = a3 + a2 * a4;

            double f1 = 0.5 * a1 * (c4*c4 + d4*d4) + a5;

            /* Compute dURdUL */
            dURdUL(fpt, 0, 0) = a1 * e1;
            dURdUL(fpt, 1, 0) = a1 * e1 * c4 + rhoR * c1;
            dURdUL(fpt, 2, 0) = a1 * e1 * d4 + rhoR * d1;
            dURdUL(fpt, 3, 0) = rhoR * (c1*c4 + d1*d4) + e1 * f1 + a6 * b1;

            dURdUL(fpt, 0, 1) = a1 * e2;
            dURdUL(fpt, 1, 1) = a1 * e2 * c4 + rhoR * c2;
            dURdUL(fpt, 2, 1) = a1 * e2 * d4 + rhoR * d2;
            dURdUL(fpt, 3, 1) = rhoR * (c2*c4 + d2*d4) + e2 * f1 + a6 * b2;

            dURdUL(fpt, 0, 2) = a1 * e3;
            dURdUL(fpt, 1, 2) = a1 * e3 * c4 + rhoR * c3;
            dURdUL(fpt, 2, 2) = a1 * e3 * d4 + rhoR * d3;
            dURdUL(fpt, 3, 2) = rhoR * (c3*c4 + d3*d4) + e3 * f1 + a6 * b3;

            dURdUL(fpt, 0, 3) = a1 * e4;
            dURdUL(fpt, 1, 3) = a1 * e4 * c4 + 0.5 * rhoR * a2 * nx;
            dURdUL(fpt, 2, 3) = a1 * e4 * d4 + 0.5 * rhoR * a2 * ny;
            dURdUL(fpt, 3, 3) = 0.5 * rhoR * a2 * (c4*nx + d4*ny) + e4 * f1 + a2 * a6;
          }
        }

        else if (nDims == 3)
        {
          double nx = norm(0, fpt);
          double ny = norm(1, fpt);
          double nz = norm(2, fpt);
          double gam = input->gamma;

          /* Primitive Variables */
          double rhoL = U(0, 0, fpt);
          double uL = U(0, 1, fpt) / U(0, 0, fpt);
          double vL = U(0, 2, fpt) / U(0, 0, fpt);
          double wL = U(0, 3, fpt) / U(0, 0, fpt);

          double rhoR = U(1, 0, fpt);
          double uR = U(1, 1, fpt) / U(1, 0, fpt);
          double vR = U(1, 2, fpt) / U(1, 0, fpt);
          double wR = U(1, 3, fpt) / U(1, 0, fpt);

          if (VnL < 0.0) /* Case 1: Inflow */
          {
            /* Matrix Parameters */
            double a1 = 0.5 * rhoR / cstar;
            double a2 = gam / (rhoL * cL);
            
            double b1 = -VnL / rhoL - a2 / rhoL * (PL / (gam-1.0) - 0.5 * momF);
            double b2 = nx / rhoL - a2 * uL;
            double b3 = ny / rhoL - a2 * vL;
            double b4 = nz / rhoL - a2 * wL;
            double b5 = a2 / cstar;

            double c1 = cstar * cstar / ((gam-1.0) * gam) + 0.5 * (uR*uR + vR*vR + wR*wR);
            double c2 = uR * nx + vR * ny + wR * nz + cstar / gam;

            /* Compute dURdUL */
            dURdUL(fpt, 0, 0) = a1 * b1;
            dURdUL(fpt, 1, 0) = a1 * b1 * uR + 0.5 * rhoR * b1 * nx;
            dURdUL(fpt, 2, 0) = a1 * b1 * vR + 0.5 * rhoR * b1 * ny;
            dURdUL(fpt, 3, 0) = a1 * b1 * wR + 0.5 * rhoR * b1 * nz;
            dURdUL(fpt, 4, 0) = a1 * b1 * c1 + 0.5 * rhoR * b1 * c2;

            dURdUL(fpt, 0, 1) = a1 * b2;
            dURdUL(fpt, 1, 1) = a1 * b2 * uR + 0.5 * rhoR * b2 * nx;
            dURdUL(fpt, 2, 1) = a1 * b2 * vR + 0.5 * rhoR * b2 * ny;
            dURdUL(fpt, 3, 1) = a1 * b2 * wR + 0.5 * rhoR * b2 * nz;
            dURdUL(fpt, 4, 1) = a1 * b2 * c1 + 0.5 * rhoR * b2 * c2;

            dURdUL(fpt, 0, 2) = a1 * b3;
            dURdUL(fpt, 1, 2) = a1 * b3 * uR + 0.5 * rhoR * b3 * nx;
            dURdUL(fpt, 2, 2) = a1 * b3 * vR + 0.5 * rhoR * b3 * ny;
            dURdUL(fpt, 3, 2) = a1 * b3 * wR + 0.5 * rhoR * b3 * nz;
            dURdUL(fpt, 4, 2) = a1 * b3 * c1 + 0.5 * rhoR * b3 * c2;

            dURdUL(fpt, 0, 3) = a1 * b4;
            dURdUL(fpt, 1, 3) = a1 * b4 * uR + 0.5 * rhoR * b4 * nx;
            dURdUL(fpt, 2, 3) = a1 * b4 * vR + 0.5 * rhoR * b4 * ny;
            dURdUL(fpt, 3, 3) = a1 * b4 * wR + 0.5 * rhoR * b4 * nz;
            dURdUL(fpt, 4, 3) = a1 * b4 * c1 + 0.5 * rhoR * b4 * c2;

            dURdUL(fpt, 0, 4) = 0.5 * rhoR * b5;
            dURdUL(fpt, 1, 4) = 0.5 * rhoR * (b5 * uR + a2 * nx);
            dURdUL(fpt, 2, 4) = 0.5 * rhoR * (b5 * vR + a2 * ny);
            dURdUL(fpt, 3, 4) = 0.5 * rhoR * (b5 * wR + a2 * nz);
            dURdUL(fpt, 4, 4) = 0.5 * rhoR * (b5 * c1 + a2 * c2);
          }

          else  /* Case 2: Outflow */
          {
            /* Matrix Parameters */
            double a1 = gam * rhoR / (gam-1.0);
            double a2 = gam / (rhoL * cL);
            double a3 = (gam-1.0) / (gam * PL);
            double a4 = (gam-1.0) / (2.0 * gam * cstar);
            double a5 = rhoR * cstar * cstar / (gam-1.0) / (gam-1.0);
            double a6 = rhoR * cstar / (2.0 * gam);

            double b1 = -VnL / rhoL - a2 / rhoL * (PL / (gam-1.0) - 0.5 * momF);
            double b2 = nx / rhoL - a2 * uL;
            double b3 = ny / rhoL - a2 * vL;
            double b4 = nz / rhoL - a2 * wL;

            double c1 = 0.5 * b1 * nx - (VnL * nx + uL) / rhoL;
            double c2 = 0.5 * b2 * nx + (1.0 - nx*nx) / rhoL;
            double c3 = 0.5 * b3 * nx - nx * ny / rhoL;
            double c4 = 0.5 * b4 * nx - nx * nz / rhoL;
            double c5 = ustarn * nx + uL - VnL * nx;

            double d1 = 0.5 * b1 * ny - (VnL * ny + vL) / rhoL;
            double d2 = 0.5 * b2 * ny - nx * ny / rhoL;
            double d3 = 0.5 * b3 * ny + (1.0 - ny*ny) / rhoL;
            double d4 = 0.5 * b4 * ny - ny * nz / rhoL;
            double d5 = ustarn * ny + vL - VnL * ny;

            double e1 = 0.5 * b1 * nz - (VnL * nz + wL) / rhoL;
            double e2 = 0.5 * b2 * nz - nx * nz / rhoL;
            double e3 = 0.5 * b3 * nz - ny * nz / rhoL;
            double e4 = 0.5 * b4 * nz + (1.0 - nz*nz) / rhoL;
            double e5 = ustarn * nz + wL - VnL * nz;

            double f1 = 1.0 / rhoL - 0.5 * a3 * momF / rhoL + a4 * b1;
            double f2 = a3 * uL + a4 * b2;
            double f3 = a3 * vL + a4 * b3;
            double f4 = a3 * wL + a4 * b4;
            double f5 = a3 + a2 * a4;

            double g1 = 0.5 * a1 * (c5*c5 + d5*d5 + e5*e5) + a5;

            /* Compute dURdUL */
            dURdUL(fpt, 0, 0) = a1 * f1;
            dURdUL(fpt, 1, 0) = a1 * f1 * c5 + rhoR * c1;
            dURdUL(fpt, 2, 0) = a1 * f1 * d5 + rhoR * d1;
            dURdUL(fpt, 3, 0) = a1 * f1 * e5 + rhoR * e1;
            dURdUL(fpt, 4, 0) = rhoR * (c1*c5 + d1*d5 + e1*e5) + f1 * g1 + a6 * b1;

            dURdUL(fpt, 0, 1) = a1 * f2;
            dURdUL(fpt, 1, 1) = a1 * f2 * c5 + rhoR * c2;
            dURdUL(fpt, 2, 1) = a1 * f2 * d5 + rhoR * d2;
            dURdUL(fpt, 3, 1) = a1 * f2 * e5 + rhoR * e2;
            dURdUL(fpt, 4, 1) = rhoR * (c2*c5 + d2*d5 + e2*e5) + f2 * g1 + a6 * b2;

            dURdUL(fpt, 0, 2) = a1 * f3;
            dURdUL(fpt, 1, 2) = a1 * f3 * c5 + rhoR * c3;
            dURdUL(fpt, 2, 2) = a1 * f3 * d5 + rhoR * d3;
            dURdUL(fpt, 3, 2) = a1 * f3 * e5 + rhoR * e3;
            dURdUL(fpt, 4, 2) = rhoR * (c3*c5 + d3*d5 + e3*e5) + f3 * g1 + a6 * b3;

            dURdUL(fpt, 0, 3) = a1 * f4;
            dURdUL(fpt, 1, 3) = a1 * f4 * c5 + rhoR * c4;
            dURdUL(fpt, 2, 3) = a1 * f4 * d5 + rhoR * d4;
            dURdUL(fpt, 3, 3) = a1 * f4 * e5 + rhoR * e4;
            dURdUL(fpt, 4, 3) = rhoR * (c4*c5 + d4*d5 + e4*e5) + f4 * g1 + a6 * b4;

            dURdUL(fpt, 0, 4) = a1 * f5;
            dURdUL(fpt, 1, 4) = a1 * f5 * c5 + 0.5 * rhoR * a2 * nx;
            dURdUL(fpt, 2, 4) = a1 * f5 * d5 + 0.5 * rhoR * a2 * ny;
            dURdUL(fpt, 3, 4) = a1 * f5 * e5 + 0.5 * rhoR * a2 * nz;
            dURdUL(fpt, 4, 4) = 0.5 * rhoR * a2 * (c5*nx + d5*ny + e5*nz) + f5 * g1 + a2 * a6;
          }
        }

        /* Extrapolate gradients */
        if (input->viscous)
          for (unsigned int dim = 0; dim < nDims; dim++)
            for (unsigned int var = 0; var < nVars; var++)
              ddURddUL(fpt, dim, dim, var, var) = 1;

        break;
      }

      case SYMMETRY: /* Symmetry */
      case SLIP_WALL: /* Slip Wall */
      {
        if (nDims == 2)
        {
          double nx = norm(0, fpt);
          double ny = norm(1, fpt);

          /* Primitive Variables */
          double uL = U(0, 1, fpt) / U(0, 0, fpt);
          double vL = U(0, 2, fpt) / U(0, 0, fpt);

          double uR = U(1, 1, fpt) / U(1, 0, fpt);
          double vR = U(1, 2, fpt) / U(1, 0, fpt);

          /* Compute dURdUL */
          dURdUL(fpt, 0, 0) = 1;
          dURdUL(fpt, 3, 0) = 0.5 * (uL*uL + vL*vL - uR*uR - vR*vR);

          dURdUL(fpt, 1, 1) = 1.0-nx*nx;
          dURdUL(fpt, 2, 1) = -nx*ny;
          dURdUL(fpt, 3, 1) = -uL + (1.0-nx*nx)*uR - nx*ny*vR;

          dURdUL(fpt, 1, 2) = -nx*ny;
          dURdUL(fpt, 2, 2) = 1.0-ny*ny;
          dURdUL(fpt, 3, 2) = -vL - nx*ny*uR + (1.0-ny*ny)*vR;

          dURdUL(fpt, 3, 3) = 1;
        }

        else if (nDims == 3)
        {
          double nx = norm(0, fpt);
          double ny = norm(1, fpt);
          double nz = norm(2, fpt);

          /* Primitive Variables */
          double uL = U(0, 1, fpt) / U(0, 0, fpt);
          double vL = U(0, 2, fpt) / U(0, 0, fpt);
          double wL = U(0, 3, fpt) / U(0, 0, fpt);

          double uR = U(1, 1, fpt) / U(1, 0, fpt);
          double vR = U(1, 2, fpt) / U(1, 0, fpt);
          double wR = U(1, 3, fpt) / U(1, 0, fpt);

          /* Compute dURdUL */
          dURdUL(fpt, 0, 0) = 1;
          dURdUL(fpt, 4, 0) = 0.5 * (uL*uL + vL*vL + wL*wL - uR*uR - vR*vR - wR*wR);

          dURdUL(fpt, 1, 1) = 1.0-nx*nx;
          dURdUL(fpt, 2, 1) = -nx*ny;
          dURdUL(fpt, 3, 1) = -nx*nz;
          dURdUL(fpt, 4, 1) = -uL + (1.0-nx*nx)*uR - nx*ny*vR - nx*nz*wR;

          dURdUL(fpt, 1, 2) = -nx*ny;
          dURdUL(fpt, 2, 2) = 1.0-ny*ny;
          dURdUL(fpt, 3, 2) = -ny*nz;
          dURdUL(fpt, 4, 2) = -vL - nx*ny*uR + (1.0-ny*ny)*vR - ny*nz*wR;

          dURdUL(fpt, 1, 3) = -nx*nz;
          dURdUL(fpt, 2, 3) = -ny*nz;
          dURdUL(fpt, 3, 3) = 1.0-nz*nz;
          dURdUL(fpt, 4, 3) = -wL - nx*nz*uR - ny*nz*vR + (1.0-nz*nz)*wR;

          dURdUL(fpt, 4, 4) = 1;
        }

        break;
      }

      case ISOTHERMAL_NOSLIP: /* Isothermal No-slip Wall */
      {
        if (nDims == 3)
        {
          ThrowException("3D Isothermal No-slip Wall boundary condition not implemented for implicit method");
        }

        dURdUL(fpt, 0, 0) = 1;
        dURdUL(fpt, 3, 0) = (input->R_ref * input->T_wall) / (input->gamma-1.0);

        /* Extrapolate gradients */
        if (input->viscous)
          for (unsigned int dim = 0; dim < nDims; dim++)
            for (unsigned int var = 0; var < nVars; var++)
              ddURddUL(fpt, dim, dim, var, var) = 1;

        break;
      }

      case ISOTHERMAL_NOSLIP_MOVING: /* Isothermal No-slip Wall, moving */
      {
        if (nDims == 3)
        {
          ThrowException("3D Isothermal No-slip Wall, moving boundary condition not implemented for implicit method");
        }

        /* Primitive Variables */
        double uR = input->V_wall(0);
        double vR = input->V_wall(1);

        dURdUL(fpt, 0, 0) = 1;
        dURdUL(fpt, 1, 0) = uR;
        dURdUL(fpt, 2, 0) = vR;
        dURdUL(fpt, 3, 0) = (input->R_ref * input->T_wall) / (input->gamma-1.0) + 0.5 * (uR*uR + vR*vR);

        /* Extrapolate gradients */
        if (input->viscous)
          for (unsigned int dim = 0; dim < nDims; dim++)
            for (unsigned int var = 0; var < nVars; var++)
              ddURddUL(fpt, dim, dim, var, var) = 1;

        break;
      }

      case ADIABATIC_NOSLIP: /* Adiabatic No-slip Wall */
      {
        if (nDims == 3)
        {
          ThrowException("3D Adiabatic No-slip Wall (prescribed) boundary condition not implemented for implicit method");
        }

        double nx = norm(0, fpt);
        double ny = norm(1, fpt);

        /* Primitive Variables */
        double rhoL = U(0, 0, fpt);
        double uL = U(0, 1, fpt) / U(0, 0, fpt);
        double vL = U(0, 2, fpt) / U(0, 0, fpt);
        double eL = U(0, 3, fpt);

        /* Compute dURdUL */
        dURdUL(fpt, 0, 0) = 1;
        dURdUL(fpt, 3, 0) = 0.5 * (uL*uL + vL*vL);

        dURdUL(fpt, 3, 1) = -uL;

        dURdUL(fpt, 3, 2) = -vL;

        dURdUL(fpt, 3, 3) = 1;

        if (input->viscous)
        {
          /* Compute dUxR/dUxL */
          ddURddUL(fpt, 0, 0, 0, 0) = 1;
          ddURddUL(fpt, 0, 0, 3, 0) = nx*nx * (eL / rhoL - (uL*uL + vL*vL));

          ddURddUL(fpt, 0, 0, 1, 1) = 1;
          ddURddUL(fpt, 0, 0, 3, 1) = nx*nx * uL;

          ddURddUL(fpt, 0, 0, 2, 2) = 1;
          ddURddUL(fpt, 0, 0, 3, 2) = nx*nx * vL;

          ddURddUL(fpt, 0, 0, 3, 3) = 1.0 - nx*nx;

          /* Compute dUyR/dUxL */
          ddURddUL(fpt, 1, 0, 3, 0) = nx*ny * (eL / rhoL - (uL*uL + vL*vL));

          ddURddUL(fpt, 1, 0, 3, 1) = nx*ny * uL;

          ddURddUL(fpt, 1, 0, 3, 2) = nx*ny * vL;

          ddURddUL(fpt, 1, 0, 3, 3) = -nx * ny;

          /* Compute dUxR/dUyL */
          ddURddUL(fpt, 0, 1, 3, 0) = nx*ny * (eL / rhoL - (uL*uL + vL*vL));

          ddURddUL(fpt, 0, 1, 3, 1) = nx*ny * uL;

          ddURddUL(fpt, 0, 1, 3, 2) = nx*ny * vL;

          ddURddUL(fpt, 0, 1, 3, 3) = -nx * ny;

          /* Compute dUyR/dUyL */
          ddURddUL(fpt, 1, 1, 0, 0) = 1;
          ddURddUL(fpt, 1, 1, 3, 0) = ny*ny * (eL / rhoL - (uL*uL + vL*vL));

          ddURddUL(fpt, 1, 1, 1, 1) = 1;
          ddURddUL(fpt, 1, 1, 3, 1) = ny*ny * uL;

          ddURddUL(fpt, 1, 1, 2, 2) = 1;
          ddURddUL(fpt, 1, 1, 3, 2) = ny*ny * vL;

          ddURddUL(fpt, 1, 1, 3, 3) = 1.0 - ny*ny;
        }

        break;
      }

      case ADIABATIC_NOSLIP_MOVING: /* Adiabatic No-slip Wall, moving */
      {
        ThrowException("Adiabatic No-slip Wall, moving boundary condition not implemented for implicit method");
        break;
      }

      default:
      {
        ThrowException("Boundary condition not implemented for implicit method");
        break;
      }
    }
  }
}

template<unsigned int nVars, unsigned int nDims, unsigned int equation>
void Faces::rusanov_flux(unsigned int startFpt, unsigned int endFpt)
{
  double FL[nVars][nDims];
  double FR[nVars][nDims];
  double UL[nVars];
  double UR[nVars];
  double V[nDims] = {0.0}; // Grid velocity - only updated if moving grid

  for (unsigned int fpt = startFpt; fpt < endFpt; fpt++)
  {
    if (input->overset && geo->iblank_face(geo->fpt2face[fpt]) == HOLE) continue;

    /* Get left and right state variables */
    for (unsigned int n = 0; n < nVars; n++)
    {
      UL[n] = U(0, n, fpt); UR[n] = U(1, n, fpt);
    }


    double eig = 0;
    double Vgn = 0;
    if (input->motion)
    {
      for (unsigned int dim = 0; dim < nDims; dim++)
      {
        V[dim] = Vg(dim, fpt);
        Vgn += V[dim] * norm(dim, fpt);
      }
    }

    /* Get numerical wavespeed */
    if (input->equation == AdvDiff)
    {
      double An = 0.;
      double A[nDims];

      for (unsigned int dim = 0; dim < nDims; dim++)
      {
        An += input->AdvDiff_A(dim) * norm(dim, fpt);
        A[dim] = input->AdvDiff_A(dim);
      }

      eig = std::abs(An);
      waveSp(fpt) = std::abs(An - Vgn);

      compute_Fconv_AdvDiff<nVars, nDims>(UL, FL, A, V);
      compute_Fconv_AdvDiff<nVars, nDims>(UR, FR, A, V);
    }
    else if (input->equation == EulerNS)
    {
      double PL, PR;

      compute_Fconv_EulerNS<nVars, nDims>(UL, FL, V, PL, input->gamma);
      compute_Fconv_EulerNS<nVars, nDims>(UR, FR, V, PR, input->gamma);

      /* Store pressures for force computation */
      P(0, fpt) = PL;
      P(1, fpt) = PR;

      /* Compute speed of sound */
      double aL = std::sqrt(input->gamma * PL / UL[0]);
      double aR = std::sqrt(input->gamma * PR / UR[0]);

      /* Compute normal velocities */
      double VnL = 0.0; double VnR = 0.0;
      for (unsigned int dim = 0; dim < nDims; dim++)
      {
        VnL += UL[dim+1]/UL[0] * norm(dim, fpt);
        VnR += UR[dim+1]/UR[0] * norm(dim, fpt);
      }

      eig = std::max(std::abs(VnL) + aL, std::abs(VnR) + aR);
      waveSp(fpt) = std::max(std::abs(VnL-Vgn) + aL, std::abs(VnR-Vgn) + aR);
    }

    double FnL[nVars] = {0.0};
    double FnR[nVars] = {0.0};

    /* Get interface-normal flux components  (from L to R)*/
    for (unsigned int n = 0; n < nVars; n++)
    {
      for (unsigned int dim = 0; dim < nDims; dim++)
      {
        FnL[n] += FL[n][dim] * norm(dim, fpt);
        FnR[n] += FR[n][dim] * norm(dim, fpt);
      }
    }

    /* Compute common normal flux */
    if (rus_bias(fpt) == 0) /* Upwinded */
    {
      for (unsigned int n = 0; n < nVars; n++)
      {
        double F = (0.5 * (FnR[n]+FnL[n]) - 0.5 * eig * (1.0-input->rus_k) * (UR[n]-UL[n]));

        /* Correct for positive parent space sign convention */
        Fcomm(0, n, fpt) = F * dA(0, fpt);
        Fcomm(1, n, fpt) = -F * dA(1, fpt);
      }
    }
    else if (rus_bias(fpt) == 2) /* Central */
    {
      for (unsigned int n = 0; n < nVars; n++)
      {
        double F = 0.5 * (FnL[n] + FnR[n]);
        Fcomm(0, n, fpt) = F * dA(0, fpt);
        Fcomm(1, n, fpt) = -F * dA(1, fpt);
      }
    }
    else if (rus_bias(fpt) == 1)
    {
      for (unsigned int n = 0; n < nVars; n++) /* Set flux state */
      {
        double F = FnR[n];
        Fcomm(0, n, fpt) = F * dA(0, fpt);
        Fcomm(1, n, fpt) = -F * dA(1, fpt);
      }
    }
  }
}

void Faces::compute_common_U(unsigned int startFpt, unsigned int endFpt)
{
  
  /* Compute common solution */
  if (input->fvisc_type == LDG)
  {
#ifdef _CPU
    for (unsigned int fpt = startFpt; fpt < endFpt; fpt++)
    {
      if (input->overset && geo->iblank_face(geo->fpt2face[fpt]) == HOLE) continue;

      double beta = input->ldg_b;


      /* Setting sign of beta (from HiFiLES) */
      if (nDims == 2)
      {
        if (norm(0, fpt) + norm(1, fpt) < 0.0)
          beta = -beta;
      }
      else if (nDims == 3)
      {
        if (norm(0, fpt) + norm(1, fpt) + sqrt(2.) * norm(2, fpt) < 0.0)
          beta = -beta;
      }


      /* Get left and right state variables */
      /* If interior, allow use of beta factor */
      if (LDG_bias(fpt) == 0)
      {
        for (unsigned int n = 0; n < nVars; n++)
        {
          double UL = U_ldg(0, n, fpt); double UR = U_ldg(1, n, fpt);

           Ucomm(0, n, fpt) = 0.5*(UL + UR) - beta*(UL - UR);
           Ucomm(1, n, fpt) = 0.5*(UL + UR) - beta*(UL - UR);
        }
      }
      /* If on (non-periodic) boundary, set right state as common (strong) */
      else
      {
        for (unsigned int n = 0; n < nVars; n++)
        {
          double UR = U_ldg(1, n, fpt);

          Ucomm(0, n, fpt) = UR;
          Ucomm(1, n, fpt) = UR;
        }
      }

    }
#endif

#ifdef _GPU
    compute_common_U_LDG_wrapper(U_ldg_d, Ucomm_d, norm_d, input->ldg_b, nFpts, nVars, nDims, input->equation, 
        LDG_bias_d, startFpt, endFpt, input->overset, geo->iblank_fpts_d.data());

    check_error();

#endif
  }

  else
  {
    ThrowException("Numerical viscous flux type not recognized!");
  }
}

void Faces::common_U_to_F(unsigned int startFpt, unsigned int endFpt, unsigned int dim)
{
#ifdef _CPU
  double A[2];
  for (unsigned int fpt = startFpt; fpt < endFpt; fpt++)
  {
    double n = norm(dim, fpt);
    A[0] = dA(0, fpt); A[1] = dA(1, fpt);

    for (unsigned int var = 0; var < nVars; var++)
    {
      double F = Ucomm(0, var, fpt) * n;
      Fcomm(0, var, fpt) = F * A[0];
      Fcomm(1, var, fpt) = -F * A[1];
    }
  }
#endif

#ifdef _GPU
  common_U_to_F_wrapper(Fcomm_d, Ucomm_d, norm_d, dA_d, nFpts, nVars, nDims, input->equation, startFpt,
      endFpt, dim);

  check_error();
#endif
}

template<unsigned int nVars, unsigned int nDims, unsigned int equation>
void Faces::LDG_flux(unsigned int startFpt, unsigned int endFpt)
{
   
  double tau = input->ldg_tau;

  double UL[nVars];
  double UR[nVars];
  double dUL[nVars][nDims];
  double dUR[nVars][nDims];
  double Fc[nVars];

  for (unsigned int fpt = startFpt; fpt < endFpt; fpt++)
  {
    if (input->overset && geo->iblank_face(geo->fpt2face[fpt]) == HOLE) continue;

    double beta = input->ldg_b;

    /* Setting sign of beta (from HiFiLES) */
    if (nDims == 2)
    {
      if (norm(0, fpt) + norm(1, fpt) < 0.0)
        beta = -beta;
    }
    else if (nDims == 3)
    {
      if (norm(0, fpt) + norm(1, fpt) + sqrt(2.) * norm(2, fpt) < 0.0)
        beta = -beta;
    }

    /* Get left and right state variables */
    for (unsigned int n = 0; n < nVars; n++)
    {
      UL[n] = U_ldg(0, n, fpt); UR[n] = U_ldg(1, n, fpt);

      for (unsigned int dim = 0; dim < nDims; dim++)
      {
        dUL[n][dim] = dU(0, dim, n, fpt);
        dUR[n][dim] = dU(1, dim, n, fpt);
      }
    }

    double FL[nVars][nDims] = {{0.0}};
    double FR[nVars][nDims] = {{0.0}};

    /* Get numerical diffusion coefficient */
    if (input->equation == AdvDiff)
    {
      compute_Fvisc_AdvDiff_add<nVars, nDims>(dUL, FL, input->AdvDiff_D);
      compute_Fvisc_AdvDiff_add<nVars, nDims>(dUR, FR, input->AdvDiff_D);

      diffCo(fpt) = input->AdvDiff_D;
    }
    else if (input->equation == EulerNS)
    {
      compute_Fvisc_EulerNS_add<nVars, nDims>(UL, dUL, FL, input->gamma, input->prandtl, input->mu, 
          input->rt, input->c_sth, input->fix_vis);
      compute_Fvisc_EulerNS_add<nVars, nDims>(UR, dUR, FR, input->gamma, input->prandtl, input->mu, 
          input->rt, input->c_sth, input->fix_vis);

      // TODO: Add or store mu from Sutherland's law
      double diffCoL = std::max(input->mu / UL[0], input->gamma * input->mu / (input->prandtl * UL[0]));
      double diffCoR = std::max(input->mu / UR[0], input->gamma * input->mu / (input->prandtl * UR[0]));
      diffCo(fpt) = std::max(diffCoL, diffCoR);
    }

    double FnL[nVars] = {0.0};
    double FnR[nVars] = {0.0};

    /* Get interface-normal flux components  (from L to R)*/
    for (unsigned int n = 0; n < nVars; n++)
    {
      for (unsigned int dim = 0; dim < nDims; dim++)
      {
        FnL[n] += FL[n][dim] * norm(dim, fpt);
        FnR[n] += FR[n][dim] * norm(dim, fpt);
      }
    }


    /* Compute common normal viscous flux and accumulate */
    /* If interior, use central */
    if (LDG_bias(fpt) == 0)
    {
      for (unsigned int n = 0; n < nVars; n++)
        Fc[n] = 0.5 * (FnL[n] + FnR[n]) + tau * (UL[n] - UR[n]) + beta * (FnL[n] - FnR[n]);
    }
    /* If Neumann boundary, use right state only */
    else
    {
      for (unsigned int n = 0; n < nVars; n++)
        Fc[n] = FnR[n] + tau * (UL[n] - UR[n]);
    }

    for (unsigned int n = 0; n < nVars; n++)
    {
      Fcomm(0, n, fpt) += Fc[n] * dA(0, fpt);
      Fcomm(1, n, fpt) -= Fc[n] * dA(1, fpt);
    }
  }
}

void Faces::compute_common_F(unsigned int startFpt, unsigned int endFpt)
{
#ifdef _CPU
  if (input->fconv_type == Rusanov)
  {
    if (input->equation == AdvDiff)
    {
      if (nDims == 2)
        rusanov_flux<1, 2, AdvDiff>(startFpt, endFpt);
      else
        rusanov_flux<1, 3, AdvDiff>(startFpt, endFpt);
    }
    else if (input->equation == EulerNS)
    {
      if (nDims == 2)
        rusanov_flux<4, 2, EulerNS>(startFpt, endFpt);
      else
        rusanov_flux<5, 3, EulerNS>(startFpt, endFpt);
    }

  }
  else
  {
    ThrowException("Numerical convective flux type not recognized!");
  }

  if (input->viscous)
  {
    if (input->fvisc_type == LDG)
    {
      if (input->equation == AdvDiff)
      {
        if (nDims == 2)
          LDG_flux<1, 2, AdvDiff>(startFpt, endFpt);
        else
          LDG_flux<1, 3, AdvDiff>(startFpt, endFpt);
      }
      else if (input->equation == EulerNS)
      {
        if (nDims == 2)
          LDG_flux<4, 2, EulerNS>(startFpt, endFpt);
        else
          LDG_flux<5, 3, EulerNS>(startFpt, endFpt);
      }
    }
    else
    {
      ThrowException("Numerical viscous flux type not recognized!");
    }
  }
#endif

#ifdef _GPU
    compute_common_F_wrapper(U_d, U_ldg_d, dU_d, Fcomm_d, P_d, input->AdvDiff_A_d, norm_d, waveSp_d, diffCo_d,
    rus_bias_d, LDG_bias_d,  dA_d, Vg_d, input->AdvDiff_D, input->gamma, input->rus_k, input->mu, input->prandtl, 
    input->rt, input->c_sth, input->fix_vis, input->ldg_b, input->ldg_tau, nFpts, geo->nGfpts_int, nVars, nDims, input->equation, 
    input->fconv_type, input->fvisc_type, startFpt, endFpt, input->viscous, input->motion, input->overset, geo->iblank_fpts_d.data());

    check_error();
#endif
}


<<<<<<< HEAD
  }
  else
  {
    ThrowException("Numerical convective flux type not recognized!");
  }

  if (input->viscous)
  {
    if (input->fvisc_type == LDG)
    {
#ifdef _CPU
      LDG_dFcdU(startFpt, endFpt);
#endif

#ifdef _GPU
      ThrowException("LDG flux for implicit method not implemented on GPU!");
#endif

    }
    else
    {
      ThrowException("Numerical viscous flux type not recognized!");
    }
  }
}

void Faces::compute_dUcdU(unsigned int startFpt, unsigned int endFpt)
{
  if (input->fvisc_type == LDG)
  {
    for (unsigned int fpt = startFpt; fpt < endFpt; fpt++)
    {
      if (input->overset && geo->iblank_face(geo->fpt2face[fpt]) == HOLE) continue;

      double beta = input->ldg_b;

      /* Setting sign of beta (from HiFiLES) */
      if (nDims == 2)
      {
        if (norm(fpt, 0) + norm(fpt, 1) < 0.0)
          beta = -beta;
      }
      else if (nDims == 3)
      {
        if (norm(fpt, 0) + norm(fpt, 1) + sqrt(2.) * norm(fpt, 2) < 0.0)
          beta = -beta;
      }

      /* If interior, allow use of beta factor */
      if (LDG_bias(fpt) == 0)
      {
        for (unsigned int nj = 0; nj < nVars; nj++)
        {
          for (unsigned int ni = 0; ni < nVars; ni++)
          {
            if (ni == nj)
            {
              dUcdU(fpt, ni, nj, 0) = 0.5 - beta;
              dUcdU(fpt, ni, nj, 1) = 0.5 + beta;
            }
            else
            {
              dUcdU(fpt, ni, nj, 0) = 0;
              dUcdU(fpt, ni, nj, 1) = 0;
            }
          }
        }
      }
      /* If on (non-periodic) boundary, don't use beta (this is from HiFILES. Need to check) */
      /* If on (non-periodic) boundary, set right state as common (strong) */
      else
      {
        for (unsigned int nj = 0; nj < nVars; nj++)
        {
          for (unsigned int ni = 0; ni < nVars; ni++)
          {
            if (ni == nj)
            {
              dUcdU(fpt, ni, nj, 0) = 0;
              dUcdU(fpt, ni, nj, 1) = 1;
            }
            else
            {
              dUcdU(fpt, ni, nj, 0) = 0;
              dUcdU(fpt, ni, nj, 1) = 0;
            }
          }
        }
      }
    }
  }
  else
  {
    ThrowException("Numerical viscous flux type not recognized!");
  }
}

void Faces::rusanov_dFcdU(unsigned int startFpt, unsigned int endFpt)
=======
template<unsigned int nVars, unsigned int nDims, unsigned int equation>
void Faces::rusanov_dFdU(unsigned int startFpt, unsigned int endFpt)
>>>>>>> d4351c2e
{
  double dFdUL[nVars][nVars][nDims] = {0};
  double dFdUR[nVars][nVars][nDims] = {0};
  double UL[nVars];
  double UR[nVars];

  for (unsigned int fpt = startFpt; fpt < endFpt; fpt++)
  {
    if (input->overset && geo->iblank_face(geo->fpt2face[fpt]) == HOLE) continue;

    /* Get left and right state variables */
    for (unsigned int var = 0; var < nVars; var++)
    {
      UL[var] = U(0, var, fpt); UR[var] = U(1, var, fpt);
    }

    /* Compute flux Jacobians and numerical wavespeed derivative */
    double dwSdUL[nVars] = {0.0};
    double dwSdUR[nVars] = {0.0};
    if (input->equation == AdvDiff)
    {
      double A[nDims];
      for (unsigned int dim = 0; dim < nDims; dim++)
        A[dim] = input->AdvDiff_A(dim);

      compute_dFdUconv_AdvDiff<nVars, nDims>(dFdUL, A);
      compute_dFdUconv_AdvDiff<nVars, nDims>(dFdUR, A);
    }
    else if (input->equation == EulerNS)
    {
      compute_dFdUconv_EulerNS<nVars, nDims>(UL, dFdUL, input->gamma);
      compute_dFdUconv_EulerNS<nVars, nDims>(UR, dFdUR, input->gamma);

      /* Get pressure */
      double PL = P(0, fpt);
      double PR = P(1, fpt);

      /* Compute speed of sound */
      double aL = std::sqrt(input->gamma * PL / UL[0]);
      double aR = std::sqrt(input->gamma * PR / UR[0]);

      /* Compute normal velocities */
      double VnL = 0.0; double VnR = 0.0;
      for (unsigned int dim = 0; dim < nDims; dim++)
      {
        VnL += UL[dim+1]/UL[0] * norm(dim, fpt);
        VnR += UR[dim+1]/UR[0] * norm(dim, fpt);
      }

      /* Compute numerical wavespeed derivative */
      double wSL = std::abs(VnL) + aL;
      double wSR = std::abs(VnR) + aR;
      if (wSL > wSR)
      {
        /* Determine direction */
        int sgn = (VnL > 0) ? 1 : -1;

        /* Primitive Variables */
        double rho = UL[0];
        double V[nDims];
        for (unsigned int dim = 0; dim < nDims; dim++)
          V[dim] = UL[dim+1] / UL[0];

        /* Compute wavespeed derivative */
        dwSdUL[0] = -sgn*VnL/rho - aL/(2.0*rho);
        for (unsigned int dim = 0; dim < nDims; dim++)
        {
          dwSdUL[0] += input->gamma * (input->gamma-1.0) * V[dim]*V[dim] / (4.0*aL*rho);
          dwSdUL[dim+1] = sgn*norm(dim, fpt)/rho - input->gamma * (input->gamma-1.0) * V[dim] / (2.0*aL*rho);
        }
        dwSdUL[nDims+1] = input->gamma * (input->gamma-1.0) / (2.0*aL*rho);
      }

      else
      {
        /* Determine direction */
        int sgn = (VnR > 0) ? 1 : -1;

        /* Primitive Variables */
        double rho = UR[0];
        double V[nDims];
        for (unsigned int dim = 0; dim < nDims; dim++)
          V[dim] = UR[dim+1] / UR[0];

        /* Compute wavespeed derivative */
        dwSdUR[0] = -sgn*VnR/rho - aR/(2.0*rho);
        for (unsigned int dim = 0; dim < nDims; dim++)
        {
          dwSdUR[0] += input->gamma * (input->gamma-1.0) * V[dim]*V[dim] / (4.0*aR*rho);
          dwSdUR[dim+1] = sgn*norm(dim, fpt)/rho - input->gamma * (input->gamma-1.0) * V[dim] / (2.0*aR*rho);
        }
        dwSdUR[nDims+1] = input->gamma * (input->gamma-1.0) / (2.0*aR*rho);
      }
    }

    /* Get interface-normal dFdU components  (from L to R)*/
    double dFndUL[nVars][nVars] = {0.0};
    double dFndUR[nVars][nVars] = {0.0};
    for (unsigned int vari = 0; vari < nVars; vari++)
      for (unsigned int varj = 0; varj < nVars; varj++)
        for (unsigned int dim = 0; dim < nDims; dim++)
        {
          dFndUL[vari][varj] += dFdUL[vari][varj][dim] * norm(dim, fpt);
          dFndUR[vari][varj] += dFdUR[vari][varj][dim] * norm(dim, fpt);
        }

    /* Compute common dFdU */
    if (rus_bias(fpt) == 0) /* Upwinded */
    {
      for (unsigned int vari = 0; vari < nVars; vari++)
        for (unsigned int varj = 0; varj < nVars; varj++)
        {
          double dFcdUL, dFcdUR;
          if (vari == varj)
          {
            dFcdUL = 0.5 * dFndUL[vari][varj] - 0.5 * ((UR[vari]-UL[vari]) * dwSdUL[varj] - waveSp(fpt)) * (1.0-input->rus_k);
            dFcdUR = 0.5 * dFndUR[vari][varj] - 0.5 * ((UR[vari]-UL[vari]) * dwSdUR[varj] + waveSp(fpt)) * (1.0-input->rus_k);
          }
          else
          {
            dFcdUL = 0.5 * dFndUL[vari][varj] - 0.5 * (UR[vari]-UL[vari]) * dwSdUL[varj] * (1.0-input->rus_k);
            dFcdUR = 0.5 * dFndUR[vari][varj] - 0.5 * (UR[vari]-UL[vari]) * dwSdUR[varj] * (1.0-input->rus_k);
          }
          dFcdU(0, vari, varj, fpt) =  dFcdUL * dA(0, fpt);
          dFcdU(1, vari, varj, fpt) = -dFcdUR * dA(1, fpt);
        }
    }
    else if (rus_bias(fpt) == 2) /* Central */
    {
      for (unsigned int vari = 0; vari < nVars; vari++)
        for (unsigned int varj = 0; varj < nVars; varj++)
        {
          dFcdU(0, vari, varj, fpt) =  0.5 * dFndUL[vari][varj] * dA(0, fpt);
          dFcdU(1, vari, varj, fpt) = -0.5 * dFndUR[vari][varj] * dA(1, fpt);
        }
    }
    else if (rus_bias(fpt) == 1) /* Set flux state */
    {
      for (unsigned int vari = 0; vari < nVars; vari++)
        for (unsigned int varj = 0; varj < nVars; varj++)
        {
          double dFcdUR = 0;
          for (unsigned int vark = 0; vark < nVars; vark++)
            dFcdUR += dFndUR[vari][vark] * dURdUL(fpt, vark, varj);

          dFcdU(0, vari, varj, fpt) =  dFcdUR * dA(0, fpt);
          dFcdU(1, vari, varj, fpt) = -dFcdUR * dA(1, fpt);
        }
    }
  }
}

template<unsigned int nVars, unsigned int nDims, unsigned int equation>
void Faces::LDG_dFdU(unsigned int startFpt, unsigned int endFpt)
{
  double tau = input->ldg_tau;

  double UL[nVars];
  double UR[nVars];
  double dUL[nVars][nDims];
  double dUR[nVars][nDims];

  for (unsigned int fpt = startFpt; fpt < endFpt; fpt++)
  {
    if (input->overset && geo->iblank_face(geo->fpt2face[fpt]) == HOLE) continue;

    /* Setting sign of beta (from HiFiLES) */
    double beta = input->ldg_b;
    if (nDims == 2)
    {
      if (norm(0, fpt) + norm(1, fpt) < 0.0)
        beta = -beta;
    }
    else if (nDims == 3)
    {
      if (norm(0, fpt) + norm(1, fpt) + sqrt(2.) * norm(2, fpt) < 0.0)
        beta = -beta;
    }

    /* Get left and right state variables */
    for (unsigned int n = 0; n < nVars; n++)
    {
      UL[n] = U_ldg(0, n, fpt); UR[n] = U_ldg(1, n, fpt);

      for (unsigned int dim = 0; dim < nDims; dim++)
      {
        dUL[n][dim] = dU(0, dim, n, fpt);
        dUR[n][dim] = dU(1, dim, n, fpt);
      }
    }

    /* Compute viscous flux Jacobians */
    double dFdUL[nVars][nVars][nDims] = {0};
    double dFdUR[nVars][nVars][nDims] = {0};
    double dFddUL[nVars][nVars][nDims][nDims] = {0};
    double dFddUR[nVars][nVars][nDims][nDims] = {0};
    if (input->equation == AdvDiff)
    {
      compute_dFddUvisc_AdvDiff<nVars, nDims>(dFddUL, input->AdvDiff_D);
      compute_dFddUvisc_AdvDiff<nVars, nDims>(dFddUR, input->AdvDiff_D);
    }
    else if (input->equation == EulerNS)
    {
      compute_dFdUvisc_EulerNS_add<nVars, nDims>(UL, dUL, dFdUL, input->gamma, input->prandtl, input->mu);
      compute_dFdUvisc_EulerNS_add<nVars, nDims>(UR, dUR, dFdUR, input->gamma, input->prandtl, input->mu);

      compute_dFddUvisc_EulerNS<nVars, nDims>(UL, dFddUL, input->gamma, input->prandtl, input->mu);
      compute_dFddUvisc_EulerNS<nVars, nDims>(UR, dFddUR, input->gamma, input->prandtl, input->mu);
    }

    /* Get interface-normal dFdU components (from L to R) */
    double dFndUL[nVars][nVars] = {0};
    double dFndUR[nVars][nVars] = {0};
    for (unsigned int vari = 0; vari < nVars; vari++)
      for (unsigned int varj = 0; varj < nVars; varj++)
        for (unsigned int dim = 0; dim < nDims; dim++)
        {
          dFndUL[vari][varj] += dFdUL[vari][varj][dim] * norm(dim, fpt);
          dFndUR[vari][varj] += dFdUR[vari][varj][dim] * norm(dim, fpt);
        }

    /* Get interface-normal dFddU components (from L to R) */
    double dFnddUL[nVars][nVars][nDims] = {0};
    double dFnddUR[nVars][nVars][nDims] = {0};
    for (unsigned int vari = 0; vari < nVars; vari++)
      for (unsigned int varj = 0; varj < nVars; varj++)
        for (unsigned int dimi = 0; dimi < nDims; dimi++)
          for (unsigned int dimj = 0; dimj < nDims; dimj++)
          {
            dFnddUL[vari][varj][dimj] += dFddUL[vari][varj][dimi][dimj] * norm(dimi, fpt);
            dFnddUR[vari][varj][dimj] += dFddUR[vari][varj][dimi][dimj] * norm(dimi, fpt);
          }

    /* Compute common normal viscous dFdU */
    /* If interior, use central */
    if (LDG_bias(fpt) == 0)
    {
      /* Compute common solution Jacobian (dUcdU) */
      for (unsigned int var = 0; var < nVars; var++)
      {
        dUcdU(0, var, var, fpt) = (0.5 - beta);
        dUcdU(1, var, var, fpt) = (0.5 + beta);
      }

      /* Compute common viscous flux Jacobian (dFcdU) */
      for (unsigned int vari = 0; vari < nVars; vari++)
        for (unsigned int varj = 0; varj < nVars; varj++)
        {
          double dFcdUL = (0.5 + beta) * dFndUL[vari][varj];
          double dFcdUR = (0.5 - beta) * dFndUR[vari][varj];

          if (vari == varj)
          {
            dFcdUL += tau;
            dFcdUR -= tau;
          }

          dFcdU(0, vari, varj, fpt) += dFcdUL * dA(0, fpt);
          dFcdU(1, vari, varj, fpt) -= dFcdUR * dA(1, fpt);
        }

      /* Compute common viscous flux Jacobian (dFcddU) */
      for (unsigned int vari = 0; vari < nVars; vari++)
        for (unsigned int varj = 0; varj < nVars; varj++)
          for (unsigned int dimj = 0; dimj < nDims; dimj++)
          {
            double dFcddUL = (0.5 + beta) * dFnddUL[vari][varj][dimj];
            double dFcddUR = (0.5 - beta) * dFnddUR[vari][varj][dimj];

            dFcddU(0, dimj, vari, varj, fpt) =  dFcddUL * dA(0, fpt);
            dFcddU(1, dimj, vari, varj, fpt) = -dFcddUR * dA(1, fpt);
          }
    }

    /* If boundary, use right state only */
    else
    {
      /* Compute common solution Jacobian (dUcdU) */
      for (unsigned int vari = 0; vari < nVars; vari++)
        for (unsigned int varj = 0; varj < nVars; varj++)
        {
          dUcdU(0, vari, varj, fpt) = dURdUL(fpt, vari, varj);
          dUcdU(1, vari, varj, fpt) = dURdUL(fpt, vari, varj);
        }

      /* Compute common viscous flux Jacobian (dFcdU) */
      for (unsigned int vari = 0; vari < nVars; vari++)
        for (unsigned int varj = 0; varj < nVars; varj++)
        {
          /* Compute boundary dFdU */
          double dFcdUR = 0;
          for (unsigned int vark = 0; vark < nVars; vark++)
            dFcdUR += dFndUR[vari][vark] * dURdUL(fpt, vark, varj);

          if (vari == varj)
          {
            dFcdUR += tau;
          }
          dFcdUR -= tau * dURdUL(fpt, vari, varj);

          dFcdU(0, vari, varj, fpt) += dFcdUR * dA(0, fpt);
          dFcdU(1, vari, varj, fpt) -= dFcdUR * dA(1, fpt);
        }

      /* Compute boundary dFddU */
      double dFcddUR[nDims][nVars][nVars] = {0};
      for (unsigned int dimj = 0; dimj < nDims; dimj++)
        for (unsigned int dimk = 0; dimk < nDims; dimk++)
          for (unsigned int vari = 0; vari < nVars; vari++)
            for (unsigned int varj = 0; varj < nVars; varj++)
              for (unsigned int vark = 0; vark < nVars; vark++)
                dFcddUR[dimj][vari][varj] += dFnddUR[vari][vark][dimk] * ddURddUL(fpt, dimk, dimj, vark, varj);

      /* Compute common viscous flux Jacobian (dFcddU) */
      for (unsigned int dimj = 0; dimj < nDims; dimj++)
        for (unsigned int vari = 0; vari < nVars; vari++)
          for (unsigned int varj = 0; varj < nVars; varj++)
          {
            dFcddU(0, dimj, vari, varj, fpt) =  dFcddUR[dimj][vari][varj] * dA(0, fpt);
            dFcddU(1, dimj, vari, varj, fpt) = -dFcddUR[dimj][vari][varj] * dA(1, fpt);
          }
    }
  }
}

void Faces::compute_common_dFdU(unsigned int startFpt, unsigned int endFpt)
{
#ifdef _CPU
  if (input->fconv_type == Rusanov)
  {
    if (input->equation == AdvDiff)
    {
      if (nDims == 2)
        rusanov_dFdU<1, 2, AdvDiff>(startFpt, endFpt);
      else
        rusanov_dFdU<1, 3, AdvDiff>(startFpt, endFpt);
    }
    else if (input->equation == EulerNS)
    {
      if (nDims == 2)
        rusanov_dFdU<4, 2, EulerNS>(startFpt, endFpt);
      else
        rusanov_dFdU<5, 3, EulerNS>(startFpt, endFpt);
    }
  }
  else
  {
    ThrowException("Numerical convective flux type not recognized!");
  }

  if (input->viscous)
  {
    if (input->fvisc_type == LDG)
    {
      if (input->equation == AdvDiff)
      {
        if (nDims == 2)
          LDG_dFdU<1, 2, AdvDiff>(startFpt, endFpt);
        else
          LDG_dFdU<1, 3, AdvDiff>(startFpt, endFpt);
      }
      else if (input->equation == EulerNS)
      {
        if (nDims == 2)
          LDG_dFdU<4, 2, EulerNS>(startFpt, endFpt);
        else
          LDG_dFdU<5, 3, EulerNS>(startFpt, endFpt);
      }
    }
    else
    {
      ThrowException("Numerical viscous flux type not recognized!");
    }
  }
#endif
}

#ifdef _MPI
void Faces::send_U_data()
{
#ifdef _CPU
  /* Stage nonblocking receives */
  unsigned int ridx = 0;
  for (const auto &entry : geo->fpt_buffer_map)
  {
    int recvRank = entry.first;
    const auto &fpts = entry.second;

    MPI_Irecv(U_rbuffs[recvRank].data(), (unsigned int) fpts.size() * nVars, MPI_DOUBLE, recvRank, 0, myComm, &rreqs[ridx]);
    ridx++;
  }

  unsigned int sidx = 0;
  for (const auto &entry : geo->fpt_buffer_map)
  {
    int sendRank = entry.first;
    const auto &fpts = entry.second;
    
    /* Pack buffer of solution data at flux points in list */
    for (unsigned int n = 0; n < nVars; n++)
    {
      for (unsigned int i = 0; i < fpts.size(); i++)
      {
        U_sbuffs[sendRank](n, i) = U(0, n, fpts(i));
      }
    }

    /* Send buffer to paired rank */
    MPI_Isend(U_sbuffs[sendRank].data(), (unsigned int) fpts.size() * nVars, MPI_DOUBLE, sendRank, 0, myComm, &sreqs[sidx]);
    sidx++;
  }
#endif

#ifdef _GPU
  /* Wait for extrapolate_U to complete in stream 0 */
  //stream_wait_event(1, 0);
  sync_stream(0);
  for (auto &entry : geo->fpt_buffer_map_d)
  {
    int sendRank = entry.first;
    auto &fpts = entry.second;
    
    /* Pack buffer of solution data at flux points in list */
    pack_U_wrapper(U_sbuffs_d[sendRank], fpts, U_d, nVars, 1);
  }

  /* Copy buffer to host (TODO: Use cuda aware MPI for direct transfer) */
  for (auto &entry : geo->fpt_buffer_map) 
  {
    int pairedRank = entry.first;
    copy_from_device(U_sbuffs[pairedRank].data(), U_sbuffs_d[pairedRank].data(), U_sbuffs[pairedRank].max_size(), 1);
  }

  check_error();
#endif
}

void Faces::recv_U_data()
{
  PUSH_NVTX_RANGE("MPI", 0);
#ifdef _GPU
  int ridx = 0;
  /* Stage non-blocking receives */
  for (const auto &entry : geo->fpt_buffer_map)
  {
    int recvRank = entry.first;
    const auto &fpts = entry.second;

    MPI_Irecv(U_rbuffs[recvRank].data(), (unsigned int) fpts.size() * nVars, MPI_DOUBLE, recvRank, 0, myComm, &rreqs[ridx]);
    ridx++;
  }

  /* Wait for buffer to host copy to complete */
  sync_stream(1);

  int sidx = 0;
  for (auto &entry : geo->fpt_buffer_map)
  {
    int sendRank = entry.first;
    auto &fpts = entry.second;

    /* Send buffer to paired rank */
    MPI_Isend(U_sbuffs[sendRank].data(), (unsigned int) fpts.size() * nVars, MPI_DOUBLE, sendRank, 0, myComm, &sreqs[sidx]);
    sidx++;
  }
#endif

  /* Wait for comms to finish */
  input->waitTimer.startTimer();
  MPI_Pcontrol(1, "recv_U_data");
  MPI_Waitall(rreqs.size(), rreqs.data(), MPI_STATUSES_IGNORE);
  MPI_Waitall(sreqs.size(), sreqs.data(), MPI_STATUSES_IGNORE);
  MPI_Pcontrol(-1, "recv_U_data");
  POP_NVTX_RANGE;
  input->waitTimer.stopTimer();

#ifdef  _CPU
  /* Unpack buffer */
  for (const auto &entry : geo->fpt_buffer_map)
  {
    int recvRank = entry.first;
    const auto &fpts = entry.second;

    for (unsigned int n = 0; n < nVars; n++)
    {
      for (unsigned int i = 0; i < fpts.size(); i++)
      {
        if (input->overset && geo->iblank_face(geo->fpt2face[fpts(i)]) != NORMAL)
          continue;

        U(1, n, fpts(i)) = U_rbuffs[recvRank](n, i);
      }
    }
  }
#endif

#ifdef _GPU
  /* Copy buffer to device (TODO: Use cuda aware MPI for direct transfer) */
  for (auto &entry : geo->fpt_buffer_map) 
  {
    int pairedRank = entry.first;
    copy_to_device(U_rbuffs_d[pairedRank].data(), U_rbuffs[pairedRank].data(), U_rbuffs_d[pairedRank].max_size(), 1);
  }

  for (auto &entry : geo->fpt_buffer_map_d)
  {
    int recvRank = entry.first;
    auto &fpts = entry.second;
    unpack_U_wrapper(U_rbuffs_d[recvRank], fpts, U_d, nVars, 1, input->overset, geo->iblank_fpts_d.data());    
  }

  /* Halt main compute stream until U is unpacked */
  event_record(1, 1);
  //stream_wait_event(0, 1);
  sync_stream(1);

  check_error();
#endif

}

void Faces::send_dU_data()
{
  /* Stage all the non-blocking receives */
#ifdef _CPU
  unsigned int ridx = 0;
  for (const auto &entry : geo->fpt_buffer_map)
  {
    int recvRank = entry.first;
    const auto &fpts = entry.second;

    MPI_Irecv(U_rbuffs[recvRank].data(), (unsigned int) fpts.size() * nVars * nDims, MPI_DOUBLE, recvRank, 0, myComm, &rreqs[ridx]);
    ridx++;
  }

  unsigned int sidx = 0;
  for (const auto &entry : geo->fpt_buffer_map)
  {
    int sendRank = entry.first;
    const auto &fpts = entry.second;
    
    /* Pack buffer of solution data at flux points in list */
    for (unsigned int dim = 0; dim < nDims; dim++)
    {
      for (unsigned int n = 0; n < nVars; n++)
      {
        for (unsigned int i = 0; i < fpts.size(); i++)
        {
          U_sbuffs[sendRank](dim, n, i) = dU(0, dim, n, fpts(i));
        }
      }
    }

    /* Send buffer to paired rank */
    MPI_Isend(U_sbuffs[sendRank].data(), (unsigned int) fpts.size() * nVars * nDims, MPI_DOUBLE, sendRank, 0, myComm, &sreqs[sidx]);
    sidx++;
  }
#endif

#ifdef _GPU
  /* Wait for extrapolate_dU to complete in stream 0 */
  //stream_wait_event(1, 0);
  sync_stream(0);

  for (auto &entry : geo->fpt_buffer_map_d)
  {
    int sendRank = entry.first;
    auto &fpts = entry.second;
    
    /* Pack buffer of solution data at flux points in list */
    pack_dU_wrapper(U_sbuffs_d[sendRank], fpts, dU_d, nVars, nDims, 1);
  }

  /* Copy buffer to host (TODO: Use cuda aware MPI for direct transfer) */
  for (auto &entry : geo->fpt_buffer_map) 
  {
    int pairedRank = entry.first;
    copy_from_device(U_sbuffs[pairedRank].data(), U_sbuffs_d[pairedRank].data(), U_sbuffs[pairedRank].max_size(), 1);
  }

  check_error();
#endif
}

void Faces::recv_dU_data()
{
#ifdef _GPU
  int ridx = 0;
  for (const auto &entry : geo->fpt_buffer_map)
  {
    int recvRank = entry.first;
    const auto &fpts = entry.second;

    MPI_Irecv(U_rbuffs[recvRank].data(), (unsigned int) fpts.size() * nVars * nDims, MPI_DOUBLE, recvRank, 0, myComm, &rreqs[ridx]);
    ridx++;
  }
  
  sync_stream(1);

  int sidx = 0;
  for (auto &entry : geo->fpt_buffer_map)
  {
    int sendRank = entry.first;
    auto &fpts = entry.second;

    /* Send buffer to paired rank */
    MPI_Isend(U_sbuffs[sendRank].data(), (unsigned int) fpts.size() * nVars * nDims, MPI_DOUBLE, sendRank, 0, myComm, &sreqs[sidx]);
    sidx++;
  }

#endif

  PUSH_NVTX_RANGE("MPI", 0)
  /* Wait for comms to finish */
  MPI_Pcontrol(1, "recv_dU_data");
  MPI_Waitall(rreqs.size(), rreqs.data(), MPI_STATUSES_IGNORE);
  MPI_Waitall(sreqs.size(), sreqs.data(), MPI_STATUSES_IGNORE);
  MPI_Pcontrol(-1, "recv_dU_data");
  POP_NVTX_RANGE

  /* Unpack buffer */
#ifdef _CPU
  for (const auto &entry : geo->fpt_buffer_map)
  {
    int recvRank = entry.first;
    const auto &fpts = entry.second;

    for (unsigned int dim = 0; dim < nDims; dim++)
    {
      for (unsigned int n = 0; n < nVars; n++)
      {
        for (unsigned int i = 0; i < fpts.size(); i++)
        {
          if (input->overset && geo->iblank_face(geo->fpt2face[fpts(i)]) != NORMAL)
            continue;
          dU(1, dim, n, fpts(i)) = U_rbuffs[recvRank](dim, n, i);
        }
      }
    }
  }
#endif

#ifdef _GPU
  /* Copy buffer to device (TODO: Use cuda aware MPI for direct transfer) */
  for (auto &entry : geo->fpt_buffer_map) 
  {
    int pairedRank = entry.first;
    copy_to_device(U_rbuffs_d[pairedRank].data(), U_rbuffs[pairedRank].data(), U_rbuffs_d[pairedRank].max_size(), 1);
  }

  for (auto &entry : geo->fpt_buffer_map_d)
  {
    int recvRank = entry.first;
    auto &fpts = entry.second;

    unpack_dU_wrapper(U_rbuffs_d[recvRank], fpts, dU_d, nVars, nDims, 1, input->overset, geo->iblank_fpts_d.data());
  }

  /* Halt main stream until dU is unpacked */
  event_record(1, 1);
  //stream_wait_event(0, 1);
  sync_stream(1);

  check_error();
#endif
}
#endif

void Faces::get_U_index(int faceID, int fpt, int& ind, int& stride)
{
  /* U : nFpts x nVars x 2 */
  int i = geo->face2fpts(fpt, faceID);
  int ic1 = geo->face2eles(faceID,0);
  int ic2 = geo->face2eles(faceID,1);

  int side = -1;
  if (ic1 >= 0 && geo->iblank_cell(ic1) == NORMAL)
    side = 1;
  else if (ic2 >= 0 && geo->iblank_cell(ic2) == NORMAL)
    side = 0;
  else
  {
    printf("face %d: ibf %d | ic1,2: %d,%d, ibc1,2: %d,%d\n",faceID,geo->iblank_face(faceID),ic1,ic2,geo->iblank_cell(ic1),geo->iblank_cell(ic2));
    ThrowException("Face not blanked but both elements are!");
  }

  ind    = std::distance(&U(0,0,0), &U(side,i,i));
  stride = std::distance(&U(side,0,i), &U(side,1,i));
}

double& Faces::get_u_fpt(int faceID, int fpt, int var)
{
  /* U : nFpts x nVars x 2 */
  int i = geo->face2fpts(fpt, faceID);
  int ic1 = geo->face2eles(faceID,0);
  int ic2 = geo->face2eles(faceID,1);

  unsigned int side = 0;
  if (ic1 >= 0 && geo->iblank_cell(ic1) == NORMAL)
    side = 1;
  else if (ic2 < 0)
    ThrowException("get_u_fpt: Invalid face/cell blanking - check your connectivity.");

  return U(side,var,i);
}

double& Faces::get_grad_fpt(int faceID, int fpt, int var, int dim)
{
  /* U : nFpts x nVars x 2 */
  int i = geo->face2fpts(fpt, faceID);
  int ic1 = geo->face2eles(faceID,0);
  int ic2 = geo->face2eles(faceID,1);

  unsigned int side = 0;
  if (ic1 >= 0 && geo->iblank_cell(ic1) == NORMAL)
    side = 1;

  return dU(side,dim,var,i);
}

#ifdef _GPU
void Faces::fringe_u_to_device(int* fringeIDs, int nFringe)
{
  if (nFringe == 0) return;

  U_fringe.resize({geo->nFptsPerFace, nFringe, nVars});
  fringe_fpts.resize({geo->nFptsPerFace, nFringe});
  fringe_side.resize({geo->nFptsPerFace, nFringe});
  for (int face = 0; face < nFringe; face++)
  {
    unsigned int side = 0;
    int ic1 = geo->face2eles(fringeIDs[face],0);
    if (ic1 >= 0 && geo->iblank_cell(ic1) == NORMAL)
      side = 1;

    for (unsigned int fpt = 0; fpt < geo->nFptsPerFace; fpt++)
    {
      fringe_fpts(fpt,face) = geo->face2fpts(fpt, fringeIDs[face]);
      fringe_side(fpt,face) = side;
    }
  }

  for (unsigned int var = 0; var < nVars; var++)
  {
    for (unsigned int face = 0; face < nFringe; face++)
    {
      for (unsigned int fpt = 0; fpt < geo->nFptsPerFace; fpt++)
      {
        unsigned int gfpt = fringe_fpts(fpt,face);
        unsigned int side = fringe_side(fpt,face);
        U_fringe(fpt,face,var) = U(side,var,gfpt);
      }
    }
  }

  U_fringe_d = U_fringe;
  fringe_fpts_d = fringe_fpts;
  fringe_side_d = fringe_side;

  unpack_fringe_u_wrapper(U_fringe_d,U_d,U_ldg_d,fringe_fpts_d,fringe_side_d,nFringe,
      geo->nFptsPerFace,nVars,3);

  check_error();
}

void Faces::fringe_grad_to_device(int nFringe)
{
  /* NOTE: Expecting that fringe_u_to_device has already been called for the
   * same set of fringe faces */

  if (nFringe == 0) return;

  dU_fringe.resize({geo->nFptsPerFace, nFringe, nVars, nDims});

  for (unsigned int dim = 0; dim < nDims; dim++)
  {
    for (unsigned int var = 0; var < nVars; var++)
    {
      for (unsigned int face = 0; face < nFringe; face++)
      {
        for (unsigned int fpt = 0; fpt < geo->nFptsPerFace; fpt++)
        {
          unsigned int gfpt = fringe_fpts(fpt,face);
          unsigned int side = fringe_side(fpt,face);
          dU_fringe(fpt,face,var,dim) = dU(side,dim,var,gfpt);
        }
      }
    }
  }

  dU_fringe_d = dU_fringe;

  unpack_fringe_grad_wrapper(dU_fringe_d,dU_d,fringe_fpts_d,fringe_side_d,
      nFringe,geo->nFptsPerFace,nVars,nDims,3);

  check_error();
}


void Faces::fringe_u_to_device(int* fringeIDs, int nFringe, double* data)
{
  if (nFringe == 0) return;

  U_fringe_d.assign({nFringe, geo->nFptsPerFace, nVars}, data, 3);

  if (input->motion || input->iter <= input->initIter+1) /// TODO: double-check
  {
    fringe_fpts.resize({geo->nFptsPerFace, nFringe});
    fringe_side.resize({geo->nFptsPerFace, nFringe});
    for (int face = 0; face < nFringe; face++)
    {
      unsigned int side = 0;
      int ic1 = geo->face2eles(fringeIDs[face],0);
      if (ic1 >= 0 && geo->iblank_cell(ic1) == NORMAL)
        side = 1;

      for (unsigned int fpt = 0; fpt < geo->nFptsPerFace; fpt++)
      {
        fringe_fpts(fpt,face) = geo->face2fpts(fpt, fringeIDs[face]);
        fringe_side(fpt,face) = side;
      }
    }

    fringe_fpts_d.set_size(fringe_fpts);
    fringe_side_d.set_size(fringe_side);

    fringe_fpts_d = fringe_fpts;
    fringe_side_d = fringe_side;
  }

  unpack_fringe_u_wrapper(U_fringe_d,U_d,U_ldg_d,fringe_fpts_d,fringe_side_d,nFringe,
      geo->nFptsPerFace,nVars,3);

  check_error();
}

void Faces::fringe_grad_to_device(int nFringe, double *data)
{
  /* NOTE: Expecting that fringe_u_to_device has already been called for the
   * same set of fringe faces */

  if (nFringe == 0) return;

  dU_fringe_d.assign({nFringe, geo->nFptsPerFace, nDims, nVars}, data, 3);

  unpack_fringe_grad_wrapper(dU_fringe_d,dU_d,fringe_fpts_d,fringe_side_d,
      nFringe,geo->nFptsPerFace,nVars,nDims,3);

  check_error();
}

void Faces::get_face_coords(int* fringeIDs, int nFringe, int* nPtsFace, double* xyz)
{
  if (nFringe == 0) return;

  fringeGFpts.resize({nFringe, geo->nFptsPerFace});
  for (int face = 0; face < nFringe; face++)
    for (unsigned int fpt = 0; fpt < geo->nFptsPerFace; fpt++)
      fringeGFpts(face,fpt) = geo->face2fpts(fpt, fringeIDs[face]);

  fringeGFpts_d.set_size(fringeGFpts);
  fringeGFpts_d = fringeGFpts;

  //fringeIDs_d.assign({nFaces}, faceIDs);
  fringeCoords_d.set_size({nFringe,geo->nFptsPerFace,nDims});

  pack_fringe_coords_wrapper(fringeGFpts_d, fringeCoords_d, coord_d, nFringe, geo->nFptsPerFace, nDims);

  copy_from_device(xyz, fringeCoords_d.data(), fringeCoords_d.size());
}

#endif<|MERGE_RESOLUTION|>--- conflicted
+++ resolved
@@ -64,7 +64,7 @@
   LDG_bias.assign({nFpts}, 0);
   for (unsigned int fpt = geo->nGfpts_int; fpt < geo->nGfpts_int + geo->nGfpts_bnd; fpt++)
   {
-    if (input->overset && geo->iblank_face[geo->fpt2face[fpt]] == HOLE) continue;
+    if (input->overset && geo->iblank_face(geo->fpt2face[fpt]) == HOLE) continue;
 
     unsigned int bnd_id = geo->gfpt2bnd(fpt - geo->nGfpts_int);
 
@@ -1636,110 +1636,8 @@
 #endif
 }
 
-
-<<<<<<< HEAD
-  }
-  else
-  {
-    ThrowException("Numerical convective flux type not recognized!");
-  }
-
-  if (input->viscous)
-  {
-    if (input->fvisc_type == LDG)
-    {
-#ifdef _CPU
-      LDG_dFcdU(startFpt, endFpt);
-#endif
-
-#ifdef _GPU
-      ThrowException("LDG flux for implicit method not implemented on GPU!");
-#endif
-
-    }
-    else
-    {
-      ThrowException("Numerical viscous flux type not recognized!");
-    }
-  }
-}
-
-void Faces::compute_dUcdU(unsigned int startFpt, unsigned int endFpt)
-{
-  if (input->fvisc_type == LDG)
-  {
-    for (unsigned int fpt = startFpt; fpt < endFpt; fpt++)
-    {
-      if (input->overset && geo->iblank_face(geo->fpt2face[fpt]) == HOLE) continue;
-
-      double beta = input->ldg_b;
-
-      /* Setting sign of beta (from HiFiLES) */
-      if (nDims == 2)
-      {
-        if (norm(fpt, 0) + norm(fpt, 1) < 0.0)
-          beta = -beta;
-      }
-      else if (nDims == 3)
-      {
-        if (norm(fpt, 0) + norm(fpt, 1) + sqrt(2.) * norm(fpt, 2) < 0.0)
-          beta = -beta;
-      }
-
-      /* If interior, allow use of beta factor */
-      if (LDG_bias(fpt) == 0)
-      {
-        for (unsigned int nj = 0; nj < nVars; nj++)
-        {
-          for (unsigned int ni = 0; ni < nVars; ni++)
-          {
-            if (ni == nj)
-            {
-              dUcdU(fpt, ni, nj, 0) = 0.5 - beta;
-              dUcdU(fpt, ni, nj, 1) = 0.5 + beta;
-            }
-            else
-            {
-              dUcdU(fpt, ni, nj, 0) = 0;
-              dUcdU(fpt, ni, nj, 1) = 0;
-            }
-          }
-        }
-      }
-      /* If on (non-periodic) boundary, don't use beta (this is from HiFILES. Need to check) */
-      /* If on (non-periodic) boundary, set right state as common (strong) */
-      else
-      {
-        for (unsigned int nj = 0; nj < nVars; nj++)
-        {
-          for (unsigned int ni = 0; ni < nVars; ni++)
-          {
-            if (ni == nj)
-            {
-              dUcdU(fpt, ni, nj, 0) = 0;
-              dUcdU(fpt, ni, nj, 1) = 1;
-            }
-            else
-            {
-              dUcdU(fpt, ni, nj, 0) = 0;
-              dUcdU(fpt, ni, nj, 1) = 0;
-            }
-          }
-        }
-      }
-    }
-  }
-  else
-  {
-    ThrowException("Numerical viscous flux type not recognized!");
-  }
-}
-
-void Faces::rusanov_dFcdU(unsigned int startFpt, unsigned int endFpt)
-=======
 template<unsigned int nVars, unsigned int nDims, unsigned int equation>
 void Faces::rusanov_dFdU(unsigned int startFpt, unsigned int endFpt)
->>>>>>> d4351c2e
 {
   double dFdUL[nVars][nVars][nDims] = {0};
   double dFdUR[nVars][nVars][nDims] = {0};
