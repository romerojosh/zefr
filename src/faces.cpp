--- conflicted
+++ resolved
@@ -2019,7 +2019,7 @@
         An += input->AdvDiff_A(dim) * norm(fpt, dim, 0);
       }
 
-      waveSp(fpt) = An;
+      waveSp(fpt) = std::abs(An);
     }
     else if (input->equation == Burgers)
     {
@@ -2054,7 +2054,7 @@
     /* Compute common normal flux */
     for (unsigned int n = 0; n < nVars; n++)
     {
-      double F = 0.5 * (FR[n]+FL[n]) - 0.5 * std::abs(waveSp(fpt))*(1.0-k) * (WR[n]-WL[n]);
+      double F = 0.5 * (FR[n]+FL[n]) - 0.5 * waveSp(fpt) * (1.0-k) * (WR[n]-WL[n]);
 
       /* Correct for positive parent space sign convention */
       Fcomm(fpt, n, 0) = F * outnorm(fpt, 0);
@@ -2966,19 +2966,15 @@
     /* Compute common dFdU */
     for (unsigned int nj = 0; nj < nVars; nj++)
     {
-<<<<<<< HEAD
       for (unsigned int ni = 0; ni < nVars; ni++)
       {
         if (ni == nj)
         {
-          dFcdUconv(fpt, ni, nj, 0, 0) = 0.5 * (dFndUL_temp(fpt, ni, nj) + (dwSdU[nj]*WL[ni] + std::abs(waveSp(fpt)))*(1.0-k)) * outnorm(fpt, 0);
-          dFcdUconv(fpt, ni, nj, 1, 0) = 0.5 * (dFndUR_temp(fpt, ni, nj) - (dwSdU[nj]*WR[ni] + std::abs(waveSp(fpt)))*(1.0-k)) * outnorm(fpt, 0);
-=======
-      double F = 0.5 * (FR[n]+FL[n]) - 0.5 * waveSp(fpt) * (1.0-k) * (WR[n]-WL[n]);
->>>>>>> 3ca2c0d0
-
-          dFcdUconv(fpt, ni, nj, 0, 1) = 0.5 * (dFndUL_temp(fpt, ni, nj) + (dwSdU[nj]*WL[ni] + std::abs(waveSp(fpt)))*(1.0-k)) * -outnorm(fpt, 1);
-          dFcdUconv(fpt, ni, nj, 1, 1) = 0.5 * (dFndUR_temp(fpt, ni, nj) - (dwSdU[nj]*WR[ni] + std::abs(waveSp(fpt)))*(1.0-k)) * -outnorm(fpt, 1);
+          dFcdUconv(fpt, ni, nj, 0, 0) = 0.5 * (dFndUL_temp(fpt, ni, nj) + (dwSdU[nj]*WL[ni] + waveSp(fpt))*(1.0-k)) * outnorm(fpt, 0);
+          dFcdUconv(fpt, ni, nj, 1, 0) = 0.5 * (dFndUR_temp(fpt, ni, nj) - (dwSdU[nj]*WR[ni] + waveSp(fpt))*(1.0-k)) * outnorm(fpt, 0);
+
+          dFcdUconv(fpt, ni, nj, 0, 1) = 0.5 * (dFndUL_temp(fpt, ni, nj) + (dwSdU[nj]*WL[ni] + waveSp(fpt))*(1.0-k)) * -outnorm(fpt, 1);
+          dFcdUconv(fpt, ni, nj, 1, 1) = 0.5 * (dFndUR_temp(fpt, ni, nj) - (dwSdU[nj]*WR[ni] + waveSp(fpt))*(1.0-k)) * -outnorm(fpt, 1);
         }
         else
         {
