--- conflicted
+++ resolved
@@ -110,14 +110,9 @@
     diffCo.assign({nFpts}, 0.0);
 
   /* Allocate memory for geometry structures */
-<<<<<<< HEAD
   coord.assign({nFpts, nDims});
-  norm.assign({nFpts, nDims, 2});
+  norm.assign({nFpts, nDims});
   dA.assign({nFpts, 2},0.0);
-=======
-  norm.assign({nFpts, nDims});
-  dA.assign({nFpts},0.0);
->>>>>>> 87e5b525
   jaco.assign({nFpts, nDims, nDims , 2}); // TODO - remove
 
   /* Moving-grid-related structures */
@@ -1714,6 +1709,7 @@
       UL[n] = U(fpt, n, 0); UR[n] = U(fpt, n, 1);
     }
 
+
     double eig = 0;
     double Vgn = 0;
     if (input->motion)
@@ -1893,7 +1889,7 @@
   {
     for (unsigned int var = 0; var < nVars; var++)
     {
-      double F = Ucomm(fpt, var, 0) * norm(fpt, dim, 0);
+      double F = Ucomm(fpt, var, 0) * norm(fpt, dim);
       Fcomm(fpt, var, 0) = F * dA(fpt, 0);
       Fcomm(fpt, var, 1) = -F * dA(fpt, 1);
     }
@@ -1982,8 +1978,8 @@
         double F = 0.5 * (FnL[n] + FnR[n]) + tau * (UL[n]
           - UR[n]) + beta * (FnL[n] - FnR[n]);
 
-        Fcomm(fpt, n, 0) += F * dA(fpt);
-        Fcomm(fpt, n, 1) -= F * dA(fpt);
+        Fcomm(fpt, n, 0) += F * dA(fpt, 0);
+        Fcomm(fpt, n, 1) -= F * dA(fpt, 1);
       }
     }
     /* If boundary, use right state only */
@@ -1991,26 +1987,9 @@
     {
       for (unsigned int n = 0; n < nVars; n++)
       {
-<<<<<<< HEAD
-        for (unsigned int dim = 0; dim < nDims; dim++)
-        {
-          FR[n][dim] += tau * norm(fpt, dim, 0)* (UL[n] - UR[n]);
-        }
-      }
-    }
-
-    for (unsigned int n = 0; n < nVars; n++)
-    {
-      for (unsigned int dim = 0; dim < nDims; dim++)
-      {
-        double F = FR[n][dim] * norm(fpt, dim, 0);
+        double F = FnR[n] + tau * (UL[n] - UR[n]);
         Fcomm(fpt, n, 0) += F * dA(fpt, 0);
         Fcomm(fpt, n, 1) -= F * dA(fpt, 1);
-=======
-        double F = FnR[n] + tau * (UL[n] - UR[n]);
-        Fcomm(fpt, n, 0) += F * dA(fpt);
-        Fcomm(fpt, n, 1) -= F * dA(fpt);
->>>>>>> 87e5b525
       }
     }
   }
