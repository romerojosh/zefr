ifeq ($(CONFIG),)
include configfiles/default.config
else
include $(CONFIG)
endif

CXX = g++
AR = ar -rvs
CU = nvcc
<<<<<<< HEAD
CXXFLAGS = -std=c++11 -Ofast -Wno-unknown-pragmas
=======
FLAGS += -std=c++11 -g
CXXFLAGS = -Ofast -Wall -Wextra -Wconversion -Wno-unknown-pragmas
>>>>>>> dd0b9bd8
CUFLAGS = -arch=sm_20 -O3 -use_fast_math --default-stream per-thread

WARN_ON = -Wall -Wextra -Wconversion
WARN_OFF = -Wno-narrowing -Wno-unused-result -Wno-narrowing -Wno-literal-suffix

ifeq ($(strip $(WARNINGS)),YES)
	CXXFLAGS += $(WARN_ON)
else
	CXXFLAGS += $(WARN_OFF)
endif

# Setting OpenMP flags
ifeq ($(strip $(OPENMP)),YES)
	CXXFLAGS += -fopenmp
	CUFLAGS += -Xcompiler -fopenmp
	FLAGS += -D_OMP
endif

# Setting BLAS flags
ifeq ($(strip $(BLAS)),STANDARD)
	LIBS = -L$(BLAS_LIB_DIR) -lblas
endif

ifeq ($(strip $(BLAS)),OPENBLAS)
	LIBS = -L$(BLAS_LIB_DIR)/lib -lopenblas
endif

ifeq ($(strip $(BLAS)),$(strip ATLAS))
	LIBS = -L$(BLAS_LIB_DIR) -latlas -lcblas
endif

INCS = -I$(strip $(BLAS_INC_DIR))

# Setting MPI/METIS flags
ifeq ($(strip $(MPI)),YES)
	CXX = mpicxx
	FLAGS += -D_MPI
	INCS += -I$(strip $(METIS_DIR))/include -I$(strip $(MPI_INC_DIR))
	LIBS += -L$(strip $(METIS_DIR))/lib -lmetis 
endif

# Setting Architecture flags
ifeq ($(strip $(ARCH)),CPU)
	FLAGS += -D_CPU
endif

ifeq ($(strip $(ARCH)),GPU)
	FLAGS += -D_GPU
	LIBS += -L$(strip $(CUDA_DIR))/lib64 -lcudart -lcublas
	INCS += -I$(strip $(CUDA_DIR))/include
endif

# Including external template libraries
INCS += -I$(CURDIR)/external/tnt/
INCS += -I$(CURDIR)/external/jama/
INCS += -I$(strip $(AUX_DIR))/

SRCDIR = $(CURDIR)/src
BINDIR = $(CURDIR)/bin
SWIGDIR = $(CURDIR)/swig_bin

TARGET = zefr
OBJS = $(BINDIR)/elements.o $(BINDIR)/faces.o $(BINDIR)/funcs.o $(BINDIR)/geometry.o $(BINDIR)/hexas.o $(BINDIR)/input.o $(BINDIR)/multigrid.o $(BINDIR)/points.o $(BINDIR)/polynomials.o $(BINDIR)/quads.o $(BINDIR)/solver.o $(BINDIR)/filter.o  $(BINDIR)/zefr.o 

ifeq ($(strip $(ARCH)),GPU)
	OBJS += $(BINDIR)/elements_kernels.o $(BINDIR)/faces_kernels.o $(BINDIR)/solver_kernels.o  $(BINDIR)/filter_kernels.o
endif

SOBJS = $(OBJS) $(BINDIR)/zefr_interface.o

INCS += -I$(CURDIR)/include

$(TARGET): $(OBJS)
	$(CXX) $(INCS) $(OBJS) $(LIBS) $(CXXFLAGS) -o $(BINDIR)/$(TARGET)

# Build the Python extension module (shared library) using SWIG
.PHONY: swig
swig: FLAGS += -D_BUILD_LIB
swig: CXXFLAGS += -fPIC
swig: $(SOBJS)
	@$(MAKE) -C $(SWIGDIR) CXX='$(CXX)' CU='$(CU)' SOBJS='$(SOBJS)' BINDIR='$(BINDIR)' FLAGS='$(FLAGS)' CXXFLAGS='$(CXXFLAGS)' INCS='$(INCS)' LIBS='$(LIBS)'

# Implicit Rules
$(BINDIR)/%.o: src/%.cpp  include/*.hpp include/*.h
	@mkdir -p bin
	$(CXX) $(INCS) -c -o $@ $< $(FLAGS) $(CXXFLAGS)

ifeq ($(strip $(ARCH)),GPU)
$(BINDIR)/%.o: src/%.cu include/*.hpp include/*.h
	$(CU) $(INCS) -c -o $@ $< $(FLAGS) $(CUFLAGS) -D_NO_TNT
endif

clean:
	rm -f $(BINDIR)/$(TARGET) $(BINDIR)/*.o $(BINDIR)/*.a $(SWIGDIR)/*.so $(SWIGDIR)/*.o $(SWIGDIR)/zefr.pyc $(SWIGDIR)/zefr.py
<|MERGE_RESOLUTION|>--- conflicted
+++ resolved
@@ -7,21 +7,24 @@
 CXX = g++
 AR = ar -rvs
 CU = nvcc
-<<<<<<< HEAD
-CXXFLAGS = -std=c++11 -Ofast -Wno-unknown-pragmas
-=======
-FLAGS += -std=c++11 -g
-CXXFLAGS = -Ofast -Wall -Wextra -Wconversion -Wno-unknown-pragmas
->>>>>>> dd0b9bd8
+CXXFLAGS = -std=c++11 -Wno-unknown-pragmas
 CUFLAGS = -arch=sm_20 -O3 -use_fast_math --default-stream per-thread
-
 WARN_ON = -Wall -Wextra -Wconversion
 WARN_OFF = -Wno-narrowing -Wno-unused-result -Wno-narrowing -Wno-literal-suffix
+
+DEBUG_FLAGS = -g
+RELEASE_FLAGS = -Ofast
 
 ifeq ($(strip $(WARNINGS)),YES)
 	CXXFLAGS += $(WARN_ON)
 else
 	CXXFLAGS += $(WARN_OFF)
+endif
+
+ifeq ($(strip $(DEBUG_LEVEL)),1)
+	CXXFLAGS += $(DEBUG_FLAGS)
+else
+	CXXFLAGS += $(RELEASE_FLAGS)
 endif
 
 # Setting OpenMP flags
